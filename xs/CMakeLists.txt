project(XS)
<<<<<<< HEAD
=======

# Find the Perl interpreter, add local-lib to PATH and PERL5LIB environment variables,
# so the locally installed modules (mainly the Alien::wxPerl) will be reached.
if (WIN32)
    set(ENV_PATH_SEPARATOR ";")
else()
    set(ENV_PATH_SEPARATOR ":")
endif()
set(ENV{PATH}     "${PROJECT_SOURCE_DIR}/local-lib/bin${ENV_PATH_SEPARATOR}$ENV{PATH}")
set(PERL_INCLUDE  "${PROJECT_SOURCE_DIR}/local-lib/lib/perl5${ENV_PATH_SEPARATOR}$ENV{PERL5LIB}")
message("PATH: $ENV{PATH}")
message("PERL_INCLUDE: ${PERL_INCLUDE}")
find_package(Perl REQUIRED)
if (WIN32)
    # On Windows passing the PERL5LIB variable causes various problems (such as with MAX_PATH and others),
    # basically I've found no good way to do it on Windows.
    set(PERL5LIB_ENV_CMD "")
else()
    set(PERL5LIB_ENV_CMD ${CMAKE_COMMAND} -E env PERL5LIB=${PERL_INCLUDE})
endif()

# Perl specific stuff
find_package(PerlLibs REQUIRED)
set(PerlEmbed_DEBUG 1)
find_package(PerlEmbed REQUIRED)
>>>>>>> 40f74fe6

# Generate the Slic3r Perl module (XS) typemap file.
set(MyTypemap ${CMAKE_CURRENT_BINARY_DIR}/typemap)
add_custom_command(
        OUTPUT ${MyTypemap}
        DEPENDS ${CMAKE_CURRENT_LIST_DIR}/xsp/my.map
        COMMAND ${PERL5LIB_ENV_CMD} ${PERL_EXECUTABLE} -MExtUtils::Typemaps -MExtUtils::Typemaps::Basic -e "$typemap = ExtUtils::Typemaps->new(file => \"${CMAKE_CURRENT_LIST_DIR}/xsp/my.map\"); $typemap->merge(typemap => ExtUtils::Typemaps::Basic->new); $typemap->write(file => \"${MyTypemap}\")"
        VERBATIM
)

# Generate the Slic3r Perl module (XS) main.xs file.
set(XS_MAIN_XS ${CMAKE_CURRENT_BINARY_DIR}/main.xs)
set(XSP_DIR ${CMAKE_CURRENT_SOURCE_DIR}/xsp)
#FIXME list the dependecies explicitely, add dependency on the typemap.
set(XS_XSP_FILES
    ${XSP_DIR}/BoundingBox.xsp
    ${XSP_DIR}/BridgeDetector.xsp
    ${XSP_DIR}/Clipper.xsp
    ${XSP_DIR}/Config.xsp
    ${XSP_DIR}/ExPolygon.xsp
    ${XSP_DIR}/ExPolygonCollection.xsp
    ${XSP_DIR}/ExtrusionEntityCollection.xsp
    ${XSP_DIR}/ExtrusionLoop.xsp
    ${XSP_DIR}/ExtrusionMultiPath.xsp
    ${XSP_DIR}/ExtrusionPath.xsp
    ${XSP_DIR}/ExtrusionSimulator.xsp
    ${XSP_DIR}/Filler.xsp
    ${XSP_DIR}/Flow.xsp
    ${XSP_DIR}/GCode.xsp
    ${XSP_DIR}/GCodeSender.xsp
    ${XSP_DIR}/Geometry.xsp
    ${XSP_DIR}/Layer.xsp
    ${XSP_DIR}/Line.xsp
    ${XSP_DIR}/Model.xsp
    ${XSP_DIR}/MotionPlanner.xsp
    ${XSP_DIR}/PerimeterGenerator.xsp
    ${XSP_DIR}/PlaceholderParser.xsp
    ${XSP_DIR}/Point.xsp
    ${XSP_DIR}/Polygon.xsp
    ${XSP_DIR}/Polyline.xsp
    ${XSP_DIR}/PolylineCollection.xsp
    ${XSP_DIR}/Print.xsp
    ${XSP_DIR}/Surface.xsp
    ${XSP_DIR}/SurfaceCollection.xsp
    ${XSP_DIR}/TriangleMesh.xsp
    ${XSP_DIR}/XS.xsp
)
foreach (file ${XS_XSP_FILES})
    if (MSVC)
        # Visual Studio C compiler has issues with FILE pragmas containing quotes.
        set(INCLUDE_COMMANDS "${INCLUDE_COMMANDS}INCLUDE_COMMAND: $^X -MExtUtils::XSpp::Cmd -e xspp -- -t ${CMAKE_CURRENT_LIST_DIR}/xsp/typemap.xspt ${file}\n")
    else ()
        set(INCLUDE_COMMANDS "${INCLUDE_COMMANDS}INCLUDE_COMMAND: $^X -MExtUtils::XSpp::Cmd -e xspp -- -t \"${CMAKE_CURRENT_LIST_DIR}/xsp/typemap.xspt\" \"${file}\"\n")
    endif ()
endforeach ()
configure_file(main.xs.in ${XS_MAIN_XS} @ONLY) # Insert INCLUDE_COMMANDS into main.xs

# Generate the Slic3r Perl module (XS) XS.cpp file.
#FIXME add the dependency on main.xs and typemap.
set(XS_MAIN_CPP ${CMAKE_CURRENT_BINARY_DIR}/XS.cpp)
add_custom_command(
        OUTPUT ${XS_MAIN_CPP}
        DEPENDS ${MyTypemap} ${XS_XSP_FILES} ${CMAKE_CURRENT_LIST_DIR}/xsp/typemap.xspt
        COMMAND ${PERL5LIB_ENV_CMD} xsubpp -typemap typemap -output ${XS_MAIN_CPP} -hiertype ${XS_MAIN_XS}
        VERBATIM
)

# Define the Perl XS shared library.
if(APPLE)
    set(XS_SHARED_LIBRARY_TYPE MODULE)
else()
    set(XS_SHARED_LIBRARY_TYPE SHARED)
endif()
add_library(XS ${XS_SHARED_LIBRARY_TYPE}
    ${XS_MAIN_CPP}
<<<<<<< HEAD
#    ${LIBDIR}/libslic3r/utils.cpp
#    ${LIBDIR}/slic3r/GUI/wxPerlIface.cpp
    src/perlglue.cpp
#    src/callback.cpp
#    src/callback.hpp
=======
    src/perlglue.cpp
>>>>>>> 40f74fe6
    src/ppport.h
    src/xsinit.h
    xsp/my.map
    # mytype.map is empty. Is it required by Build.PL or the Perl xspp module?
    xsp/mytype.map
    # Used by Perl xsubpp to generate XS.cpp
    xsp/typemap.xspt
)
if(APPLE)
    set_target_properties(XS PROPERTIES BUNDLE TRUE)
    # Ignore undefined symbols of the perl interpreter, they will be found in the caller image.
    target_link_libraries(XS "-undefined dynamic_lookup")
endif()
<<<<<<< HEAD
target_link_libraries(XS libslic3r admesh miniz clipper nowide polypartition poly2tri semver avrdude qhull)
if(SLIC3R_PROFILE)
    target_link_libraries(XS Shiny)
endif()

target_include_directories(XS PRIVATE src src/libslic3r) # Local include directories
=======
target_link_libraries(XS libslic3r)

target_include_directories(XS PRIVATE src ${LIBDIR}/libslic3r)
>>>>>>> 40f74fe6
target_compile_definitions(XS PRIVATE -DSLIC3RXS)
set_target_properties(XS PROPERTIES PREFIX "") # Prevent cmake from generating libXS.so instead of XS.so

target_link_libraries(XS ${Boost_LIBRARIES})
<<<<<<< HEAD
# target_link_libraries(XS ${wxWidgets_LIBRARIES})
# target_link_libraries(XS ${CURL_LIBRARIES})
# target_link_libraries(XS ${OPENSSL_LIBRARIES})
=======
>>>>>>> 40f74fe6

if (APPLE)
    # -liconv: boost links to libiconv by default
    target_link_libraries(XS "-liconv -framework IOKit" "-framework CoreFoundation" -lc++)
elseif (MSVC)
    target_link_libraries(XS )
else ()
    target_link_libraries(XS -lstdc++)
endif ()

# Windows specific stuff
if (WIN32)
    target_compile_definitions(XS PRIVATE -DNOGDI -DNOMINMAX -DHAS_BOOL)
endif ()

# SLIC3R_MSVC_PDB
if (MSVC AND SLIC3R_MSVC_PDB AND "${CMAKE_BUILD_TYPE}" STREQUAL "Release")
    set_target_properties(XS PROPERTIES
        COMPILE_FLAGS "/Zi"
        LINK_FLAGS "/DEBUG /OPT:REF /OPT:ICF"
    )
endif()

if (CMAKE_BUILD_TYPE MATCHES DEBUG)
    target_compile_definitions(XS PRIVATE -DSLIC3R_DEBUG -DDEBUG -D_DEBUG)
else ()
    target_compile_definitions(XS PRIVATE -DNDEBUG)
endif ()

target_include_directories(XS PRIVATE ${PERL_INCLUDE_PATH})
target_compile_options(XS PRIVATE ${PerlEmbed_CCFLAGS})

if (WIN32)
    target_link_libraries(XS ${PERL_LIBRARY})
endif()

<<<<<<< HEAD
# Find and configure boost
if(SLIC3R_STATIC)
    # Use static boost libraries.
    set(Boost_USE_STATIC_LIBS ON)
    # Use boost libraries linked statically to the C++ runtime.
    # set(Boost_USE_STATIC_RUNTIME ON)
endif()

=======
>>>>>>> 40f74fe6
target_link_libraries(XS ${Boost_LIBRARIES})
target_link_libraries(XS ${TBB_LIBRARIES})
# target_link_libraries(XS ${wxWidgets_LIBRARIES})
target_link_libraries(XS ${EXPAT_LIBRARIES})
# target_link_libraries(XS ${GLEW_LIBRARIES})

# Install the XS.pm and XS.{so,dll,bundle} into the local-lib directory.
<<<<<<< HEAD
set(PERL_LOCAL_LIB_DIR "../local-lib/lib/perl5/${PerlEmbed_ARCHNAME}")
=======
set(PERL_LOCAL_LIB_DIR "../../local-lib/lib/perl5/${PerlEmbed_ARCHNAME}")
>>>>>>> 40f74fe6
add_custom_command(
    TARGET XS
    POST_BUILD
        COMMAND ${CMAKE_COMMAND} -E make_directory "${PERL_LOCAL_LIB_DIR}/auto/Slic3r/XS/"
        COMMAND ${CMAKE_COMMAND} -E copy "$<TARGET_FILE:XS>" "${PERL_LOCAL_LIB_DIR}/auto/Slic3r/XS/"
        COMMAND ${CMAKE_COMMAND} -E make_directory "${PERL_LOCAL_LIB_DIR}/Slic3r/"
        COMMAND ${CMAKE_COMMAND} -E copy "${CMAKE_CURRENT_SOURCE_DIR}/lib/Slic3r/XS.pm" "${PERL_LOCAL_LIB_DIR}/Slic3r/"
    COMMENT "Installing XS.pm and XS.{so,dll,bundle} into the local-lib directory ..."
)
if(APPLE)
    add_custom_command(
        TARGET XS
        POST_BUILD
            COMMAND ${CMAKE_COMMAND} -E rename "${PERL_LOCAL_LIB_DIR}/auto/Slic3r/XS/XS" "${PERL_LOCAL_LIB_DIR}/auto/Slic3r/XS/XS.bundle"
    )
endif()

<<<<<<< HEAD
target_include_directories(XS PRIVATE src src/libslic3r)

=======
>>>>>>> 40f74fe6
if(SLIC3R_PROFILE)
    target_link_libraries(Shiny)
endif()

if (MSVC)
    # Here we associate some additional properties with the MSVC project to enable compilation and debugging out of the box.
    get_filename_component(PROPS_PERL_BIN_PATH "${PERL_EXECUTABLE}" DIRECTORY)
    string(REPLACE "/" "\\" PROPS_PERL_BIN_PATH "${PROPS_PERL_BIN_PATH}")
    string(REPLACE "/" "\\" PROPS_PERL_EXECUTABLE "${PERL_EXECUTABLE}")
    string(REPLACE "/" "\\" PROPS_CMAKE_SOURCE_DIR "${CMAKE_SOURCE_DIR}")
    configure_file("../cmake/msvc/xs.wperl.props.in" "${CMAKE_BINARY_DIR}/xs.wperl.props" NEWLINE_STYLE CRLF)
    set_target_properties(XS PROPERTIES VS_USER_PROPS "${CMAKE_BINARY_DIR}/xs.wperl.props")
endif()

# Installation
install(TARGETS XS DESTINATION ${PERL_VENDORARCH}/auto/Slic3r/XS)
install(FILES lib/Slic3r/XS.pm DESTINATION ${PERL_VENDORLIB}/Slic3r)

# Unit / integration tests
enable_testing()
get_filename_component(PERL_BIN_PATH "${PERL_EXECUTABLE}" DIRECTORY)
if (MSVC)
    set(PERL_PROVE "${PERL_BIN_PATH}/prove.bat")
else ()
    set(PERL_PROVE "${PERL_BIN_PATH}/prove")
endif ()
add_test (NAME xs COMMAND "${PERL_EXECUTABLE}" ${PERL_PROVE} -I ${PROJECT_SOURCE_DIR}/../local-lib/lib/perl5 WORKING_DIRECTORY ${PROJECT_SOURCE_DIR})
add_test (NAME integration COMMAND "${PERL_EXECUTABLE}" ${PERL_PROVE} WORKING_DIRECTORY ${PROJECT_SOURCE_DIR}/..)<|MERGE_RESOLUTION|>--- conflicted
+++ resolved
@@ -1,6 +1,4 @@
 project(XS)
-<<<<<<< HEAD
-=======
 
 # Find the Perl interpreter, add local-lib to PATH and PERL5LIB environment variables,
 # so the locally installed modules (mainly the Alien::wxPerl) will be reached.
@@ -26,7 +24,6 @@
 find_package(PerlLibs REQUIRED)
 set(PerlEmbed_DEBUG 1)
 find_package(PerlEmbed REQUIRED)
->>>>>>> 40f74fe6
 
 # Generate the Slic3r Perl module (XS) typemap file.
 set(MyTypemap ${CMAKE_CURRENT_BINARY_DIR}/typemap)
@@ -102,15 +99,7 @@
 endif()
 add_library(XS ${XS_SHARED_LIBRARY_TYPE}
     ${XS_MAIN_CPP}
-<<<<<<< HEAD
-#    ${LIBDIR}/libslic3r/utils.cpp
-#    ${LIBDIR}/slic3r/GUI/wxPerlIface.cpp
     src/perlglue.cpp
-#    src/callback.cpp
-#    src/callback.hpp
-=======
-    src/perlglue.cpp
->>>>>>> 40f74fe6
     src/ppport.h
     src/xsinit.h
     xsp/my.map
@@ -124,28 +113,13 @@
     # Ignore undefined symbols of the perl interpreter, they will be found in the caller image.
     target_link_libraries(XS "-undefined dynamic_lookup")
 endif()
-<<<<<<< HEAD
-target_link_libraries(XS libslic3r admesh miniz clipper nowide polypartition poly2tri semver avrdude qhull)
-if(SLIC3R_PROFILE)
-    target_link_libraries(XS Shiny)
-endif()
-
-target_include_directories(XS PRIVATE src src/libslic3r) # Local include directories
-=======
 target_link_libraries(XS libslic3r)
 
 target_include_directories(XS PRIVATE src ${LIBDIR}/libslic3r)
->>>>>>> 40f74fe6
 target_compile_definitions(XS PRIVATE -DSLIC3RXS)
 set_target_properties(XS PROPERTIES PREFIX "") # Prevent cmake from generating libXS.so instead of XS.so
 
 target_link_libraries(XS ${Boost_LIBRARIES})
-<<<<<<< HEAD
-# target_link_libraries(XS ${wxWidgets_LIBRARIES})
-# target_link_libraries(XS ${CURL_LIBRARIES})
-# target_link_libraries(XS ${OPENSSL_LIBRARIES})
-=======
->>>>>>> 40f74fe6
 
 if (APPLE)
     # -liconv: boost links to libiconv by default
@@ -182,17 +156,6 @@
     target_link_libraries(XS ${PERL_LIBRARY})
 endif()
 
-<<<<<<< HEAD
-# Find and configure boost
-if(SLIC3R_STATIC)
-    # Use static boost libraries.
-    set(Boost_USE_STATIC_LIBS ON)
-    # Use boost libraries linked statically to the C++ runtime.
-    # set(Boost_USE_STATIC_RUNTIME ON)
-endif()
-
-=======
->>>>>>> 40f74fe6
 target_link_libraries(XS ${Boost_LIBRARIES})
 target_link_libraries(XS ${TBB_LIBRARIES})
 # target_link_libraries(XS ${wxWidgets_LIBRARIES})
@@ -200,11 +163,7 @@
 # target_link_libraries(XS ${GLEW_LIBRARIES})
 
 # Install the XS.pm and XS.{so,dll,bundle} into the local-lib directory.
-<<<<<<< HEAD
-set(PERL_LOCAL_LIB_DIR "../local-lib/lib/perl5/${PerlEmbed_ARCHNAME}")
-=======
 set(PERL_LOCAL_LIB_DIR "../../local-lib/lib/perl5/${PerlEmbed_ARCHNAME}")
->>>>>>> 40f74fe6
 add_custom_command(
     TARGET XS
     POST_BUILD
@@ -222,11 +181,6 @@
     )
 endif()
 
-<<<<<<< HEAD
-target_include_directories(XS PRIVATE src src/libslic3r)
-
-=======
->>>>>>> 40f74fe6
 if(SLIC3R_PROFILE)
     target_link_libraries(Shiny)
 endif()
