--- conflicted
+++ resolved
@@ -20,10 +20,7 @@
 ExPolygon::operator Polygons() const
 {
     Polygons polygons;
-<<<<<<< HEAD
-=======
     polygons.reserve(this->holes.size() + 1);
->>>>>>> bc44611f
     polygons.push_back(this->contour);
     for (Polygons::const_iterator it = this->holes.begin(); it != this->holes.end(); ++it) {
         polygons.push_back(*it);
