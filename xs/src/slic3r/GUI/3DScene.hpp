--- conflicted
+++ resolved
@@ -260,11 +260,6 @@
     float                 m_angle_z;
     // Scale factor of the volume to be rendered.
     float                 m_scale_factor;
-<<<<<<< HEAD
-=======
-    // World matrix of the volume to be rendered.
-    mutable Transform3f   m_world_mat;
->>>>>>> 76d60070
     // Bounding box of this volume, in unscaled coordinates.
     mutable BoundingBoxf3 m_transformed_bounding_box;
     // Whether or not is needed to recalculate the transformed bounding box.
@@ -338,11 +333,7 @@
     int                 volume_idx() const { return (this->composite_id / 1000) % 1000; }
     int                 instance_idx() const { return this->composite_id % 1000; }
 
-<<<<<<< HEAD
-    std::vector<float> world_matrix() const;
-=======
-    const Transform3f&  world_matrix() const;
->>>>>>> 76d60070
+    Transform3d         world_matrix() const;
     BoundingBoxf3       transformed_bounding_box() const;
     BoundingBoxf3       transformed_convex_hull_bounding_box() const;
 
