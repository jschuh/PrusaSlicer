--- conflicted
+++ resolved
@@ -414,14 +414,13 @@
     my @surfaces = @{$self->fill_surfaces};
     
     # if no solid layers are requested, turn top/bottom surfaces to internal
-<<<<<<< HEAD
-    if ($Slic3r::Config->top_solid_layers == 0) {
+    if ($self->config->top_solid_layers == 0) {
         for my $i (0..$#surfaces) {
             next unless $surfaces[$i]->surface_type == S_TYPE_TOP;
             $self->fill_surfaces->set_surface_type($i, S_TYPE_INTERNAL);
         }
     }
-    if ($Slic3r::Config->bottom_solid_layers == 0) {
+    if ($self->config->bottom_solid_layers == 0) {
         for my $i (0..$#surfaces) {
             next unless $surfaces[$i]->surface_type == S_TYPE_BOTTOM;
             $self->fill_surfaces->set_surface_type($i, S_TYPE_INTERNAL);
@@ -429,27 +428,12 @@
     }
         
     # turn too small internal regions into solid regions according to the user setting
-    if ($Slic3r::Config->fill_density > 0) {
-        my $min_area = scale scale $Slic3r::Config->solid_infill_below_area; # scaling an area requires two calls!
+    if ($self->config->fill_density > 0) {
+        my $min_area = scale scale $self->config->solid_infill_below_area; # scaling an area requires two calls!
         for my $i (0..$#surfaces) {
             next unless $surfaces[$i]->surface_type == S_TYPE_INTERNAL && $surfaces[$i]->expolygon->contour->area <= $min_area;
             $self->fill_surfaces->set_surface_type($i, S_TYPE_INTERNALSOLID);
         }
-=======
-    if ($self->config->top_solid_layers == 0) {
-        $_->surface_type(S_TYPE_INTERNAL) for grep $_->surface_type == S_TYPE_TOP, @{$self->fill_surfaces};
-    }
-    if ($self->config->bottom_solid_layers == 0) {
-        $_->surface_type(S_TYPE_INTERNAL) for grep $_->surface_type == S_TYPE_BOTTOM, @{$self->fill_surfaces};
-    }
-        
-    # turn too small internal regions into solid regions according to the user setting
-    if ($self->object->config->fill_density > 0) {
-        my $min_area = scale scale $self->config->solid_infill_below_area; # scaling an area requires two calls!
-        my @small = grep $_->surface_type == S_TYPE_INTERNAL && $_->expolygon->contour->area <= $min_area, @{$self->fill_surfaces};
-        $_->surface_type(S_TYPE_INTERNALSOLID) for @small;
-        Slic3r::debugf "identified %d small solid surfaces at layer %d\n", scalar(@small), $self->id if @small > 0;
->>>>>>> 026e0c06
     }
 }
 
