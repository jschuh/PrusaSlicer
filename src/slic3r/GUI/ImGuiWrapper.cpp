--- conflicted
+++ resolved
@@ -73,16 +73,10 @@
     {ImGui::LegendShells          , "legend_shells"                 },
     {ImGui::LegendToolMarker      , "legend_toolmarker"             },
 #endif // ENABLE_LEGEND_TOOLBAR_ICONS
-<<<<<<< HEAD
     {ImGui::RevertButton          , "undo"                          },
     {ImGui::WarningMarkerSmall    , "notification_warning"          },
     {ImGui::ExpandBtn             , "expand_btn"                    },
     {ImGui::CollapseBtn           , "collapse_btn"                  },
-};
-
-static const std::map<const wchar_t, std::string> font_icons_large = {
-=======
->>>>>>> 8cc1a58f
     {ImGui::CloseNotifButton        , "notification_close"              },
     {ImGui::CloseNotifHoverButton   , "notification_close_hover"        },
     {ImGui::EjectButton             , "notification_eject_sd"           },
