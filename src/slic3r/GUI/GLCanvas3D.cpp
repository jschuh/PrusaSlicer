#include "libslic3r/libslic3r.h"
#include "GLCanvas3D.hpp"

#include <igl/unproject.h>

#include "libslic3r/BuildVolume.hpp"
#include "libslic3r/ClipperUtils.hpp"
#include "libslic3r/PrintConfig.hpp"
#include "libslic3r/GCode/ThumbnailData.hpp"
#include "libslic3r/Geometry/ConvexHull.hpp"
#include "libslic3r/ExtrusionEntity.hpp"
#include "libslic3r/Layer.hpp"
#include "libslic3r/Utils.hpp"
#include "libslic3r/Technologies.hpp"
#include "libslic3r/Tesselate.hpp"
#include "libslic3r/PresetBundle.hpp"
#include "slic3r/GUI/3DBed.hpp"
#include "slic3r/GUI/3DScene.hpp"
#include "slic3r/GUI/BackgroundSlicingProcess.hpp"
#include "slic3r/GUI/GLShader.hpp"
#include "slic3r/GUI/GUI.hpp"
#include "slic3r/GUI/Tab.hpp"
#include "slic3r/GUI/GUI_Preview.hpp"
#include "slic3r/GUI/OpenGLManager.hpp"
#include "slic3r/GUI/Plater.hpp"
#include "slic3r/GUI/MainFrame.hpp"
#include "slic3r/Utils/UndoRedo.hpp"
#include "slic3r/GUI/Gizmos/GLGizmoPainterBase.hpp"

#include "GUI_App.hpp"
#include "GUI_ObjectList.hpp"
#include "GUI_ObjectManipulation.hpp"
#include "Mouse3DController.hpp"
#include "I18N.hpp"
#include "NotificationManager.hpp"
#include "format.hpp"

#if ENABLE_RETINA_GL
#include "slic3r/Utils/RetinaHelper.hpp"
#endif

#include <GL/glew.h>

#include <wx/glcanvas.h>
#include <wx/bitmap.h>
#include <wx/dcmemory.h>
#include <wx/image.h>
#include <wx/settings.h>
#include <wx/tooltip.h>
#include <wx/debug.h>
#include <wx/fontutil.h>

// Print now includes tbb, and tbb includes Windows. This breaks compilation of wxWidgets if included before wx.
#include "libslic3r/Print.hpp"
#include "libslic3r/SLAPrint.hpp"

#include "wxExtensions.hpp"

#include <tbb/parallel_for.h>
#include <tbb/spin_mutex.h>

#include <boost/log/trivial.hpp>
#include <boost/algorithm/string/predicate.hpp>

#include <iostream>
#include <float.h>
#include <algorithm>
#include <cmath>
#include "DoubleSlider.hpp"

#include <imgui/imgui_internal.h>

static constexpr const float TRACKBALLSIZE = 0.8f;

static const Slic3r::ColorRGB DEFAULT_BG_DARK_COLOR  = { 0.478f, 0.478f, 0.478f };
static const Slic3r::ColorRGB DEFAULT_BG_LIGHT_COLOR = { 0.753f, 0.753f, 0.753f };
static const Slic3r::ColorRGB ERROR_BG_DARK_COLOR    = { 0.478f, 0.192f, 0.039f };
static const Slic3r::ColorRGB ERROR_BG_LIGHT_COLOR   = { 0.753f, 0.192f, 0.039f };

// Number of floats
static constexpr const size_t MAX_VERTEX_BUFFER_SIZE     = 131072 * 6; // 3.15MB
// Reserve size in number of floats.
static constexpr const size_t VERTEX_BUFFER_RESERVE_SIZE = 131072 * 2; // 1.05MB
// Reserve size in number of floats, maximum sum of all preallocated buffers.
//static constexpr const size_t VERTEX_BUFFER_RESERVE_SIZE_SUM_MAX = 1024 * 1024 * 128 / 4; // 128MB

namespace Slic3r {
namespace GUI {

#ifdef __WXGTK3__
// wxGTK3 seems to simulate OSX behavior in regard to HiDPI scaling support.
RetinaHelper::RetinaHelper(wxWindow* window) : m_window(window), m_self(nullptr) {}
RetinaHelper::~RetinaHelper() {}
float RetinaHelper::get_scale_factor() { return float(m_window->GetContentScaleFactor()); }
#endif // __WXGTK3__

// Fixed the collision between BuildVolume::Type::Convex and macro Convex defined inside /usr/include/X11/X.h that is included by WxWidgets 3.0.
#if defined(__linux__) && defined(Convex)
#undef Convex
#endif

Size::Size()
    : m_width(0)
    , m_height(0)
{
}

Size::Size(int width, int height, float scale_factor)
    : m_width(width)
    , m_height(height)
    , m_scale_factor(scale_factor)
{
}

int Size::get_width() const
{
    return m_width;
}

void Size::set_width(int width)
{
    m_width = width;
}

int Size::get_height() const
{
    return m_height;
}

void Size::set_height(int height)
{
    m_height = height;
}

int Size::get_scale_factor() const
{
    return m_scale_factor;
}

void Size::set_scale_factor(int scale_factor)
{
    m_scale_factor = scale_factor;
}

GLCanvas3D::LayersEditing::~LayersEditing()
{
    if (m_z_texture_id != 0) {
        glsafe(::glDeleteTextures(1, &m_z_texture_id));
        m_z_texture_id = 0;
    }
    delete m_slicing_parameters;
}

const float GLCanvas3D::LayersEditing::THICKNESS_BAR_WIDTH = 70.0f;

void GLCanvas3D::LayersEditing::init()
{
    glsafe(::glGenTextures(1, (GLuint*)&m_z_texture_id));
    glsafe(::glBindTexture(GL_TEXTURE_2D, m_z_texture_id));
    glsafe(::glTexParameteri(GL_TEXTURE_2D, GL_TEXTURE_WRAP_S, GL_CLAMP));
    glsafe(::glTexParameteri(GL_TEXTURE_2D, GL_TEXTURE_WRAP_T, GL_CLAMP));
    glsafe(::glTexParameteri(GL_TEXTURE_2D, GL_TEXTURE_MAG_FILTER, GL_LINEAR));
    glsafe(::glTexParameteri(GL_TEXTURE_2D, GL_TEXTURE_MIN_FILTER, GL_LINEAR_MIPMAP_NEAREST));
    glsafe(::glTexParameteri(GL_TEXTURE_2D, GL_TEXTURE_MAX_LEVEL, 1));
    glsafe(::glBindTexture(GL_TEXTURE_2D, 0));
}

void GLCanvas3D::LayersEditing::set_config(const DynamicPrintConfig* config)
{
    m_config = config;
    delete m_slicing_parameters;
    m_slicing_parameters = nullptr;
    m_layers_texture.valid = false;
}

void GLCanvas3D::LayersEditing::select_object(const Model &model, int object_id)
{
    const ModelObject *model_object_new = (object_id >= 0) ? model.objects[object_id] : nullptr;
    // Maximum height of an object changes when the object gets rotated or scaled.
    // Changing maximum height of an object will invalidate the layer heigth editing profile.
    // m_model_object->bounding_box() is cached, therefore it is cheap even if this method is called frequently.
    const float new_max_z = (model_object_new == nullptr) ? 0.0f : static_cast<float>(model_object_new->bounding_box().max.z());
    if (m_model_object != model_object_new || this->last_object_id != object_id || m_object_max_z != new_max_z ||
        (model_object_new != nullptr && m_model_object->id() != model_object_new->id())) {
        m_layer_height_profile.clear();
        m_layer_height_profile_modified = false;
        delete m_slicing_parameters;
        m_slicing_parameters   = nullptr;
        m_layers_texture.valid = false;
        this->last_object_id   = object_id;
        m_model_object         = model_object_new;
        m_object_max_z         = new_max_z;
    }
}

bool GLCanvas3D::LayersEditing::is_allowed() const
{
    return wxGetApp().get_shader("variable_layer_height") != nullptr && m_z_texture_id > 0;
}

bool GLCanvas3D::LayersEditing::is_enabled() const
{
    return m_enabled;
}

void GLCanvas3D::LayersEditing::set_enabled(bool enabled)
{
    m_enabled = is_allowed() && enabled;
}

float GLCanvas3D::LayersEditing::s_overlay_window_width;

void GLCanvas3D::LayersEditing::render_overlay(const GLCanvas3D& canvas)
{
    if (!m_enabled)
        return;

    const Size& cnv_size = canvas.get_canvas_size();

    ImGuiWrapper& imgui = *wxGetApp().imgui();
    imgui.set_next_window_pos(static_cast<float>(cnv_size.get_width()) - imgui.get_style_scaling() * THICKNESS_BAR_WIDTH, 
        static_cast<float>(cnv_size.get_height()), ImGuiCond_Always, 1.0f, 1.0f);

    imgui.begin(_L("Variable layer height"), ImGuiWindowFlags_AlwaysAutoResize | ImGuiWindowFlags_NoResize | ImGuiWindowFlags_NoMove | ImGuiWindowFlags_NoCollapse);

    imgui.text_colored(ImGuiWrapper::COL_ORANGE_LIGHT, _L("Left mouse button:"));
    ImGui::SameLine();
    imgui.text(_L("Add detail"));

    imgui.text_colored(ImGuiWrapper::COL_ORANGE_LIGHT, _L("Right mouse button:"));
    ImGui::SameLine();
    imgui.text(_L("Remove detail"));

    imgui.text_colored(ImGuiWrapper::COL_ORANGE_LIGHT, _L("Shift + Left mouse button:"));
    ImGui::SameLine();
    imgui.text(_L("Reset to base"));

    imgui.text_colored(ImGuiWrapper::COL_ORANGE_LIGHT, _L("Shift + Right mouse button:"));
    ImGui::SameLine();
    imgui.text(_L("Smoothing"));

    imgui.text_colored(ImGuiWrapper::COL_ORANGE_LIGHT, _L("Mouse wheel:"));
    ImGui::SameLine();
    imgui.text(_L("Increase/decrease edit area"));
    
    ImGui::Separator();
    if (imgui.button(_L("Adaptive")))
        wxPostEvent((wxEvtHandler*)canvas.get_wxglcanvas(), Event<float>(EVT_GLCANVAS_ADAPTIVE_LAYER_HEIGHT_PROFILE, m_adaptive_quality));

    ImGui::SameLine();
    float text_align = ImGui::GetCursorPosX();
    ImGui::AlignTextToFramePadding();
    imgui.text(_L("Quality / Speed"));
    if (ImGui::IsItemHovered()) {
        ImGui::BeginTooltip();
        ImGui::TextUnformatted(_L("Higher print quality versus higher print speed.").ToUTF8());
        ImGui::EndTooltip();
    }

    ImGui::SameLine();
    float widget_align = ImGui::GetCursorPosX();
    ImGui::PushItemWidth(imgui.get_style_scaling() * 120.0f);
    m_adaptive_quality = std::clamp(m_adaptive_quality, 0.0f, 1.f);
    imgui.slider_float("", &m_adaptive_quality, 0.0f, 1.f, "%.2f");

    ImGui::Separator();
    if (imgui.button(_L("Smooth")))
        wxPostEvent((wxEvtHandler*)canvas.get_wxglcanvas(), HeightProfileSmoothEvent(EVT_GLCANVAS_SMOOTH_LAYER_HEIGHT_PROFILE, m_smooth_params));

    ImGui::SameLine();
    ImGui::SetCursorPosX(text_align);
    ImGui::AlignTextToFramePadding();
    imgui.text(_L("Radius"));
    ImGui::SameLine();
    ImGui::SetCursorPosX(widget_align);
    ImGui::PushItemWidth(imgui.get_style_scaling() * 120.0f);
    int radius = (int)m_smooth_params.radius;
    if (ImGui::SliderInt("##1", &radius, 1, 10)) {
        radius = std::clamp(radius, 1, 10);
        m_smooth_params.radius = (unsigned int)radius;
    }

    ImGui::SetCursorPosX(text_align);
    ImGui::AlignTextToFramePadding();
    imgui.text(_L("Keep min"));
    ImGui::SameLine();
    if (ImGui::GetCursorPosX() < widget_align)  // because of line lenght after localization
        ImGui::SetCursorPosX(widget_align);

    ImGui::PushItemWidth(imgui.get_style_scaling() * 120.0f);
    imgui.checkbox("##2", m_smooth_params.keep_min);

    ImGui::Separator();
    if (imgui.button(_L("Reset")))
        wxPostEvent((wxEvtHandler*)canvas.get_wxglcanvas(), SimpleEvent(EVT_GLCANVAS_RESET_LAYER_HEIGHT_PROFILE));

    GLCanvas3D::LayersEditing::s_overlay_window_width = ImGui::GetWindowSize().x /*+ (float)m_layers_texture.width/4*/;
    imgui.end();

    const Rect& bar_rect = get_bar_rect_viewport(canvas);
    render_active_object_annotations(canvas, bar_rect);
    render_profile(bar_rect);
}

float GLCanvas3D::LayersEditing::get_cursor_z_relative(const GLCanvas3D& canvas)
{
    const Vec2d mouse_pos = canvas.get_local_mouse_position();
    const Rect& rect = get_bar_rect_screen(canvas);
    float x = (float)mouse_pos(0);
    float y = (float)mouse_pos(1);
    float t = rect.get_top();
    float b = rect.get_bottom();

    return (rect.get_left() <= x && x <= rect.get_right() && t <= y && y <= b) ?
        // Inside the bar.
        (b - y - 1.0f) / (b - t - 1.0f) :
        // Outside the bar.
        -1000.0f;
}

bool GLCanvas3D::LayersEditing::bar_rect_contains(const GLCanvas3D& canvas, float x, float y)
{
    const Rect& rect = get_bar_rect_screen(canvas);
    return rect.get_left() <= x && x <= rect.get_right() && rect.get_top() <= y && y <= rect.get_bottom();
}

Rect GLCanvas3D::LayersEditing::get_bar_rect_screen(const GLCanvas3D& canvas)
{
    const Size& cnv_size = canvas.get_canvas_size();
    float w = (float)cnv_size.get_width();
    float h = (float)cnv_size.get_height();

    return { w - thickness_bar_width(canvas), 0.0f, w, h };
}

Rect GLCanvas3D::LayersEditing::get_bar_rect_viewport(const GLCanvas3D& canvas)
{
    const Size& cnv_size = canvas.get_canvas_size();
    float half_w = 0.5f * (float)cnv_size.get_width();
    float half_h = 0.5f * (float)cnv_size.get_height();
    float inv_zoom = (float)wxGetApp().plater()->get_camera().get_inv_zoom();
    return { (half_w - thickness_bar_width(canvas)) * inv_zoom, half_h * inv_zoom, half_w * inv_zoom, -half_h * inv_zoom };
}

bool GLCanvas3D::LayersEditing::is_initialized() const
{
    return wxGetApp().get_shader("variable_layer_height") != nullptr;
}

std::string GLCanvas3D::LayersEditing::get_tooltip(const GLCanvas3D& canvas) const
{
    std::string ret;
    if (m_enabled && m_layer_height_profile.size() >= 4) {
        float z = get_cursor_z_relative(canvas);
        if (z != -1000.0f) {
            z *= m_object_max_z;

            float h = 0.0f;
            for (size_t i = m_layer_height_profile.size() - 2; i >= 2; i -= 2) {
                const float zi = static_cast<float>(m_layer_height_profile[i]);
                const float zi_1 = static_cast<float>(m_layer_height_profile[i - 2]);
                if (zi_1 <= z && z <= zi) {
                    float dz = zi - zi_1;
                    h = (dz != 0.0f) ? static_cast<float>(lerp(m_layer_height_profile[i - 1], m_layer_height_profile[i + 1], (z - zi_1) / dz)) :
                        static_cast<float>(m_layer_height_profile[i + 1]);
                    break;
                }
            }
            if (h > 0.0f)
                ret = std::to_string(h);
        }
    }
    return ret;
}

void GLCanvas3D::LayersEditing::render_active_object_annotations(const GLCanvas3D& canvas, const Rect& bar_rect) const
{
    GLShaderProgram* shader = wxGetApp().get_shader("variable_layer_height");
    if (shader == nullptr)
        return;

    shader->start_using();

    shader->set_uniform("z_to_texture_row", float(m_layers_texture.cells - 1) / (float(m_layers_texture.width) * m_object_max_z));
    shader->set_uniform("z_texture_row_to_normalized", 1.0f / (float)m_layers_texture.height);
    shader->set_uniform("z_cursor", m_object_max_z * this->get_cursor_z_relative(canvas));
    shader->set_uniform("z_cursor_band_width", band_width);
    shader->set_uniform("object_max_z", m_object_max_z);

    glsafe(::glPixelStorei(GL_UNPACK_ALIGNMENT, 1));
    glsafe(::glBindTexture(GL_TEXTURE_2D, m_z_texture_id));

    // Render the color bar
    const float l = bar_rect.get_left();
    const float r = bar_rect.get_right();
    const float t = bar_rect.get_top();
    const float b = bar_rect.get_bottom();

    ::glBegin(GL_QUADS);
    ::glNormal3f(0.0f, 0.0f, 1.0f);
    ::glTexCoord2f(0.0f, 0.0f); ::glVertex2f(l, b);
    ::glTexCoord2f(1.0f, 0.0f); ::glVertex2f(r, b);
    ::glTexCoord2f(1.0f, 1.0f); ::glVertex2f(r, t);
    ::glTexCoord2f(0.0f, 1.0f); ::glVertex2f(l, t);
    glsafe(::glEnd());
    glsafe(::glBindTexture(GL_TEXTURE_2D, 0));

    shader->stop_using();
}

void GLCanvas3D::LayersEditing::render_profile(const Rect& bar_rect)
{
    //FIXME show some kind of legend.

    if (!m_slicing_parameters)
        return;

    // Make the vertical bar a bit wider so the layer height curve does not touch the edge of the bar region.
    const float scale_x = bar_rect.get_width() / float(1.12 * m_slicing_parameters->max_layer_height);
    const float scale_y = bar_rect.get_height() / m_object_max_z;
    const float x = bar_rect.get_left() + float(m_slicing_parameters->layer_height) * scale_x;

#if ENABLE_GLBEGIN_GLEND_REMOVAL
    const bool bar_rect_changed = m_profile.old_bar_rect != bar_rect;
    m_profile.old_bar_rect = bar_rect;

    // Baseline
    if (!m_profile.baseline.is_initialized() || bar_rect_changed) {
        m_profile.old_bar_rect = bar_rect;

        GLModel::Geometry init_data;
        init_data.format = { GLModel::Geometry::EPrimitiveType::Lines, GLModel::Geometry::EVertexLayout::P3, GLModel::Geometry::EIndexType::USHORT };
        init_data.color = ColorRGBA::BLACK();
        init_data.vertices.reserve(2 * GLModel::Geometry::vertex_stride_floats(init_data.format));
        init_data.indices.reserve(2 * GLModel::Geometry::index_stride_bytes(init_data.format));

        // vertices
        init_data.add_vertex(Vec3f(x, bar_rect.get_bottom(), 0.0f));
        init_data.add_vertex(Vec3f(x, bar_rect.get_top(), 0.0f));

        // indices
        init_data.add_ushort_line(0, 1);

        m_profile.baseline.init_from(std::move(init_data));
    }

    if (!m_profile.profile.is_initialized() || bar_rect_changed || m_profile.old_layer_height_profile != m_layer_height_profile) {
        m_profile.old_layer_height_profile = m_layer_height_profile;
        m_profile.profile.reset();

<<<<<<< HEAD
        GLModel::Geometry init_data;
        init_data.format = { GLModel::Geometry::EPrimitiveType::LineStrip, GLModel::Geometry::EVertexLayout::P3, GLModel::Geometry::EIndexType::UINT };
        init_data.color = ColorRGBA::BLUE();
        init_data.vertices.reserve(m_layer_height_profile.size() * GLModel::Geometry::vertex_stride_floats(init_data.format));
        init_data.indices.reserve(m_layer_height_profile.size() * GLModel::Geometry::index_stride_bytes(init_data.format));

        // vertices + indices
        for (unsigned int i = 0; i < (unsigned int)m_layer_height_profile.size(); i += 2) {
            init_data.add_vertex(Vec3f(bar_rect.get_left() + float(m_layer_height_profile[i + 1]) * scale_x, 
                                       bar_rect.get_bottom() + float(m_layer_height_profile[i]) * scale_y,
                                       0.0f));
            init_data.add_uint_index(i / 2);
=======
        GLModel::InitializationData init_data;
        GLModel::InitializationData::Entity entity;
        entity.type = GLModel::PrimitiveType::LineStrip;
        entity.positions.reserve(m_layer_height_profile.size());
        entity.normals.reserve(m_layer_height_profile.size());
        entity.indices.reserve(m_layer_height_profile.size());
        for (unsigned int i = 0; i < (unsigned int)m_layer_height_profile.size(); i += 2) {
            entity.positions.emplace_back(bar_rect.get_left() + float(m_layer_height_profile[i + 1]) * scale_x, bar_rect.get_bottom() + float(m_layer_height_profile[i]) * scale_y, 0.0f);
            entity.normals.emplace_back(Vec3f::UnitZ());
            entity.indices.emplace_back(i / 2);
>>>>>>> c823ea07
        }

        m_profile.profile.init_from(std::move(init_data));
    }

    GLShaderProgram* shader = wxGetApp().get_shader("flat");
    if (shader != nullptr) {
        shader->start_using();
        m_profile.baseline.render();
        m_profile.profile.render();
        shader->stop_using();
    }
#else
    // Baseline
    glsafe(::glColor3f(0.0f, 0.0f, 0.0f));
    ::glBegin(GL_LINE_STRIP);
    ::glVertex2f(x, bar_rect.get_bottom());
    ::glVertex2f(x, bar_rect.get_top());
    glsafe(::glEnd());

    // Curve
    glsafe(::glColor3f(0.0f, 0.0f, 1.0f));
    ::glBegin(GL_LINE_STRIP);
    for (unsigned int i = 0; i < m_layer_height_profile.size(); i += 2)
        ::glVertex2f(bar_rect.get_left() + (float)m_layer_height_profile[i + 1] * scale_x, bar_rect.get_bottom() + (float)m_layer_height_profile[i] * scale_y);
    glsafe(::glEnd());
#endif // ENABLE_GLBEGIN_GLEND_REMOVAL
}

void GLCanvas3D::LayersEditing::render_volumes(const GLCanvas3D& canvas, const GLVolumeCollection& volumes)
{
    assert(this->is_allowed());
    assert(this->last_object_id != -1);
    GLShaderProgram* shader = wxGetApp().get_shader("variable_layer_height");
    if (shader == nullptr)
        return;

    GLShaderProgram* current_shader = wxGetApp().get_current_shader();
    if (shader->get_id() != current_shader->get_id())
        // The layer editing shader is not yet active. Activate it.
        shader->start_using();
    else
        // The layer editing shader was already active.
        current_shader = nullptr;

    generate_layer_height_texture();

    // Uniforms were resolved, go ahead using the layer editing shader.
    shader->set_uniform("z_to_texture_row", float(m_layers_texture.cells - 1) / (float(m_layers_texture.width) * float(m_object_max_z)));
    shader->set_uniform("z_texture_row_to_normalized", 1.0f / float(m_layers_texture.height));
    shader->set_uniform("z_cursor", float(m_object_max_z) * float(this->get_cursor_z_relative(canvas)));
    shader->set_uniform("z_cursor_band_width", float(this->band_width));

    // Initialize the layer height texture mapping.
    GLsizei w = (GLsizei)m_layers_texture.width;
    GLsizei h = (GLsizei)m_layers_texture.height;
    GLsizei half_w = w / 2;
    GLsizei half_h = h / 2;
    glsafe(::glPixelStorei(GL_UNPACK_ALIGNMENT, 1));
    glsafe(::glBindTexture(GL_TEXTURE_2D, m_z_texture_id));
    glsafe(::glTexImage2D(GL_TEXTURE_2D, 0, GL_RGBA, w, h, 0, GL_RGBA, GL_UNSIGNED_BYTE, 0));
    glsafe(::glTexImage2D(GL_TEXTURE_2D, 1, GL_RGBA, half_w, half_h, 0, GL_RGBA, GL_UNSIGNED_BYTE, 0));
    glsafe(::glTexSubImage2D(GL_TEXTURE_2D, 0, 0, 0, w, h, GL_RGBA, GL_UNSIGNED_BYTE, m_layers_texture.data.data()));
    glsafe(::glTexSubImage2D(GL_TEXTURE_2D, 1, 0, 0, half_w, half_h, GL_RGBA, GL_UNSIGNED_BYTE, m_layers_texture.data.data() + m_layers_texture.width * m_layers_texture.height * 4));
    for (const GLVolume* glvolume : volumes.volumes) {
        // Render the object using the layer editing shader and texture.
        if (! glvolume->is_active || glvolume->composite_id.object_id != this->last_object_id || glvolume->is_modifier)
            continue;

        shader->set_uniform("volume_world_matrix", glvolume->world_matrix());
        shader->set_uniform("object_max_z", GLfloat(0));
        glvolume->render();
    }
    // Revert back to the previous shader.
    glBindTexture(GL_TEXTURE_2D, 0);
    if (current_shader != nullptr)
        current_shader->start_using();
}

void GLCanvas3D::LayersEditing::adjust_layer_height_profile()
{
	this->update_slicing_parameters();
	PrintObject::update_layer_height_profile(*m_model_object, *m_slicing_parameters, m_layer_height_profile);
	Slic3r::adjust_layer_height_profile(*m_slicing_parameters, m_layer_height_profile, this->last_z, this->strength, this->band_width, this->last_action);
	m_layer_height_profile_modified = true;
    m_layers_texture.valid = false;
}

void GLCanvas3D::LayersEditing::reset_layer_height_profile(GLCanvas3D& canvas)
{
    const_cast<ModelObject*>(m_model_object)->layer_height_profile.clear();
    m_layer_height_profile.clear();
    m_layers_texture.valid = false;
    canvas.post_event(SimpleEvent(EVT_GLCANVAS_SCHEDULE_BACKGROUND_PROCESS));
    wxGetApp().obj_list()->update_info_items(last_object_id);
}

void GLCanvas3D::LayersEditing::adaptive_layer_height_profile(GLCanvas3D& canvas, float quality_factor)
{
    this->update_slicing_parameters();
    m_layer_height_profile = layer_height_profile_adaptive(*m_slicing_parameters, *m_model_object, quality_factor);
    const_cast<ModelObject*>(m_model_object)->layer_height_profile.set(m_layer_height_profile);
    m_layers_texture.valid = false;
    canvas.post_event(SimpleEvent(EVT_GLCANVAS_SCHEDULE_BACKGROUND_PROCESS));
    wxGetApp().obj_list()->update_info_items(last_object_id);
}

void GLCanvas3D::LayersEditing::smooth_layer_height_profile(GLCanvas3D& canvas, const HeightProfileSmoothingParams& smoothing_params)
{
    this->update_slicing_parameters();
    m_layer_height_profile = smooth_height_profile(m_layer_height_profile, *m_slicing_parameters, smoothing_params);
    const_cast<ModelObject*>(m_model_object)->layer_height_profile.set(m_layer_height_profile);
    m_layers_texture.valid = false;
    canvas.post_event(SimpleEvent(EVT_GLCANVAS_SCHEDULE_BACKGROUND_PROCESS));
    wxGetApp().obj_list()->update_info_items(last_object_id);
}

void GLCanvas3D::LayersEditing::generate_layer_height_texture()
{
	this->update_slicing_parameters();
	// Always try to update the layer height profile.
    bool update = ! m_layers_texture.valid;
    if (PrintObject::update_layer_height_profile(*m_model_object, *m_slicing_parameters, m_layer_height_profile)) {
        // Initialized to the default value.
        m_layer_height_profile_modified = false;
        update = true;
    }
    // Update if the layer height profile was changed, or when the texture is not valid.
    if (! update && ! m_layers_texture.data.empty() && m_layers_texture.cells > 0)
        // Texture is valid, don't update.
        return; 

    if (m_layers_texture.data.empty()) {
        m_layers_texture.width  = 1024;
        m_layers_texture.height = 1024;
        m_layers_texture.levels = 2;
        m_layers_texture.data.assign(m_layers_texture.width * m_layers_texture.height * 5, 0);
    }

    bool level_of_detail_2nd_level = true;
    m_layers_texture.cells = Slic3r::generate_layer_height_texture(
        *m_slicing_parameters, 
        Slic3r::generate_object_layers(*m_slicing_parameters, m_layer_height_profile), 
		m_layers_texture.data.data(), m_layers_texture.height, m_layers_texture.width, level_of_detail_2nd_level);
	m_layers_texture.valid = true;
}

void GLCanvas3D::LayersEditing::accept_changes(GLCanvas3D& canvas)
{
    if (last_object_id >= 0) {
        if (m_layer_height_profile_modified) {
            wxGetApp().plater()->take_snapshot(_L("Variable layer height - Manual edit"));
            const_cast<ModelObject*>(m_model_object)->layer_height_profile.set(m_layer_height_profile);
			canvas.post_event(SimpleEvent(EVT_GLCANVAS_SCHEDULE_BACKGROUND_PROCESS));
            wxGetApp().obj_list()->update_info_items(last_object_id);
        }
    }
    m_layer_height_profile_modified = false;
}

void GLCanvas3D::LayersEditing::update_slicing_parameters()
{
	if (m_slicing_parameters == nullptr) {
		m_slicing_parameters = new SlicingParameters();
        *m_slicing_parameters = PrintObject::slicing_parameters(*m_config, *m_model_object, m_object_max_z);
    }
}

float GLCanvas3D::LayersEditing::thickness_bar_width(const GLCanvas3D &canvas)
{
    return
#if ENABLE_RETINA_GL
        canvas.get_canvas_size().get_scale_factor()
#else
        canvas.get_wxglcanvas()->GetContentScaleFactor()
#endif
         * THICKNESS_BAR_WIDTH;
}


const Point GLCanvas3D::Mouse::Drag::Invalid_2D_Point(INT_MAX, INT_MAX);
const Vec3d GLCanvas3D::Mouse::Drag::Invalid_3D_Point(DBL_MAX, DBL_MAX, DBL_MAX);
const int GLCanvas3D::Mouse::Drag::MoveThresholdPx = 5;

GLCanvas3D::Mouse::Drag::Drag()
    : start_position_2D(Invalid_2D_Point)
    , start_position_3D(Invalid_3D_Point)
    , move_volume_idx(-1)
    , move_requires_threshold(false)
    , move_start_threshold_position_2D(Invalid_2D_Point)
{
}

GLCanvas3D::Mouse::Mouse()
    : dragging(false)
    , position(DBL_MAX, DBL_MAX)
    , scene_position(DBL_MAX, DBL_MAX, DBL_MAX)
    , ignore_left_up(false)
{
}

void GLCanvas3D::Labels::render(const std::vector<const ModelInstance*>& sorted_instances) const
{
    if (!m_enabled || !is_shown())
        return;

    const Camera& camera = wxGetApp().plater()->get_camera();
    const Model* model = m_canvas.get_model();
    if (model == nullptr)
        return;

    Transform3d world_to_eye = camera.get_view_matrix();
    Transform3d world_to_screen = camera.get_projection_matrix() * world_to_eye;
    const std::array<int, 4>& viewport = camera.get_viewport();

    struct Owner
    {
        int obj_idx;
        int inst_idx;
        size_t model_instance_id;
        BoundingBoxf3 world_box;
        double eye_center_z;
        std::string title;
        std::string label;
        std::string print_order;
        bool selected;
    };

    // collect owners world bounding boxes and data from volumes
    std::vector<Owner> owners;
    const GLVolumeCollection& volumes = m_canvas.get_volumes();
    for (const GLVolume* volume : volumes.volumes) {
        int obj_idx = volume->object_idx();
        if (0 <= obj_idx && obj_idx < (int)model->objects.size()) {
            int inst_idx = volume->instance_idx();
            std::vector<Owner>::iterator it = std::find_if(owners.begin(), owners.end(), [obj_idx, inst_idx](const Owner& owner) {
                return (owner.obj_idx == obj_idx) && (owner.inst_idx == inst_idx);
                });
            if (it != owners.end()) {
                it->world_box.merge(volume->transformed_bounding_box());
                it->selected &= volume->selected;
            } else {
                const ModelObject* model_object = model->objects[obj_idx];
                Owner owner;
                owner.obj_idx = obj_idx;
                owner.inst_idx = inst_idx;
                owner.model_instance_id = model_object->instances[inst_idx]->id().id;
                owner.world_box = volume->transformed_bounding_box();
                owner.title = "object" + std::to_string(obj_idx) + "_inst##" + std::to_string(inst_idx);
                owner.label = model_object->name;
                if (model_object->instances.size() > 1)
                    owner.label += " (" + std::to_string(inst_idx + 1) + ")";
                owner.selected = volume->selected;
                owners.emplace_back(owner);
            }
        }
    }

    // updates print order strings
    if (sorted_instances.size() > 1) {
        for (size_t i = 0; i < sorted_instances.size(); ++i) {
            size_t id = sorted_instances[i]->id().id;
            std::vector<Owner>::iterator it = std::find_if(owners.begin(), owners.end(), [id](const Owner& owner) {
                return owner.model_instance_id == id;
                });
            if (it != owners.end())
                it->print_order = std::string((_(L("Seq."))).ToUTF8()) + "#: " + std::to_string(i + 1);
        }
    }

    // calculate eye bounding boxes center zs
    for (Owner& owner : owners) {
        owner.eye_center_z = (world_to_eye * owner.world_box.center())(2);
    }

    // sort owners by center eye zs and selection
    std::sort(owners.begin(), owners.end(), [](const Owner& owner1, const Owner& owner2) {
        if (!owner1.selected && owner2.selected)
            return true;
        else if (owner1.selected && !owner2.selected)
            return false;
        else
            return (owner1.eye_center_z < owner2.eye_center_z);
        });

    ImGuiWrapper& imgui = *wxGetApp().imgui();

    // render info windows
    for (const Owner& owner : owners) {
        Vec3d screen_box_center = world_to_screen * owner.world_box.center();
        float x = 0.0f;
        float y = 0.0f;
        if (camera.get_type() == Camera::EType::Perspective) {
            x = (0.5f + 0.001f * 0.5f * (float)screen_box_center(0)) * viewport[2];
            y = (0.5f - 0.001f * 0.5f * (float)screen_box_center(1)) * viewport[3];
        } else {
            x = (0.5f + 0.5f * (float)screen_box_center(0)) * viewport[2];
            y = (0.5f - 0.5f * (float)screen_box_center(1)) * viewport[3];
        }

        if (x < 0.0f || viewport[2] < x || y < 0.0f || viewport[3] < y)
            continue;

        ImGui::PushStyleVar(ImGuiStyleVar_WindowBorderSize, owner.selected ? 3.0f : 1.5f);
        ImGui::PushStyleVar(ImGuiStyleVar_WindowRounding, 0.0f);
        ImGui::PushStyleColor(ImGuiCol_Border, owner.selected ? ImVec4(0.757f, 0.404f, 0.216f, 1.0f) : ImVec4(0.75f, 0.75f, 0.75f, 1.0f));
        imgui.set_next_window_pos(x, y, ImGuiCond_Always, 0.5f, 0.5f);
        imgui.begin(owner.title, ImGuiWindowFlags_NoMouseInputs | ImGuiWindowFlags_AlwaysAutoResize | ImGuiWindowFlags_NoDecoration | ImGuiWindowFlags_NoMove);
        ImGui::BringWindowToDisplayFront(ImGui::GetCurrentWindow());
        float win_w = ImGui::GetWindowWidth();
        float label_len = imgui.calc_text_size(owner.label).x;
        ImGui::SetCursorPosX(0.5f * (win_w - label_len));
        ImGui::AlignTextToFramePadding();
        imgui.text(owner.label);

        if (!owner.print_order.empty()) {
            ImGui::Separator();
            float po_len = imgui.calc_text_size(owner.print_order).x;
            ImGui::SetCursorPosX(0.5f * (win_w - po_len));
            ImGui::AlignTextToFramePadding();
            imgui.text(owner.print_order);
        }

        // force re-render while the windows gets to its final size (it takes several frames)
        if (ImGui::GetWindowContentRegionWidth() + 2.0f * ImGui::GetStyle().WindowPadding.x != ImGui::CalcWindowNextAutoFitSize(ImGui::GetCurrentWindow()).x)
            imgui.set_requires_extra_frame();

        imgui.end();
        ImGui::PopStyleColor();
        ImGui::PopStyleVar(2);
    }
}

void GLCanvas3D::Tooltip::set_text(const std::string& text)
{
    // If the mouse is inside an ImGUI dialog, then the tooltip is suppressed.
    m_text = m_in_imgui ? std::string() : text;
}

void GLCanvas3D::Tooltip::render(const Vec2d& mouse_position, GLCanvas3D& canvas)
{
    static ImVec2 size(0.0f, 0.0f);

    auto validate_position = [](const Vec2d& position, const GLCanvas3D& canvas, const ImVec2& wnd_size) {
        auto calc_cursor_height = []() {
            float ret = 16.0f;
#ifdef _WIN32
            // see: https://forums.codeguru.com/showthread.php?449040-get-the-system-current-cursor-size
            // this code is not perfect because it returns a maximum height equal to 31 even if the cursor bitmap shown on screen is bigger
            // but at least it gives the same result as wxWidgets in the settings tabs
            ICONINFO ii;
            if (::GetIconInfo((HICON)GetCursor(), &ii) != 0) {
                BITMAP bitmap;
                ::GetObject(ii.hbmMask, sizeof(BITMAP), &bitmap);
                int width = bitmap.bmWidth;
                int height = (ii.hbmColor == nullptr) ? bitmap.bmHeight / 2 : bitmap.bmHeight;
                HDC dc = ::CreateCompatibleDC(nullptr);
                if (dc != nullptr) {
                    if (::SelectObject(dc, ii.hbmMask) != nullptr) {
                        for (int i = 0; i < width; ++i) {
                            for (int j = 0; j < height; ++j) {
                                if (::GetPixel(dc, i, j) != RGB(255, 255, 255)) {
                                    if (ret < float(j))
                                        ret = float(j);
                                }
                            }
                        }
                        ::DeleteDC(dc);
                    }
                }
                ::DeleteObject(ii.hbmColor);
                ::DeleteObject(ii.hbmMask);
            }
#endif //  _WIN32
            return ret;
        };

        const Size cnv_size = canvas.get_canvas_size();
        const float x = std::clamp(float(position.x()), 0.0f, float(cnv_size.get_width()) - wnd_size.x);
        const float y = std::clamp(float(position.y()) + calc_cursor_height(), 0.0f, float(cnv_size.get_height()) - wnd_size.y);
        return Vec2f(x, y);
    };

    if (m_text.empty()) {
        m_start_time = std::chrono::steady_clock::now();
        return;
    }

    // draw the tooltip as hidden until the delay is expired
    // use a value of alpha slightly different from 0.0f because newer imgui does not calculate properly the window size if alpha == 0.0f
    const float alpha = (std::chrono::duration_cast<std::chrono::milliseconds>(std::chrono::steady_clock::now() - m_start_time).count() < 500) ? 0.01f : 1.0f;

    const Vec2f position = validate_position(mouse_position, canvas, size);

    ImGuiWrapper& imgui = *wxGetApp().imgui();
    ImGui::PushStyleVar(ImGuiStyleVar_WindowRounding, 0.0f);
    ImGui::PushStyleVar(ImGuiStyleVar_Alpha, alpha);
    imgui.set_next_window_pos(position.x(), position.y(), ImGuiCond_Always, 0.0f, 0.0f);

    imgui.begin(wxString("canvas_tooltip"), ImGuiWindowFlags_AlwaysAutoResize | ImGuiWindowFlags_NoMouseInputs | ImGuiWindowFlags_NoMove | ImGuiWindowFlags_NoDecoration | ImGuiWindowFlags_NoFocusOnAppearing);
    ImGui::BringWindowToDisplayFront(ImGui::GetCurrentWindow());
    ImGui::TextUnformatted(m_text.c_str());

    // force re-render while the windows gets to its final size (it may take several frames) or while hidden
    if (alpha < 1.0f || ImGui::GetWindowContentRegionWidth() + 2.0f * ImGui::GetStyle().WindowPadding.x != ImGui::CalcWindowNextAutoFitSize(ImGui::GetCurrentWindow()).x)
        imgui.set_requires_extra_frame();

    size = ImGui::GetWindowSize();

    imgui.end();
    ImGui::PopStyleVar(2);
}

void GLCanvas3D::SequentialPrintClearance::set_polygons(const Polygons& polygons)
{
    m_perimeter.reset();
    m_fill.reset();
    if (polygons.empty())
        return;

#if !ENABLE_GLBEGIN_GLEND_REMOVAL
    size_t triangles_count = 0;
    for (const Polygon& poly : polygons) {
        triangles_count += poly.points.size() - 2;
    }
    const size_t vertices_count = 3 * triangles_count;
#endif // !ENABLE_GLBEGIN_GLEND_REMOVAL

    if (m_render_fill) {
        GLModel::Geometry fill_data;
#if ENABLE_GLBEGIN_GLEND_REMOVAL
        fill_data.format = { GLModel::Geometry::EPrimitiveType::Triangles, GLModel::Geometry::EVertexLayout::P3, GLModel::Geometry::EIndexType::UINT };
        fill_data.color  = { 0.3333f, 0.0f, 0.0f, 0.5f };

        // vertices + indices
        const ExPolygons polygons_union = union_ex(polygons);
        unsigned int vertices_counter = 0;
        for (const ExPolygon& poly : polygons_union) {
            const std::vector<Vec3d> triangulation = triangulate_expolygon_3d(poly);
            for (const Vec3d& v : triangulation) {
                fill_data.add_vertex((Vec3f)(v.cast<float>() + 0.0125f * Vec3f::UnitZ())); // add a small positive z to avoid z-fighting
                ++vertices_counter;
                if (vertices_counter % 3 == 0)
                    fill_data.add_uint_triangle(vertices_counter - 3, vertices_counter - 2, vertices_counter - 1);
            }
        }

        m_fill.init_from(std::move(fill_data));
#else
        GLModel::Geometry::Entity entity;
        entity.type = GLModel::EPrimitiveType::Triangles;
        entity.color = { 0.3333f, 0.0f, 0.0f, 0.5f };
        entity.positions.reserve(vertices_count);
        entity.normals.reserve(vertices_count);
        entity.indices.reserve(vertices_count);

        const ExPolygons polygons_union = union_ex(polygons);
        for (const ExPolygon& poly : polygons_union) {
            const std::vector<Vec3d> triangulation = triangulate_expolygon_3d(poly);
            for (const Vec3d& v : triangulation) {
                entity.positions.emplace_back(v.cast<float>() + Vec3f(0.0f, 0.0f, 0.0125f)); // add a small positive z to avoid z-fighting
                entity.normals.emplace_back(Vec3f::UnitZ());
                const size_t positions_count = entity.positions.size();
                if (positions_count % 3 == 0) {
                    entity.indices.emplace_back(positions_count - 3);
                    entity.indices.emplace_back(positions_count - 2);
                    entity.indices.emplace_back(positions_count - 1);
                }
            }
        }

        fill_data.entities.emplace_back(entity);
        m_fill.init_from(fill_data);
#endif // ENABLE_GLBEGIN_GLEND_REMOVAL
    }

#if ENABLE_GLBEGIN_GLEND_REMOVAL
    m_perimeter.init_from(polygons, 0.025f); // add a small positive z to avoid z-fighting
#else
    GLModel::Geometry perimeter_data;
    for (const Polygon& poly : polygons) {
        GLModel::Geometry::Entity ent;
        ent.type = GLModel::EPrimitiveType::LineLoop;
        ent.positions.reserve(poly.points.size());
        ent.indices.reserve(poly.points.size());
        unsigned int id_count = 0;
        for (const Point& p : poly.points) {
            ent.positions.emplace_back(unscale<float>(p.x()), unscale<float>(p.y()), 0.025f); // add a small positive z to avoid z-fighting
            ent.normals.emplace_back(Vec3f::UnitZ());
            ent.indices.emplace_back(id_count++);
        }

        perimeter_data.entities.emplace_back(ent);
    }

    m_perimeter.init_from(perimeter_data);
#endif // ENABLE_GLBEGIN_GLEND_REMOVAL
}

void GLCanvas3D::SequentialPrintClearance::render()
{
    const ColorRGBA FILL_COLOR    = { 1.0f, 0.0f, 0.0f, 0.5f };
    const ColorRGBA NO_FILL_COLOR = { 1.0f, 1.0f, 1.0f, 0.75f };

#if ENABLE_GLBEGIN_GLEND_REMOVAL
    GLShaderProgram* shader = wxGetApp().get_shader("flat");
#else
    GLShaderProgram* shader = wxGetApp().get_shader("gouraud_light");
#endif // ENABLE_GLBEGIN_GLEND_REMOVAL
    if (shader == nullptr)
        return;

    shader->start_using();

    glsafe(::glEnable(GL_DEPTH_TEST));
    glsafe(::glDisable(GL_CULL_FACE));
    glsafe(::glEnable(GL_BLEND));
    glsafe(::glBlendFunc(GL_SRC_ALPHA, GL_ONE_MINUS_SRC_ALPHA));

#if ENABLE_GLBEGIN_GLEND_REMOVAL
    m_perimeter.set_color(m_render_fill ? FILL_COLOR : NO_FILL_COLOR);
#else
    m_perimeter.set_color(-1, m_render_fill ? FILL_COLOR : NO_FILL_COLOR);
#endif // ENABLE_GLBEGIN_GLEND_REMOVAL
    m_perimeter.render();
    m_fill.render();

    glsafe(::glDisable(GL_BLEND));
    glsafe(::glEnable(GL_CULL_FACE));
    glsafe(::glDisable(GL_DEPTH_TEST));

    shader->stop_using();
}

wxDEFINE_EVENT(EVT_GLCANVAS_SCHEDULE_BACKGROUND_PROCESS, SimpleEvent);
wxDEFINE_EVENT(EVT_GLCANVAS_OBJECT_SELECT, SimpleEvent);
wxDEFINE_EVENT(EVT_GLCANVAS_RIGHT_CLICK, RBtnEvent);
wxDEFINE_EVENT(EVT_GLCANVAS_REMOVE_OBJECT, SimpleEvent);
wxDEFINE_EVENT(EVT_GLCANVAS_ARRANGE, SimpleEvent);
wxDEFINE_EVENT(EVT_GLCANVAS_SELECT_ALL, SimpleEvent);
wxDEFINE_EVENT(EVT_GLCANVAS_QUESTION_MARK, SimpleEvent);
wxDEFINE_EVENT(EVT_GLCANVAS_INCREASE_INSTANCES, Event<int>);
wxDEFINE_EVENT(EVT_GLCANVAS_INSTANCE_MOVED, SimpleEvent);
wxDEFINE_EVENT(EVT_GLCANVAS_INSTANCE_ROTATED, SimpleEvent);
wxDEFINE_EVENT(EVT_GLCANVAS_INSTANCE_SCALED, SimpleEvent);
wxDEFINE_EVENT(EVT_GLCANVAS_FORCE_UPDATE, SimpleEvent);
wxDEFINE_EVENT(EVT_GLCANVAS_WIPETOWER_MOVED, Vec3dEvent);
wxDEFINE_EVENT(EVT_GLCANVAS_WIPETOWER_ROTATED, Vec3dEvent);
wxDEFINE_EVENT(EVT_GLCANVAS_ENABLE_ACTION_BUTTONS, Event<bool>);
wxDEFINE_EVENT(EVT_GLCANVAS_UPDATE_GEOMETRY, Vec3dsEvent<2>);
wxDEFINE_EVENT(EVT_GLCANVAS_MOUSE_DRAGGING_STARTED, SimpleEvent);
wxDEFINE_EVENT(EVT_GLCANVAS_MOUSE_DRAGGING_FINISHED, SimpleEvent);
wxDEFINE_EVENT(EVT_GLCANVAS_UPDATE_BED_SHAPE, SimpleEvent);
wxDEFINE_EVENT(EVT_GLCANVAS_TAB, SimpleEvent);
wxDEFINE_EVENT(EVT_GLCANVAS_RESETGIZMOS, SimpleEvent);
wxDEFINE_EVENT(EVT_GLCANVAS_MOVE_SLIDERS, wxKeyEvent);
wxDEFINE_EVENT(EVT_GLCANVAS_EDIT_COLOR_CHANGE, wxKeyEvent);
wxDEFINE_EVENT(EVT_GLCANVAS_JUMP_TO, wxKeyEvent);
wxDEFINE_EVENT(EVT_GLCANVAS_UNDO, SimpleEvent);
wxDEFINE_EVENT(EVT_GLCANVAS_REDO, SimpleEvent);
wxDEFINE_EVENT(EVT_GLCANVAS_COLLAPSE_SIDEBAR, SimpleEvent);
wxDEFINE_EVENT(EVT_GLCANVAS_RESET_LAYER_HEIGHT_PROFILE, SimpleEvent);
wxDEFINE_EVENT(EVT_GLCANVAS_ADAPTIVE_LAYER_HEIGHT_PROFILE, Event<float>);
wxDEFINE_EVENT(EVT_GLCANVAS_SMOOTH_LAYER_HEIGHT_PROFILE, HeightProfileSmoothEvent);
wxDEFINE_EVENT(EVT_GLCANVAS_RELOAD_FROM_DISK, SimpleEvent);
wxDEFINE_EVENT(EVT_GLCANVAS_RENDER_TIMER, wxTimerEvent/*RenderTimerEvent*/);
wxDEFINE_EVENT(EVT_GLCANVAS_TOOLBAR_HIGHLIGHTER_TIMER, wxTimerEvent);
wxDEFINE_EVENT(EVT_GLCANVAS_GIZMO_HIGHLIGHTER_TIMER, wxTimerEvent);

const double GLCanvas3D::DefaultCameraZoomToBoxMarginFactor = 1.25;

void GLCanvas3D::load_arrange_settings()
{
    std::string dist_fff_str =
        wxGetApp().app_config->get("arrange", "min_object_distance_fff");

    std::string dist_fff_seq_print_str =
        wxGetApp().app_config->get("arrange", "min_object_distance_fff_seq_print");

    std::string dist_sla_str =
        wxGetApp().app_config->get("arrange", "min_object_distance_sla");

    std::string en_rot_fff_str =
        wxGetApp().app_config->get("arrange", "enable_rotation_fff");

    std::string en_rot_fff_seqp_str =
        wxGetApp().app_config->get("arrange", "enable_rotation_fff_seq_print");

    std::string en_rot_sla_str =
        wxGetApp().app_config->get("arrange", "enable_rotation_sla");

    if (!dist_fff_str.empty())
        m_arrange_settings_fff.distance = std::stof(dist_fff_str);

    if (!dist_fff_seq_print_str.empty())
        m_arrange_settings_fff_seq_print.distance = std::stof(dist_fff_seq_print_str);

    if (!dist_sla_str.empty())
        m_arrange_settings_sla.distance = std::stof(dist_sla_str);

    if (!en_rot_fff_str.empty())
        m_arrange_settings_fff.enable_rotation = (en_rot_fff_str == "1" || en_rot_fff_str == "yes");

    if (!en_rot_fff_seqp_str.empty())
        m_arrange_settings_fff_seq_print.enable_rotation = (en_rot_fff_seqp_str == "1" || en_rot_fff_seqp_str == "yes");

    if (!en_rot_sla_str.empty())
        m_arrange_settings_sla.enable_rotation = (en_rot_sla_str == "1" || en_rot_sla_str == "yes");
}

PrinterTechnology GLCanvas3D::current_printer_technology() const
{
    return m_process->current_printer_technology();
}

GLCanvas3D::GLCanvas3D(wxGLCanvas* canvas, Bed3D &bed)
    : m_canvas(canvas)
    , m_context(nullptr)
    , m_bed(bed)
#if ENABLE_RETINA_GL
    , m_retina_helper(nullptr)
#endif
    , m_in_render(false)
    , m_main_toolbar(GLToolbar::Normal, "Main")
    , m_undoredo_toolbar(GLToolbar::Normal, "Undo_Redo")
    , m_gizmos(*this)
    , m_use_clipping_planes(false)
    , m_sidebar_field("")
    , m_extra_frame_requested(false)
    , m_config(nullptr)
    , m_process(nullptr)
    , m_model(nullptr)
    , m_dirty(true)
    , m_initialized(false)
    , m_apply_zoom_to_volumes_filter(false)
    , m_picking_enabled(false)
    , m_moving_enabled(false)
    , m_dynamic_background_enabled(false)
    , m_multisample_allowed(false)
    , m_moving(false)
    , m_tab_down(false)
    , m_cursor_type(Standard)
    , m_color_by("volume")
    , m_reload_delayed(false)
#if ENABLE_RENDER_PICKING_PASS
    , m_show_picking_texture(false)
#endif // ENABLE_RENDER_PICKING_PASS
    , m_render_sla_auxiliaries(true)
    , m_labels(*this)
    , m_slope(m_volumes)
{
    if (m_canvas != nullptr) {
        m_timer.SetOwner(m_canvas);
        m_render_timer.SetOwner(m_canvas);
#if ENABLE_RETINA_GL
        m_retina_helper.reset(new RetinaHelper(canvas));
#endif // ENABLE_RETINA_GL
    }

    load_arrange_settings();

    m_selection.set_volumes(&m_volumes.volumes);
}

GLCanvas3D::~GLCanvas3D()
{
    reset_volumes();
}

void GLCanvas3D::post_event(wxEvent &&event)
{
    event.SetEventObject(m_canvas);
    wxPostEvent(m_canvas, event);
}

bool GLCanvas3D::init()
{
    if (m_initialized)
        return true;

    if (m_canvas == nullptr || m_context == nullptr)
        return false;

    glsafe(::glClearColor(1.0f, 1.0f, 1.0f, 1.0f));
    glsafe(::glClearDepth(1.0f));

    glsafe(::glDepthFunc(GL_LESS));

    glsafe(::glEnable(GL_DEPTH_TEST));
    glsafe(::glEnable(GL_CULL_FACE));
    glsafe(::glEnable(GL_BLEND));
    glsafe(::glBlendFunc(GL_SRC_ALPHA, GL_ONE_MINUS_SRC_ALPHA));

    // Set antialiasing / multisampling
    glsafe(::glDisable(GL_LINE_SMOOTH));
    glsafe(::glDisable(GL_POLYGON_SMOOTH));

    // ambient lighting
    GLfloat ambient[4] = { 0.3f, 0.3f, 0.3f, 1.0f };
    glsafe(::glLightModelfv(GL_LIGHT_MODEL_AMBIENT, ambient));

    glsafe(::glEnable(GL_LIGHT0));
    glsafe(::glEnable(GL_LIGHT1));

    // light from camera
    GLfloat specular_cam[4] = { 0.3f, 0.3f, 0.3f, 1.0f };
    glsafe(::glLightfv(GL_LIGHT1, GL_SPECULAR, specular_cam));
    GLfloat diffuse_cam[4] = { 0.2f, 0.2f, 0.2f, 1.0f };
    glsafe(::glLightfv(GL_LIGHT1, GL_DIFFUSE, diffuse_cam));

    // light from above
    GLfloat specular_top[4] = { 0.2f, 0.2f, 0.2f, 1.0f };
    glsafe(::glLightfv(GL_LIGHT0, GL_SPECULAR, specular_top));
    GLfloat diffuse_top[4] = { 0.5f, 0.5f, 0.5f, 1.0f };
    glsafe(::glLightfv(GL_LIGHT0, GL_DIFFUSE, diffuse_top));

    // Enables Smooth Color Shading; try GL_FLAT for (lack of) fun.
    glsafe(::glShadeModel(GL_SMOOTH));

    // A handy trick -- have surface material mirror the color.
    glsafe(::glColorMaterial(GL_FRONT_AND_BACK, GL_AMBIENT_AND_DIFFUSE));
    glsafe(::glEnable(GL_COLOR_MATERIAL));

    if (m_multisample_allowed)
        glsafe(::glEnable(GL_MULTISAMPLE));

    if (m_main_toolbar.is_enabled())
        m_layers_editing.init();

    // on linux the gl context is not valid until the canvas is not shown on screen
    // we defer the geometry finalization of volumes until the first call to render()
    m_volumes.finalize_geometry(true);

    if (m_gizmos.is_enabled() && !m_gizmos.init())
        std::cout << "Unable to initialize gizmos: please, check that all the required textures are available" << std::endl;

    if (!_init_toolbars())
        return false;

    if (m_selection.is_enabled() && !m_selection.init())
        return false;

    m_initialized = true;

    return true;
}

void GLCanvas3D::set_as_dirty()
{
    m_dirty = true;
}

unsigned int GLCanvas3D::get_volumes_count() const
{
    return (unsigned int)m_volumes.volumes.size();
}

void GLCanvas3D::reset_volumes()
{
    if (!m_initialized)
        return;

    if (m_volumes.empty())
        return;

    _set_current();

    m_selection.clear();
    m_volumes.clear();
    m_dirty = true;

    _set_warning_notification(EWarning::ObjectOutside, false);
}

ModelInstanceEPrintVolumeState GLCanvas3D::check_volumes_outside_state() const
{
    ModelInstanceEPrintVolumeState state = ModelInstanceEPrintVolumeState::ModelInstancePVS_Inside;
    if (m_initialized)
        m_volumes.check_outside_state(m_bed.build_volume(), &state);
    return state;
}

void GLCanvas3D::toggle_sla_auxiliaries_visibility(bool visible, const ModelObject* mo, int instance_idx)
{
#if ENABLE_WIPETOWER_OBJECTID_1000_REMOVAL
    if (current_printer_technology() != ptSLA)
        return;
#endif // ENABLE_WIPETOWER_OBJECTID_1000_REMOVAL

    m_render_sla_auxiliaries = visible;

    for (GLVolume* vol : m_volumes.volumes) {
#if !ENABLE_WIPETOWER_OBJECTID_1000_REMOVAL
        if (vol->composite_id.object_id == 1000)
            continue; // the wipe tower
#endif // !ENABLE_WIPETOWER_OBJECTID_1000_REMOVAL
        if ((mo == nullptr || m_model->objects[vol->composite_id.object_id] == mo)
        && (instance_idx == -1 || vol->composite_id.instance_id == instance_idx)
        && vol->composite_id.volume_id < 0)
            vol->is_active = visible;
    }
}

void GLCanvas3D::toggle_model_objects_visibility(bool visible, const ModelObject* mo, int instance_idx, const ModelVolume* mv)
{
    for (GLVolume* vol : m_volumes.volumes) {
#if ENABLE_WIPETOWER_OBJECTID_1000_REMOVAL
        if (vol->is_wipe_tower)
            vol->is_active = (visible && mo == nullptr);
#else
        if (vol->composite_id.object_id == 1000) { // wipe tower
            vol->is_active = (visible && mo == nullptr);
        }
#endif // ENABLE_WIPETOWER_OBJECTID_1000_REMOVAL
        else {
            if ((mo == nullptr || m_model->objects[vol->composite_id.object_id] == mo)
            && (instance_idx == -1 || vol->composite_id.instance_id == instance_idx)
            && (mv == nullptr || m_model->objects[vol->composite_id.object_id]->volumes[vol->composite_id.volume_id] == mv)) {
                vol->is_active = visible;

                if (instance_idx == -1) {
                    vol->force_native_color = false;
                    vol->force_neutral_color = false;
                } else {
                    const GLGizmosManager& gm = get_gizmos_manager();
                    auto gizmo_type = gm.get_current_type();
                    if (    (gizmo_type == GLGizmosManager::FdmSupports
                          || gizmo_type == GLGizmosManager::Seam)
                        && ! vol->is_modifier)
                        vol->force_neutral_color = true;
                    else if (gizmo_type == GLGizmosManager::MmuSegmentation)
                        vol->is_active = false;
                    else
                        vol->force_native_color = true;
                }
            }
        }
    }

    if (visible && !mo)
        toggle_sla_auxiliaries_visibility(true, mo, instance_idx);

    if (!mo && !visible && !m_model->objects.empty() && (m_model->objects.size() > 1 || m_model->objects.front()->instances.size() > 1))
        _set_warning_notification(EWarning::SomethingNotShown, true);

    if (!mo && visible)
        _set_warning_notification(EWarning::SomethingNotShown, false);
}

void GLCanvas3D::update_instance_printable_state_for_object(const size_t obj_idx)
{
    ModelObject* model_object = m_model->objects[obj_idx];
    for (int inst_idx = 0; inst_idx < (int)model_object->instances.size(); ++inst_idx) {
        ModelInstance* instance = model_object->instances[inst_idx];

        for (GLVolume* volume : m_volumes.volumes) {
            if (volume->object_idx() == (int)obj_idx && volume->instance_idx() == inst_idx)
                volume->printable = instance->printable;
        }
    }
}

void GLCanvas3D::update_instance_printable_state_for_objects(const std::vector<size_t>& object_idxs)
{
    for (size_t obj_idx : object_idxs)
        update_instance_printable_state_for_object(obj_idx);
}

void GLCanvas3D::set_config(const DynamicPrintConfig* config)
{
    m_config = config;
    m_layers_editing.set_config(config);
}

void GLCanvas3D::set_process(BackgroundSlicingProcess *process)
{
    m_process = process;
}

void GLCanvas3D::set_model(Model* model)
{
    m_model = model;
    m_selection.set_model(m_model);
}

void GLCanvas3D::bed_shape_changed()
{
    refresh_camera_scene_box();
    wxGetApp().plater()->get_camera().requires_zoom_to_bed = true;
    m_dirty = true;
}

void GLCanvas3D::set_color_by(const std::string& value)
{
    m_color_by = value;
}

void GLCanvas3D::refresh_camera_scene_box()
{
    wxGetApp().plater()->get_camera().set_scene_box(scene_bounding_box());
}

BoundingBoxf3 GLCanvas3D::volumes_bounding_box() const
{
    BoundingBoxf3 bb;
    for (const GLVolume* volume : m_volumes.volumes) {
        if (!m_apply_zoom_to_volumes_filter || ((volume != nullptr) && volume->zoom_to_volumes))
            bb.merge(volume->transformed_bounding_box());
    }
    return bb;
}

BoundingBoxf3 GLCanvas3D::scene_bounding_box() const
{
    BoundingBoxf3 bb = volumes_bounding_box();
    bb.merge(m_bed.extended_bounding_box());
    double h = m_bed.build_volume().max_print_height();
    //FIXME why -h?
    bb.min.z() = std::min(bb.min.z(), -h);
    bb.max.z() = std::max(bb.max.z(), h);
    return bb;
}

bool GLCanvas3D::is_layers_editing_enabled() const
{
    return m_layers_editing.is_enabled();
}

bool GLCanvas3D::is_layers_editing_allowed() const
{
    return m_layers_editing.is_allowed();
}

void GLCanvas3D::reset_layer_height_profile()
{
    wxGetApp().plater()->take_snapshot(_L("Variable layer height - Reset"));
    m_layers_editing.reset_layer_height_profile(*this);
    m_layers_editing.state = LayersEditing::Completed;
    m_dirty = true;
}

void GLCanvas3D::adaptive_layer_height_profile(float quality_factor)
{
    wxGetApp().plater()->take_snapshot(_L("Variable layer height - Adaptive"));
    m_layers_editing.adaptive_layer_height_profile(*this, quality_factor);
    m_layers_editing.state = LayersEditing::Completed;
    m_dirty = true;
}

void GLCanvas3D::smooth_layer_height_profile(const HeightProfileSmoothingParams& smoothing_params)
{
    wxGetApp().plater()->take_snapshot(_L("Variable layer height - Smooth all"));
    m_layers_editing.smooth_layer_height_profile(*this, smoothing_params);
    m_layers_editing.state = LayersEditing::Completed;
    m_dirty = true;
}

bool GLCanvas3D::is_reload_delayed() const
{
    return m_reload_delayed;
}

void GLCanvas3D::enable_layers_editing(bool enable)
{
    m_layers_editing.set_enabled(enable);
    set_as_dirty();
}

void GLCanvas3D::enable_legend_texture(bool enable)
{
    m_gcode_viewer.enable_legend(enable);
}

void GLCanvas3D::enable_picking(bool enable)
{
    m_picking_enabled = enable;
    m_selection.set_mode(Selection::Instance);
}

void GLCanvas3D::enable_moving(bool enable)
{
    m_moving_enabled = enable;
}

void GLCanvas3D::enable_gizmos(bool enable)
{
    m_gizmos.set_enabled(enable);
}

void GLCanvas3D::enable_selection(bool enable)
{
    m_selection.set_enabled(enable);
}

void GLCanvas3D::enable_main_toolbar(bool enable)
{
    m_main_toolbar.set_enabled(enable);
}

void GLCanvas3D::enable_undoredo_toolbar(bool enable)
{
    m_undoredo_toolbar.set_enabled(enable);
}

void GLCanvas3D::enable_dynamic_background(bool enable)
{
    m_dynamic_background_enabled = enable;
}

void GLCanvas3D::allow_multisample(bool allow)
{
    m_multisample_allowed = allow;
}

void GLCanvas3D::zoom_to_bed()
{
    BoundingBoxf3 box = m_bed.build_volume().bounding_volume();
    box.min.z() = 0.0;
    box.max.z() = 0.0;
    _zoom_to_box(box);
}

void GLCanvas3D::zoom_to_volumes()
{
    m_apply_zoom_to_volumes_filter = true;
    _zoom_to_box(volumes_bounding_box());
    m_apply_zoom_to_volumes_filter = false;
}

void GLCanvas3D::zoom_to_selection()
{
    if (!m_selection.is_empty())
        _zoom_to_box(m_selection.get_bounding_box());
}

void GLCanvas3D::zoom_to_gcode()
{
    _zoom_to_box(m_gcode_viewer.get_paths_bounding_box(), 1.05);
}

void GLCanvas3D::select_view(const std::string& direction)
{
    wxGetApp().plater()->get_camera().select_view(direction);
    if (m_canvas != nullptr)
        m_canvas->Refresh();
}

void GLCanvas3D::update_volumes_colors_by_extruder()
{
    if (m_config != nullptr)
        m_volumes.update_colors_by_extruder(m_config);
}

void GLCanvas3D::render()
{
    if (m_in_render) {
        // if called recursively, return
        m_dirty = true;
        return;
    }

    m_in_render = true;
    Slic3r::ScopeGuard in_render_guard([this]() { m_in_render = false; });
    (void)in_render_guard;

    if (m_canvas == nullptr)
        return;

    // ensures this canvas is current and initialized
    if (!_is_shown_on_screen() || !_set_current() || !wxGetApp().init_opengl())
        return;

    if (!is_initialized() && !init())
        return;

    if (!m_main_toolbar.is_enabled())
        m_gcode_viewer.init();

    if (! m_bed.build_volume().valid()) {
        // this happens at startup when no data is still saved under <>\AppData\Roaming\Slic3rPE
        post_event(SimpleEvent(EVT_GLCANVAS_UPDATE_BED_SHAPE));
        return;
    }

#if ENABLE_ENVIRONMENT_MAP
    if (wxGetApp().is_editor())
        wxGetApp().plater()->init_environment_texture();
#endif // ENABLE_ENVIRONMENT_MAP

    const Size& cnv_size = get_canvas_size();
    // Probably due to different order of events on Linux/GTK2, when one switched from 3D scene
    // to preview, this was called before canvas had its final size. It reported zero width
    // and the viewport was set incorrectly, leading to tripping glAsserts further down
    // the road (in apply_projection). That's why the minimum size is forced to 10.
    Camera& camera = wxGetApp().plater()->get_camera();
    camera.apply_viewport(0, 0, std::max(10u, (unsigned int)cnv_size.get_width()), std::max(10u, (unsigned int)cnv_size.get_height()));

    if (camera.requires_zoom_to_bed) {
        zoom_to_bed();
        _resize((unsigned int)cnv_size.get_width(), (unsigned int)cnv_size.get_height());
        camera.requires_zoom_to_bed = false;
    }

    camera.apply_view_matrix();
    camera.apply_projection(_max_bounding_box(true, true));

    GLfloat position_cam[4] = { 1.0f, 0.0f, 1.0f, 0.0f };
    glsafe(::glLightfv(GL_LIGHT1, GL_POSITION, position_cam));
    GLfloat position_top[4] = { -0.5f, -0.5f, 1.0f, 0.0f };
    glsafe(::glLightfv(GL_LIGHT0, GL_POSITION, position_top));

    wxGetApp().imgui()->new_frame();

    if (m_picking_enabled) {
            if (m_rectangle_selection.is_dragging())
                // picking pass using rectangle selection
                _rectangular_selection_picking_pass();
            else if (!m_volumes.empty())
                // regular picking pass
                _picking_pass();
        }

#if ENABLE_RENDER_PICKING_PASS
    if (!m_picking_enabled || !m_show_picking_texture) {
#endif // ENABLE_RENDER_PICKING_PASS
    // draw scene
    glsafe(::glClear(GL_COLOR_BUFFER_BIT | GL_DEPTH_BUFFER_BIT));
    _render_background();

    _render_objects(GLVolumeCollection::ERenderType::Opaque);
    if (!m_main_toolbar.is_enabled())
        _render_gcode();
    _render_sla_slices();
    _render_selection();
    _render_bed(!camera.is_looking_downward(), true);
    _render_objects(GLVolumeCollection::ERenderType::Transparent);

    _render_sequential_clearance();
#if ENABLE_RENDER_SELECTION_CENTER
    _render_selection_center();
#endif // ENABLE_RENDER_SELECTION_CENTER

    // we need to set the mouse's scene position here because the depth buffer
    // could be invalidated by the following gizmo render methods
    // this position is used later into on_mouse() to drag the objects
    if (m_picking_enabled)
        m_mouse.scene_position = _mouse_to_3d(m_mouse.position.cast<coord_t>());

    // sidebar hints need to be rendered before the gizmos because the depth buffer
    // could be invalidated by the following gizmo render methods
    _render_selection_sidebar_hints();
    _render_current_gizmo();
#if ENABLE_RENDER_PICKING_PASS
    }
#endif // ENABLE_RENDER_PICKING_PASS

#if ENABLE_SHOW_CAMERA_TARGET
    _render_camera_target();
#endif // ENABLE_SHOW_CAMERA_TARGET

    if (m_picking_enabled && m_rectangle_selection.is_dragging())
        m_rectangle_selection.render(*this);

    // draw overlays
    _render_overlays();

    if (wxGetApp().plater()->is_render_statistic_dialog_visible()) {
        ImGuiWrapper& imgui = *wxGetApp().imgui();
        imgui.begin(std::string("Render statistics"), ImGuiWindowFlags_AlwaysAutoResize | ImGuiWindowFlags_NoResize | ImGuiWindowFlags_NoCollapse);
        imgui.text("FPS (SwapBuffers() calls per second):");
        ImGui::SameLine();
        imgui.text(std::to_string(m_render_stats.get_fps_and_reset_if_needed()));
        ImGui::Separator();
        imgui.text("Compressed textures:");
        ImGui::SameLine();
        imgui.text(OpenGLManager::are_compressed_textures_supported() ? "supported" : "not supported");
        imgui.text("Max texture size:");
        ImGui::SameLine();
        imgui.text(std::to_string(OpenGLManager::get_gl_info().get_max_tex_size()));
        imgui.end();
    }

#if ENABLE_PROJECT_DIRTY_STATE_DEBUG_WINDOW
    if (wxGetApp().is_editor() && wxGetApp().plater()->is_view3D_shown())
        wxGetApp().plater()->render_project_state_debug_window();
#endif // ENABLE_PROJECT_DIRTY_STATE_DEBUG_WINDOW

#if ENABLE_CAMERA_STATISTICS
    camera.debug_render();
#endif // ENABLE_CAMERA_STATISTICS

    std::string tooltip;

	// Negative coordinate means out of the window, likely because the window was deactivated.
	// In that case the tooltip should be hidden.
    if (m_mouse.position.x() >= 0. && m_mouse.position.y() >= 0.) {
	    if (tooltip.empty())
	        tooltip = m_layers_editing.get_tooltip(*this);

	    if (tooltip.empty())
	        tooltip = m_gizmos.get_tooltip();

	    if (tooltip.empty())
	        tooltip = m_main_toolbar.get_tooltip();

	    if (tooltip.empty())
	        tooltip = m_undoredo_toolbar.get_tooltip();

	    if (tooltip.empty())
            tooltip = wxGetApp().plater()->get_collapse_toolbar().get_tooltip();

	    if (tooltip.empty())
            tooltip = wxGetApp().plater()->get_view_toolbar().get_tooltip();
    }

    set_tooltip(tooltip);

    if (m_tooltip_enabled)
        m_tooltip.render(m_mouse.position, *this);

    wxGetApp().plater()->get_mouse3d_controller().render_settings_dialog(*this);

    wxGetApp().plater()->get_notification_manager()->render_notifications(*this, get_overlay_window_width());

    wxGetApp().imgui()->render();

    m_canvas->SwapBuffers();
    m_render_stats.increment_fps_counter();
}

void GLCanvas3D::render_thumbnail(ThumbnailData& thumbnail_data, unsigned int w, unsigned int h, const ThumbnailsParams& thumbnail_params, Camera::EType camera_type)
{
    render_thumbnail(thumbnail_data, w, h, thumbnail_params, m_volumes, camera_type);
}

void GLCanvas3D::render_thumbnail(ThumbnailData& thumbnail_data, unsigned int w, unsigned int h, const ThumbnailsParams& thumbnail_params, const GLVolumeCollection& volumes, Camera::EType camera_type)
{
    switch (OpenGLManager::get_framebuffers_type())
    {
    case OpenGLManager::EFramebufferType::Arb: { _render_thumbnail_framebuffer(thumbnail_data, w, h, thumbnail_params, volumes, camera_type); break; }
    case OpenGLManager::EFramebufferType::Ext: { _render_thumbnail_framebuffer_ext(thumbnail_data, w, h, thumbnail_params, volumes, camera_type); break; }
    default: { _render_thumbnail_legacy(thumbnail_data, w, h, thumbnail_params, volumes, camera_type); break; }
    }
}

void GLCanvas3D::select_all()
{
    m_selection.add_all();
    m_dirty = true;
}

void GLCanvas3D::deselect_all()
{
    m_selection.remove_all();
    wxGetApp().obj_manipul()->set_dirty();
    m_gizmos.reset_all_states();
    m_gizmos.update_data();
    post_event(SimpleEvent(EVT_GLCANVAS_OBJECT_SELECT));
}

void GLCanvas3D::delete_selected()
{
    m_selection.erase();
}

void GLCanvas3D::ensure_on_bed(unsigned int object_idx, bool allow_negative_z)
{
    if (allow_negative_z)
        return;

    typedef std::map<std::pair<int, int>, double> InstancesToZMap;
    InstancesToZMap instances_min_z;

    for (GLVolume* volume : m_volumes.volumes) {
        if (volume->object_idx() == (int)object_idx && !volume->is_modifier) {
            double min_z = volume->transformed_convex_hull_bounding_box().min.z();
            std::pair<int, int> instance = std::make_pair(volume->object_idx(), volume->instance_idx());
            InstancesToZMap::iterator it = instances_min_z.find(instance);
            if (it == instances_min_z.end())
                it = instances_min_z.insert(InstancesToZMap::value_type(instance, DBL_MAX)).first;

            it->second = std::min(it->second, min_z);
        }
    }

    for (GLVolume* volume : m_volumes.volumes) {
        std::pair<int, int> instance = std::make_pair(volume->object_idx(), volume->instance_idx());
        InstancesToZMap::iterator it = instances_min_z.find(instance);
        if (it != instances_min_z.end())
            volume->set_instance_offset(Z, volume->get_instance_offset(Z) - it->second);
    }
}


const std::vector<double>& GLCanvas3D::get_gcode_layers_zs() const
{
    return m_gcode_viewer.get_layers_zs();
}

std::vector<double> GLCanvas3D::get_volumes_print_zs(bool active_only) const
{
    return m_volumes.get_current_print_zs(active_only);
}

void GLCanvas3D::set_gcode_options_visibility_from_flags(unsigned int flags)
{
    m_gcode_viewer.set_options_visibility_from_flags(flags);
}

void GLCanvas3D::set_toolpath_role_visibility_flags(unsigned int flags)
{
    m_gcode_viewer.set_toolpath_role_visibility_flags(flags);
}

void GLCanvas3D::set_toolpath_view_type(GCodeViewer::EViewType type)
{
    m_gcode_viewer.set_view_type(type);
}

void GLCanvas3D::set_volumes_z_range(const std::array<double, 2>& range)
{
    m_volumes.set_range(range[0] - 1e-6, range[1] + 1e-6);
}

void GLCanvas3D::set_toolpaths_z_range(const std::array<unsigned int, 2>& range)
{
    if (m_gcode_viewer.has_data())
        m_gcode_viewer.set_layers_z_range(range);
}

std::vector<int> GLCanvas3D::load_object(const ModelObject& model_object, int obj_idx, std::vector<int> instance_idxs)
{
    if (instance_idxs.empty()) {
        for (unsigned int i = 0; i < model_object.instances.size(); ++i) {
            instance_idxs.emplace_back(i);
        }
    }
    return m_volumes.load_object(&model_object, obj_idx, instance_idxs, m_color_by, m_initialized);
}

std::vector<int> GLCanvas3D::load_object(const Model& model, int obj_idx)
{
    if (0 <= obj_idx && obj_idx < (int)model.objects.size()) {
        const ModelObject* model_object = model.objects[obj_idx];
        if (model_object != nullptr)
            return load_object(*model_object, obj_idx, std::vector<int>());
    }

    return std::vector<int>();
}

void GLCanvas3D::mirror_selection(Axis axis)
{
    m_selection.mirror(axis);
    do_mirror(L("Mirror Object"));
    wxGetApp().obj_manipul()->set_dirty();
}

// Reload the 3D scene of 
// 1) Model / ModelObjects / ModelInstances / ModelVolumes
// 2) Print bed
// 3) SLA support meshes for their respective ModelObjects / ModelInstances
// 4) Wipe tower preview
// 5) Out of bed collision status & message overlay (texture)
void GLCanvas3D::reload_scene(bool refresh_immediately, bool force_full_scene_refresh)
{
    if (m_canvas == nullptr || m_config == nullptr || m_model == nullptr)
        return;

    if (!m_initialized)
        return;
    
    _set_current();

    m_hover_volume_idxs.clear();

    struct ModelVolumeState {
        ModelVolumeState(const GLVolume* volume) :
            model_volume(nullptr), geometry_id(volume->geometry_id), volume_idx(-1) {}
        ModelVolumeState(const ModelVolume* model_volume, const ObjectID& instance_id, const GLVolume::CompositeID& composite_id) :
            model_volume(model_volume), geometry_id(std::make_pair(model_volume->id().id, instance_id.id)), composite_id(composite_id), volume_idx(-1) {}
        ModelVolumeState(const ObjectID& volume_id, const ObjectID& instance_id) :
            model_volume(nullptr), geometry_id(std::make_pair(volume_id.id, instance_id.id)), volume_idx(-1) {}
        bool new_geometry() const { return this->volume_idx == size_t(-1); }
        const ModelVolume* model_volume;
        // ObjectID of ModelVolume + ObjectID of ModelInstance
        // or timestamp of an SLAPrintObjectStep + ObjectID of ModelInstance
        std::pair<size_t, size_t>   geometry_id;
        GLVolume::CompositeID       composite_id;
        // Volume index in the new GLVolume vector.
        size_t                      volume_idx;
    };
    std::vector<ModelVolumeState> model_volume_state;
    std::vector<ModelVolumeState> aux_volume_state;

    struct GLVolumeState {
        GLVolumeState() :
            volume_idx(size_t(-1)) {}
        GLVolumeState(const GLVolume* volume, unsigned int volume_idx) :
            composite_id(volume->composite_id), volume_idx(volume_idx) {}
        GLVolumeState(const GLVolume::CompositeID &composite_id) :
            composite_id(composite_id), volume_idx(size_t(-1)) {}

        GLVolume::CompositeID       composite_id;
        // Volume index in the old GLVolume vector.
        size_t                      volume_idx;
    };

    // SLA steps to pull the preview meshes for.
	typedef std::array<SLAPrintObjectStep, 3> SLASteps;
    SLASteps sla_steps = { slaposDrillHoles, slaposSupportTree, slaposPad };
    struct SLASupportState {
        std::array<PrintStateBase::StateWithTimeStamp, std::tuple_size<SLASteps>::value> step;
    };
    // State of the sla_steps for all SLAPrintObjects.
    std::vector<SLASupportState>   sla_support_state;

    std::vector<size_t> instance_ids_selected;
    std::vector<size_t> map_glvolume_old_to_new(m_volumes.volumes.size(), size_t(-1));
    std::vector<GLVolumeState> deleted_volumes;
    std::vector<GLVolume*> glvolumes_new;
    glvolumes_new.reserve(m_volumes.volumes.size());
    auto model_volume_state_lower = [](const ModelVolumeState& m1, const ModelVolumeState& m2) { return m1.geometry_id < m2.geometry_id; };

    m_reload_delayed = !m_canvas->IsShown() && !refresh_immediately && !force_full_scene_refresh;

    PrinterTechnology printer_technology = current_printer_technology();
    int               volume_idx_wipe_tower_old = -1;

    // Release invalidated volumes to conserve GPU memory in case of delayed refresh (see m_reload_delayed).
    // First initialize model_volumes_new_sorted & model_instances_new_sorted.
    for (int object_idx = 0; object_idx < (int)m_model->objects.size(); ++object_idx) {
        const ModelObject* model_object = m_model->objects[object_idx];
        for (int instance_idx = 0; instance_idx < (int)model_object->instances.size(); ++instance_idx) {
            const ModelInstance* model_instance = model_object->instances[instance_idx];
            for (int volume_idx = 0; volume_idx < (int)model_object->volumes.size(); ++volume_idx) {
                const ModelVolume* model_volume = model_object->volumes[volume_idx];
                model_volume_state.emplace_back(model_volume, model_instance->id(), GLVolume::CompositeID(object_idx, volume_idx, instance_idx));
            }
        }
    }
    if (printer_technology == ptSLA) {
        const SLAPrint* sla_print = this->sla_print();
#ifndef NDEBUG
        // Verify that the SLAPrint object is synchronized with m_model.
        check_model_ids_equal(*m_model, sla_print->model());
#endif /* NDEBUG */
        sla_support_state.reserve(sla_print->objects().size());
        for (const SLAPrintObject* print_object : sla_print->objects()) {
            SLASupportState state;
            for (size_t istep = 0; istep < sla_steps.size(); ++istep) {
                state.step[istep] = print_object->step_state_with_timestamp(sla_steps[istep]);
                if (state.step[istep].state == PrintStateBase::DONE) {
                    if (!print_object->has_mesh(sla_steps[istep]))
                        // Consider the DONE step without a valid mesh as invalid for the purpose
                        // of mesh visualization.
                        state.step[istep].state = PrintStateBase::INVALID;
                    else if (sla_steps[istep] != slaposDrillHoles)
                        for (const ModelInstance* model_instance : print_object->model_object()->instances)
                            // Only the instances, which are currently printable, will have the SLA support structures kept.
                            // The instances outside the print bed will have the GLVolumes of their support structures released.
                            if (model_instance->is_printable())
                                aux_volume_state.emplace_back(state.step[istep].timestamp, model_instance->id());
                }
            }
            sla_support_state.emplace_back(state);
        }
    }
    std::sort(model_volume_state.begin(), model_volume_state.end(), model_volume_state_lower);
    std::sort(aux_volume_state.begin(), aux_volume_state.end(), model_volume_state_lower);
    // Release all ModelVolume based GLVolumes not found in the current Model. Find the GLVolume of a hollowed mesh.
    for (size_t volume_id = 0; volume_id < m_volumes.volumes.size(); ++volume_id) {
        GLVolume* volume = m_volumes.volumes[volume_id];
        ModelVolumeState  key(volume);
        ModelVolumeState* mvs = nullptr;
        if (volume->volume_idx() < 0) {
            auto it = std::lower_bound(aux_volume_state.begin(), aux_volume_state.end(), key, model_volume_state_lower);
            if (it != aux_volume_state.end() && it->geometry_id == key.geometry_id)
                // This can be an SLA support structure that should not be rendered (in case someone used undo
                // to revert to before it was generated). We only reuse the volume if that's not the case.
                if (m_model->objects[volume->composite_id.object_id]->sla_points_status != sla::PointsStatus::NoPoints)
                    mvs = &(*it);
        }
        else {
            auto it = std::lower_bound(model_volume_state.begin(), model_volume_state.end(), key, model_volume_state_lower);
            if (it != model_volume_state.end() && it->geometry_id == key.geometry_id)
                mvs = &(*it);
        }
        // Emplace instance ID of the volume. Both the aux volumes and model volumes share the same instance ID.
        // The wipe tower has its own wipe_tower_instance_id().
        if (m_selection.contains_volume(volume_id))
            instance_ids_selected.emplace_back(volume->geometry_id.second);
        if (mvs == nullptr || force_full_scene_refresh) {
            // This GLVolume will be released.
            if (volume->is_wipe_tower) {
                // There is only one wipe tower.
                assert(volume_idx_wipe_tower_old == -1);
                volume_idx_wipe_tower_old = (int)volume_id;
            }
            if (!m_reload_delayed) {
                deleted_volumes.emplace_back(volume, volume_id);
                delete volume;
            }
        }
        else {
            // This GLVolume will be reused.
            volume->set_sla_shift_z(0.0);
            map_glvolume_old_to_new[volume_id] = glvolumes_new.size();
            mvs->volume_idx = glvolumes_new.size();
            glvolumes_new.emplace_back(volume);
            // Update color of the volume based on the current extruder.
            if (mvs->model_volume != nullptr) {
                int extruder_id = mvs->model_volume->extruder_id();
                if (extruder_id != -1)
                    volume->extruder_id = extruder_id;

                volume->is_modifier = !mvs->model_volume->is_model_part();
                volume->set_color(color_from_model_volume(*mvs->model_volume));
                // force update of render_color alpha channel 
                volume->set_render_color(volume->color.is_transparent());

                // updates volumes transformations
                volume->set_instance_transformation(mvs->model_volume->get_object()->instances[mvs->composite_id.instance_id]->get_transformation());
                volume->set_volume_transformation(mvs->model_volume->get_transformation());

                // updates volumes convex hull
                if (mvs->model_volume->is_model_part() && ! volume->convex_hull())
                    // Model volume was likely changed from modifier or support blocker / enforcer to a model part.
                    // Only model parts require convex hulls.
                    volume->set_convex_hull(mvs->model_volume->get_convex_hull_shared_ptr());
            }
        }
    }
    sort_remove_duplicates(instance_ids_selected);
    auto deleted_volumes_lower = [](const GLVolumeState &v1, const GLVolumeState &v2) { return v1.composite_id < v2.composite_id; };
    std::sort(deleted_volumes.begin(), deleted_volumes.end(), deleted_volumes_lower);

    if (m_reload_delayed)
        return;

    bool update_object_list = false;
    if (m_volumes.volumes != glvolumes_new)
		update_object_list = true;
    m_volumes.volumes = std::move(glvolumes_new);
    for (unsigned int obj_idx = 0; obj_idx < (unsigned int)m_model->objects.size(); ++ obj_idx) {
        const ModelObject &model_object = *m_model->objects[obj_idx];
        for (int volume_idx = 0; volume_idx < (int)model_object.volumes.size(); ++ volume_idx) {
			const ModelVolume &model_volume = *model_object.volumes[volume_idx];
            for (int instance_idx = 0; instance_idx < (int)model_object.instances.size(); ++ instance_idx) {
				const ModelInstance &model_instance = *model_object.instances[instance_idx];
				ModelVolumeState key(model_volume.id(), model_instance.id());
				auto it = std::lower_bound(model_volume_state.begin(), model_volume_state.end(), key, model_volume_state_lower);
				assert(it != model_volume_state.end() && it->geometry_id == key.geometry_id);
                if (it->new_geometry()) {
                    // New volume.
                    auto it_old_volume = std::lower_bound(deleted_volumes.begin(), deleted_volumes.end(), GLVolumeState(it->composite_id), deleted_volumes_lower);
                    if (it_old_volume != deleted_volumes.end() && it_old_volume->composite_id == it->composite_id)
                        // If a volume changed its ObjectID, but it reuses a GLVolume's CompositeID, maintain its selection.
                        map_glvolume_old_to_new[it_old_volume->volume_idx] = m_volumes.volumes.size();
                    // Note the index of the loaded volume, so that we can reload the main model GLVolume with the hollowed mesh
                    // later in this function.
                    it->volume_idx = m_volumes.volumes.size();
                    m_volumes.load_object_volume(&model_object, obj_idx, volume_idx, instance_idx, m_color_by, m_initialized);
                    m_volumes.volumes.back()->geometry_id = key.geometry_id;
                    update_object_list = true;
                } else {
					// Recycling an old GLVolume.
					GLVolume &existing_volume = *m_volumes.volumes[it->volume_idx];
                    assert(existing_volume.geometry_id == key.geometry_id);
					// Update the Object/Volume/Instance indices into the current Model.
					if (existing_volume.composite_id != it->composite_id) {
						existing_volume.composite_id = it->composite_id;
						update_object_list = true;
					}
                }
            }
        }
    }
    if (printer_technology == ptSLA) {
        size_t idx = 0;
        const SLAPrint *sla_print = this->sla_print();
		std::vector<double> shift_zs(m_model->objects.size(), 0);
        double relative_correction_z = sla_print->relative_correction().z();
        if (relative_correction_z <= EPSILON)
            relative_correction_z = 1.;
		for (const SLAPrintObject *print_object : sla_print->objects()) {
            SLASupportState   &state        = sla_support_state[idx ++];
            const ModelObject *model_object = print_object->model_object();
            // Find an index of the ModelObject
            int object_idx;
            // There may be new SLA volumes added to the scene for this print_object.
            // Find the object index of this print_object in the Model::objects list.
            auto it = std::find(sla_print->model().objects.begin(), sla_print->model().objects.end(), model_object);
            assert(it != sla_print->model().objects.end());
			object_idx = it - sla_print->model().objects.begin();
			// Cache the Z offset to be applied to all volumes with this object_idx.
			shift_zs[object_idx] = print_object->get_current_elevation() / relative_correction_z;
            // Collect indices of this print_object's instances, for which the SLA support meshes are to be added to the scene.
            // pairs of <instance_idx, print_instance_idx>
			std::vector<std::pair<size_t, size_t>> instances[std::tuple_size<SLASteps>::value];
            for (size_t print_instance_idx = 0; print_instance_idx < print_object->instances().size(); ++ print_instance_idx) {
                const SLAPrintObject::Instance &instance = print_object->instances()[print_instance_idx];
                // Find index of ModelInstance corresponding to this SLAPrintObject::Instance.
				auto it = std::find_if(model_object->instances.begin(), model_object->instances.end(), 
                    [&instance](const ModelInstance *mi) { return mi->id() == instance.instance_id; });
                assert(it != model_object->instances.end());
                int instance_idx = it - model_object->instances.begin();
                for (size_t istep = 0; istep < sla_steps.size(); ++ istep)
                    if (sla_steps[istep] == slaposDrillHoles) {
                    	// Hollowing is a special case, where the mesh from the backend is being loaded into the 1st volume of an instance,
                    	// not into its own GLVolume.
                        // There shall always be such a GLVolume allocated.
                        ModelVolumeState key(model_object->volumes.front()->id(), instance.instance_id);
                        auto it = std::lower_bound(model_volume_state.begin(), model_volume_state.end(), key, model_volume_state_lower);
                        assert(it != model_volume_state.end() && it->geometry_id == key.geometry_id);
                        assert(!it->new_geometry());
                        GLVolume &volume = *m_volumes.volumes[it->volume_idx];
                        if (! volume.offsets.empty() && state.step[istep].timestamp != volume.offsets.front()) {
                        	// The backend either produced a new hollowed mesh, or it invalidated the one that the front end has seen.
                            volume.indexed_vertex_array.release_geometry();
                        	if (state.step[istep].state == PrintStateBase::DONE) {
                                TriangleMesh mesh = print_object->get_mesh(slaposDrillHoles);
	                            assert(! mesh.empty());
                                mesh.transform(sla_print->sla_trafo(*m_model->objects[volume.object_idx()]).inverse());
#if ENABLE_SMOOTH_NORMALS
                                volume.indexed_vertex_array.load_mesh(mesh, true);
#else
                                volume.indexed_vertex_array.load_mesh(mesh);
#endif // ENABLE_SMOOTH_NORMALS
                            } else {
	                        	// Reload the original volume.
#if ENABLE_SMOOTH_NORMALS
                                volume.indexed_vertex_array.load_mesh(m_model->objects[volume.object_idx()]->volumes[volume.volume_idx()]->mesh(), true);
#else
                                volume.indexed_vertex_array.load_mesh(m_model->objects[volume.object_idx()]->volumes[volume.volume_idx()]->mesh());
#endif // ENABLE_SMOOTH_NORMALS
                            }
                            volume.finalize_geometry(true);
	                    }
                    	//FIXME it is an ugly hack to write the timestamp into the "offsets" field to not have to add another member variable
                    	// to the GLVolume. We should refactor GLVolume significantly, so that the GLVolume will not contain member variables
                    	// of various concenrs (model vs. 3D print path).
                    	volume.offsets = { state.step[istep].timestamp };
                    } else if (state.step[istep].state == PrintStateBase::DONE) {
                        // Check whether there is an existing auxiliary volume to be updated, or a new auxiliary volume to be created.
						ModelVolumeState key(state.step[istep].timestamp, instance.instance_id.id);
						auto it = std::lower_bound(aux_volume_state.begin(), aux_volume_state.end(), key, model_volume_state_lower);
						assert(it != aux_volume_state.end() && it->geometry_id == key.geometry_id);
                    	if (it->new_geometry()) {
                            // This can be an SLA support structure that should not be rendered (in case someone used undo
                            // to revert to before it was generated). If that's the case, we should not generate anything.
                            if (model_object->sla_points_status != sla::PointsStatus::NoPoints)
                                instances[istep].emplace_back(std::pair<size_t, size_t>(instance_idx, print_instance_idx));
                            else
                                shift_zs[object_idx] = 0.;
                        } else {
                            // Recycling an old GLVolume. Update the Object/Instance indices into the current Model.
                            m_volumes.volumes[it->volume_idx]->composite_id = GLVolume::CompositeID(object_idx, m_volumes.volumes[it->volume_idx]->volume_idx(), instance_idx);
                            m_volumes.volumes[it->volume_idx]->set_instance_transformation(model_object->instances[instance_idx]->get_transformation());
                        }
                    }
            }

            for (size_t istep = 0; istep < sla_steps.size(); ++istep)
                if (!instances[istep].empty())
                    m_volumes.load_object_auxiliary(print_object, object_idx, instances[istep], sla_steps[istep], state.step[istep].timestamp, m_initialized);
        }

		// Shift-up all volumes of the object so that it has the right elevation with respect to the print bed
		for (GLVolume* volume : m_volumes.volumes)
			if (volume->object_idx() < (int)m_model->objects.size() && m_model->objects[volume->object_idx()]->instances[volume->instance_idx()]->is_printable())
				volume->set_sla_shift_z(shift_zs[volume->object_idx()]);
    }

    if (printer_technology == ptFFF && m_config->has("nozzle_diameter")) {
        // Should the wipe tower be visualized ?
        unsigned int extruders_count = (unsigned int)dynamic_cast<const ConfigOptionFloats*>(m_config->option("nozzle_diameter"))->values.size();

        bool wt = dynamic_cast<const ConfigOptionBool*>(m_config->option("wipe_tower"))->value;
        bool co = dynamic_cast<const ConfigOptionBool*>(m_config->option("complete_objects"))->value;

        if (extruders_count > 1 && wt && !co) {
            // Height of a print (Show at least a slab)
            double height = std::max(m_model->bounding_box().max(2), 10.0);

            float x = dynamic_cast<const ConfigOptionFloat*>(m_config->option("wipe_tower_x"))->value;
            float y = dynamic_cast<const ConfigOptionFloat*>(m_config->option("wipe_tower_y"))->value;
            float w = dynamic_cast<const ConfigOptionFloat*>(m_config->option("wipe_tower_width"))->value;
            float a = dynamic_cast<const ConfigOptionFloat*>(m_config->option("wipe_tower_rotation_angle"))->value;

            const Print *print = m_process->fff_print();

            float depth = print->wipe_tower_data(extruders_count).depth;
            float brim_width = print->wipe_tower_data(extruders_count).brim_width;

#if ENABLE_WIPETOWER_OBJECTID_1000_REMOVAL
            int volume_idx_wipe_tower_new = m_volumes.load_wipe_tower_preview(
                x, y, w, depth, (float)height, a, !print->is_step_done(psWipeTower),
                brim_width, m_initialized);
#else
            int volume_idx_wipe_tower_new = m_volumes.load_wipe_tower_preview(
                1000, x, y, w, depth, (float)height, a, !print->is_step_done(psWipeTower),
                brim_width, m_initialized);
#endif // ENABLE_WIPETOWER_OBJECTID_1000_REMOVAL
            if (volume_idx_wipe_tower_old != -1)
                map_glvolume_old_to_new[volume_idx_wipe_tower_old] = volume_idx_wipe_tower_new;
        }
    }

    update_volumes_colors_by_extruder();
	// Update selection indices based on the old/new GLVolumeCollection.
    if (m_selection.get_mode() == Selection::Instance)
        m_selection.instances_changed(instance_ids_selected);
    else
        m_selection.volumes_changed(map_glvolume_old_to_new);

    m_gizmos.update_data();
    m_gizmos.refresh_on_off_state();

    // Update the toolbar
	if (update_object_list)
		post_event(SimpleEvent(EVT_GLCANVAS_OBJECT_SELECT));

    // checks for geometry outside the print volume to render it accordingly
    if (!m_volumes.empty()) {
        ModelInstanceEPrintVolumeState state;
        const bool contained_min_one = m_volumes.check_outside_state(m_bed.build_volume(), &state);
        const bool partlyOut = (state == ModelInstanceEPrintVolumeState::ModelInstancePVS_Partly_Outside);
        const bool fullyOut = (state == ModelInstanceEPrintVolumeState::ModelInstancePVS_Fully_Outside);

        _set_warning_notification(EWarning::ObjectClashed, partlyOut);
        _set_warning_notification(EWarning::ObjectOutside, fullyOut);
        if (printer_technology != ptSLA || !contained_min_one)
            _set_warning_notification(EWarning::SlaSupportsOutside, false);

        post_event(Event<bool>(EVT_GLCANVAS_ENABLE_ACTION_BUTTONS, 
                               contained_min_one && !m_model->objects.empty() && !partlyOut));
    }
    else {
        _set_warning_notification(EWarning::ObjectOutside, false);
        _set_warning_notification(EWarning::ObjectClashed, false);
        _set_warning_notification(EWarning::SlaSupportsOutside, false);
        post_event(Event<bool>(EVT_GLCANVAS_ENABLE_ACTION_BUTTONS, false));
    }

    refresh_camera_scene_box();

    if (m_selection.is_empty()) {
        // If no object is selected, deactivate the active gizmo, if any
        // Otherwise it may be shown after cleaning the scene (if it was active while the objects were deleted)
        m_gizmos.reset_all_states();

        // If no object is selected, reset the objects manipulator on the sidebar
        // to force a reset of its cache
        auto manip = wxGetApp().obj_manipul();
        if (manip != nullptr)
            manip->set_dirty();
    }

    // and force this canvas to be redrawn.
    m_dirty = true;
}

static void reserve_new_volume_finalize_old_volume(GLVolume& vol_new, GLVolume& vol_old, bool gl_initialized, size_t prealloc_size = VERTEX_BUFFER_RESERVE_SIZE)
{
	// Assign the large pre-allocated buffers to the new GLVolume.
	vol_new.indexed_vertex_array = std::move(vol_old.indexed_vertex_array);
	// Copy the content back to the old GLVolume.
	vol_old.indexed_vertex_array = vol_new.indexed_vertex_array;
	// Clear the buffers, but keep them pre-allocated.
	vol_new.indexed_vertex_array.clear();
	// Just make sure that clear did not clear the reserved memory.
	// Reserving number of vertices (3x position + 3x color)
	vol_new.indexed_vertex_array.reserve(prealloc_size / 6);
	// Finalize the old geometry, possibly move data to the graphics card.
	vol_old.finalize_geometry(gl_initialized);
}

void GLCanvas3D::load_gcode_preview(const GCodeProcessorResult& gcode_result, const std::vector<std::string>& str_tool_colors)
{
    m_gcode_viewer.load(gcode_result, *this->fff_print(), m_initialized);

    if (wxGetApp().is_editor()) {
        m_gcode_viewer.update_shells_color_by_extruder(m_config);
        _set_warning_notification_if_needed(EWarning::ToolpathOutside);
    }

    m_gcode_viewer.refresh(gcode_result, str_tool_colors);
    set_as_dirty();
    request_extra_frame();
}

#if ENABLE_PREVIEW_LAYOUT
void GLCanvas3D::refresh_gcode_preview_render_paths(bool keep_sequential_current_first, bool keep_sequential_current_last)
{
    m_gcode_viewer.refresh_render_paths(keep_sequential_current_first, keep_sequential_current_last);
    set_as_dirty();
    request_extra_frame();
}
#else
void GLCanvas3D::refresh_gcode_preview_render_paths()
{
    m_gcode_viewer.refresh_render_paths();
    set_as_dirty();
    request_extra_frame();
}
#endif // ENABLE_PREVIEW_LAYOUT

void GLCanvas3D::load_sla_preview()
{
    const SLAPrint* print = sla_print();
    if (m_canvas != nullptr && print != nullptr) {
        _set_current();
	    // Release OpenGL data before generating new data.
	    reset_volumes();
        _load_sla_shells();
        _update_sla_shells_outside_state();
        _set_warning_notification_if_needed(EWarning::SlaSupportsOutside);
    }
}

void GLCanvas3D::load_preview(const std::vector<std::string>& str_tool_colors, const std::vector<CustomGCode::Item>& color_print_values)
{
    const Print *print = this->fff_print();
    if (print == nullptr)
        return;

    _set_current();

    // Release OpenGL data before generating new data.
    this->reset_volumes();

    const BuildVolume &build_volume = m_bed.build_volume();
    _load_print_toolpaths(build_volume);
    _load_wipe_tower_toolpaths(build_volume, str_tool_colors);
    for (const PrintObject* object : print->objects())
        _load_print_object_toolpaths(*object, build_volume, str_tool_colors, color_print_values);

    _set_warning_notification_if_needed(EWarning::ToolpathOutside);
}

void GLCanvas3D::bind_event_handlers()
{
    if (m_canvas != nullptr) {
        m_canvas->Bind(wxEVT_SIZE, &GLCanvas3D::on_size, this);
        m_canvas->Bind(wxEVT_IDLE, &GLCanvas3D::on_idle, this);
        m_canvas->Bind(wxEVT_CHAR, &GLCanvas3D::on_char, this);
        m_canvas->Bind(wxEVT_KEY_DOWN, &GLCanvas3D::on_key, this);
        m_canvas->Bind(wxEVT_KEY_UP, &GLCanvas3D::on_key, this);
        m_canvas->Bind(wxEVT_MOUSEWHEEL, &GLCanvas3D::on_mouse_wheel, this);
        m_canvas->Bind(wxEVT_TIMER, &GLCanvas3D::on_timer, this);
        m_canvas->Bind(EVT_GLCANVAS_RENDER_TIMER, &GLCanvas3D::on_render_timer, this);
        m_toolbar_highlighter.set_timer_owner(m_canvas, 0);
        m_canvas->Bind(EVT_GLCANVAS_TOOLBAR_HIGHLIGHTER_TIMER, [this](wxTimerEvent&) { m_toolbar_highlighter.blink(); });
        m_gizmo_highlighter.set_timer_owner(m_canvas, 0);
        m_canvas->Bind(EVT_GLCANVAS_GIZMO_HIGHLIGHTER_TIMER, [this](wxTimerEvent&) { m_gizmo_highlighter.blink(); });
        m_canvas->Bind(wxEVT_LEFT_DOWN, &GLCanvas3D::on_mouse, this);
        m_canvas->Bind(wxEVT_LEFT_UP, &GLCanvas3D::on_mouse, this);
        m_canvas->Bind(wxEVT_MIDDLE_DOWN, &GLCanvas3D::on_mouse, this);
        m_canvas->Bind(wxEVT_MIDDLE_UP, &GLCanvas3D::on_mouse, this);
        m_canvas->Bind(wxEVT_RIGHT_DOWN, &GLCanvas3D::on_mouse, this);
        m_canvas->Bind(wxEVT_RIGHT_UP, &GLCanvas3D::on_mouse, this);
        m_canvas->Bind(wxEVT_MOTION, &GLCanvas3D::on_mouse, this);
        m_canvas->Bind(wxEVT_ENTER_WINDOW, &GLCanvas3D::on_mouse, this);
        m_canvas->Bind(wxEVT_LEAVE_WINDOW, &GLCanvas3D::on_mouse, this);
        m_canvas->Bind(wxEVT_LEFT_DCLICK, &GLCanvas3D::on_mouse, this);
        m_canvas->Bind(wxEVT_MIDDLE_DCLICK, &GLCanvas3D::on_mouse, this);
        m_canvas->Bind(wxEVT_RIGHT_DCLICK, &GLCanvas3D::on_mouse, this);
        m_canvas->Bind(wxEVT_PAINT, &GLCanvas3D::on_paint, this);
        m_canvas->Bind(wxEVT_SET_FOCUS, &GLCanvas3D::on_set_focus, this);

        m_event_handlers_bound = true;
    }
}

void GLCanvas3D::unbind_event_handlers()
{
    if (m_canvas != nullptr && m_event_handlers_bound) {
        m_canvas->Unbind(wxEVT_SIZE, &GLCanvas3D::on_size, this);
        m_canvas->Unbind(wxEVT_IDLE, &GLCanvas3D::on_idle, this);
        m_canvas->Unbind(wxEVT_CHAR, &GLCanvas3D::on_char, this);
        m_canvas->Unbind(wxEVT_KEY_DOWN, &GLCanvas3D::on_key, this);
        m_canvas->Unbind(wxEVT_KEY_UP, &GLCanvas3D::on_key, this);
        m_canvas->Unbind(wxEVT_MOUSEWHEEL, &GLCanvas3D::on_mouse_wheel, this);
        m_canvas->Unbind(wxEVT_TIMER, &GLCanvas3D::on_timer, this);
        m_canvas->Unbind(EVT_GLCANVAS_RENDER_TIMER, &GLCanvas3D::on_render_timer, this);
        m_canvas->Unbind(wxEVT_LEFT_DOWN, &GLCanvas3D::on_mouse, this);
		m_canvas->Unbind(wxEVT_LEFT_UP, &GLCanvas3D::on_mouse, this);
        m_canvas->Unbind(wxEVT_MIDDLE_DOWN, &GLCanvas3D::on_mouse, this);
        m_canvas->Unbind(wxEVT_MIDDLE_UP, &GLCanvas3D::on_mouse, this);
        m_canvas->Unbind(wxEVT_RIGHT_DOWN, &GLCanvas3D::on_mouse, this);
        m_canvas->Unbind(wxEVT_RIGHT_UP, &GLCanvas3D::on_mouse, this);
        m_canvas->Unbind(wxEVT_MOTION, &GLCanvas3D::on_mouse, this);
        m_canvas->Unbind(wxEVT_ENTER_WINDOW, &GLCanvas3D::on_mouse, this);
        m_canvas->Unbind(wxEVT_LEAVE_WINDOW, &GLCanvas3D::on_mouse, this);
        m_canvas->Unbind(wxEVT_LEFT_DCLICK, &GLCanvas3D::on_mouse, this);
        m_canvas->Unbind(wxEVT_MIDDLE_DCLICK, &GLCanvas3D::on_mouse, this);
        m_canvas->Unbind(wxEVT_RIGHT_DCLICK, &GLCanvas3D::on_mouse, this);
        m_canvas->Unbind(wxEVT_PAINT, &GLCanvas3D::on_paint, this);
        m_canvas->Unbind(wxEVT_SET_FOCUS, &GLCanvas3D::on_set_focus, this);

        m_event_handlers_bound = false;
    }
}

void GLCanvas3D::on_size(wxSizeEvent& evt)
{
    m_dirty = true;
}
 
void GLCanvas3D::on_idle(wxIdleEvent& evt)
{
    if (!m_initialized)
        return;

    m_dirty |= m_main_toolbar.update_items_state();
    m_dirty |= m_undoredo_toolbar.update_items_state();
    m_dirty |= wxGetApp().plater()->get_view_toolbar().update_items_state();
    m_dirty |= wxGetApp().plater()->get_collapse_toolbar().update_items_state();
    bool mouse3d_controller_applied = wxGetApp().plater()->get_mouse3d_controller().apply(wxGetApp().plater()->get_camera());
    m_dirty |= mouse3d_controller_applied;
    m_dirty |= wxGetApp().plater()->get_notification_manager()->update_notifications(*this);
    auto gizmo = wxGetApp().plater()->canvas3D()->get_gizmos_manager().get_current();
    if (gizmo != nullptr) m_dirty |= gizmo->update_items_state();
    // ImGuiWrapper::m_requires_extra_frame may have been set by a render made outside of the OnIdle mechanism
    bool imgui_requires_extra_frame = wxGetApp().imgui()->requires_extra_frame();
    m_dirty |= imgui_requires_extra_frame;

    if (!m_dirty)
        return;

    // this needs to be done here.
    // during the render launched by the refresh the value may be set again 
    wxGetApp().imgui()->reset_requires_extra_frame();

    _refresh_if_shown_on_screen();

    if (m_extra_frame_requested || mouse3d_controller_applied || imgui_requires_extra_frame || wxGetApp().imgui()->requires_extra_frame()) {
        m_extra_frame_requested = false;
        evt.RequestMore();
    }
    else
        m_dirty = false;
}

void GLCanvas3D::on_char(wxKeyEvent& evt)
{
    if (!m_initialized)
        return;

    // see include/wx/defs.h enum wxKeyCode
    int keyCode = evt.GetKeyCode();
    int ctrlMask = wxMOD_CONTROL;
    int shiftMask = wxMOD_SHIFT;

    auto imgui = wxGetApp().imgui();
    if (imgui->update_key_data(evt)) {
        render();
        return;
    }

    if (keyCode == WXK_ESCAPE && (_deactivate_undo_redo_toolbar_items() || _deactivate_search_toolbar_item() || _deactivate_arrange_menu()))
        return;

    if (m_gizmos.on_char(evt))
        return;

    if ((evt.GetModifiers() & ctrlMask) != 0) {
        // CTRL is pressed
        switch (keyCode) {
#ifdef __APPLE__
        case 'a':
        case 'A':
#else /* __APPLE__ */
        case WXK_CONTROL_A:
#endif /* __APPLE__ */
            post_event(SimpleEvent(EVT_GLCANVAS_SELECT_ALL));
        break;
#ifdef __APPLE__
        case 'c':
        case 'C':
#else /* __APPLE__ */
        case WXK_CONTROL_C:
#endif /* __APPLE__ */
            post_event(SimpleEvent(EVT_GLTOOLBAR_COPY));
        break;
#ifdef __APPLE__
        case 'm':
        case 'M':
#else /* __APPLE__ */
        case WXK_CONTROL_M:
#endif /* __APPLE__ */
        {
#ifdef _WIN32
            if (wxGetApp().app_config->get("use_legacy_3DConnexion") == "1") {
#endif //_WIN32
#ifdef __APPLE__
            // On OSX use Cmd+Shift+M to "Show/Hide 3Dconnexion devices settings dialog"
            if ((evt.GetModifiers() & shiftMask) != 0) {
#endif // __APPLE__
                Mouse3DController& controller = wxGetApp().plater()->get_mouse3d_controller();
                controller.show_settings_dialog(!controller.is_settings_dialog_shown());
                m_dirty = true;
#ifdef __APPLE__
            } 
            else 
            // and Cmd+M to minimize application
                wxGetApp().mainframe->Iconize();
#endif // __APPLE__
#ifdef _WIN32
            }
#endif //_WIN32
            break;
        }
#ifdef __APPLE__
        case 'v':
        case 'V':
#else /* __APPLE__ */
        case WXK_CONTROL_V:
#endif /* __APPLE__ */
            post_event(SimpleEvent(EVT_GLTOOLBAR_PASTE));
        break;


#ifdef __APPLE__
        case 'f':
        case 'F':
#else /* __APPLE__ */
        case WXK_CONTROL_F:
#endif /* __APPLE__ */
            _activate_search_toolbar_item();
            break;


#ifdef __APPLE__
        case 'y':
        case 'Y':
#else /* __APPLE__ */
        case WXK_CONTROL_Y:
#endif /* __APPLE__ */
            post_event(SimpleEvent(EVT_GLCANVAS_REDO));
        break;
#ifdef __APPLE__
        case 'z':
        case 'Z':
#else /* __APPLE__ */
        case WXK_CONTROL_Z:
#endif /* __APPLE__ */
            post_event(SimpleEvent(EVT_GLCANVAS_UNDO));
        break;

        case WXK_BACK:
        case WXK_DELETE:
             post_event(SimpleEvent(EVT_GLTOOLBAR_DELETE_ALL)); break;
        default:            evt.Skip();
        }
    } else {
        switch (keyCode)
        {
        case WXK_BACK:
        case WXK_DELETE: { post_event(SimpleEvent(EVT_GLTOOLBAR_DELETE)); break; }
        case WXK_ESCAPE: { deselect_all(); break; }
        case WXK_F5: {
            if ((wxGetApp().is_editor() && !wxGetApp().plater()->model().objects.empty()) ||
                (wxGetApp().is_gcode_viewer() && !wxGetApp().plater()->get_last_loaded_gcode().empty()))
                post_event(SimpleEvent(EVT_GLCANVAS_RELOAD_FROM_DISK));
            break;
        }
        case '0': { select_view("iso"); break; }
        case '1': { select_view("top"); break; }
        case '2': { select_view("bottom"); break; }
        case '3': { select_view("front"); break; }
        case '4': { select_view("rear"); break; }
        case '5': { select_view("left"); break; }
        case '6': { select_view("right"); break; }
        case '+': {
            if (dynamic_cast<Preview*>(m_canvas->GetParent()) != nullptr)
                post_event(wxKeyEvent(EVT_GLCANVAS_EDIT_COLOR_CHANGE, evt));
            else
                post_event(Event<int>(EVT_GLCANVAS_INCREASE_INSTANCES, +1));
            break;
        }
        case '-': {
            if (dynamic_cast<Preview*>(m_canvas->GetParent()) != nullptr)
                post_event(wxKeyEvent(EVT_GLCANVAS_EDIT_COLOR_CHANGE, evt)); 
            else
                post_event(Event<int>(EVT_GLCANVAS_INCREASE_INSTANCES, -1)); 
            break;
        }
        case '?': { post_event(SimpleEvent(EVT_GLCANVAS_QUESTION_MARK)); break; }
        case 'A':
        case 'a': { post_event(SimpleEvent(EVT_GLCANVAS_ARRANGE)); break; }
        case 'B':
        case 'b': { zoom_to_bed(); break; }
        case 'C':
        case 'c': { m_gcode_viewer.toggle_gcode_window_visibility(); m_dirty = true; request_extra_frame(); break; }
        case 'E':
        case 'e': { m_labels.show(!m_labels.is_shown()); m_dirty = true; break; }
        case 'G':
        case 'g': {
            if ((evt.GetModifiers() & shiftMask) != 0) {
                if (dynamic_cast<Preview*>(m_canvas->GetParent()) != nullptr)
                    post_event(wxKeyEvent(EVT_GLCANVAS_JUMP_TO, evt));
            }
            break;
        }
        case 'I':
        case 'i': { _update_camera_zoom(1.0); break; }
        case 'K':
        case 'k': { wxGetApp().plater()->get_camera().select_next_type(); m_dirty = true; break; }
        case 'L': 
        case 'l': { 
            if (!m_main_toolbar.is_enabled()) { 
#if ENABLE_PREVIEW_LAYOUT
                show_legend(!is_legend_shown());
#else
                m_gcode_viewer.enable_legend(!m_gcode_viewer.is_legend_enabled());
                m_dirty = true;
                wxGetApp().plater()->update_preview_bottom_toolbar();
#endif // ENABLE_PREVIEW_LAYOUT
            }
            break;
        }
        case 'O':
        case 'o': { _update_camera_zoom(-1.0); break; }
#if ENABLE_RENDER_PICKING_PASS
        case 'T':
        case 't': {
            m_show_picking_texture = !m_show_picking_texture;
            m_dirty = true;
            break;
        }
#endif // ENABLE_RENDER_PICKING_PASS
        case 'Z':
        case 'z': {
            if (!m_selection.is_empty())
                zoom_to_selection();
            else {
                if (!m_volumes.empty())
                    zoom_to_volumes();
                else
                    _zoom_to_box(m_gcode_viewer.get_paths_bounding_box());
            }
            break;
        }
        default:  { evt.Skip(); break; }
        }
    }
}

class TranslationProcessor
{
    using UpAction = std::function<void(void)>;
    using DownAction = std::function<void(const Vec3d&, bool, bool)>;

    UpAction m_up_action{ nullptr };
    DownAction m_down_action{ nullptr };

    bool m_running{ false };
    Vec3d m_direction{ Vec3d::UnitX() };

public:
    TranslationProcessor(UpAction up_action, DownAction down_action)
        : m_up_action(up_action), m_down_action(down_action)
    {
    }

    void process(wxKeyEvent& evt)
    {
        const int keyCode = evt.GetKeyCode();
        wxEventType type = evt.GetEventType();
        if (type == wxEVT_KEY_UP) {
            switch (keyCode)
            {
            case WXK_NUMPAD_LEFT:  case WXK_LEFT:
            case WXK_NUMPAD_RIGHT: case WXK_RIGHT:
            case WXK_NUMPAD_UP:    case WXK_UP:
            case WXK_NUMPAD_DOWN:  case WXK_DOWN:
            {
                m_running = false;
                m_up_action();
                break;
            }
            default: { break; }
            }
        }
        else if (type == wxEVT_KEY_DOWN) {
            bool apply = false;

            switch (keyCode)
            {
            case WXK_SHIFT:
            {
                if (m_running) 
                    apply = true;

                break;
            }
            case WXK_NUMPAD_LEFT:
            case WXK_LEFT:
            {
                m_direction = -Vec3d::UnitX();
                apply = true;
                break;
            }
            case WXK_NUMPAD_RIGHT:
            case WXK_RIGHT:
            {
                m_direction = Vec3d::UnitX();
                apply = true;
                break;
            }
            case WXK_NUMPAD_UP:
            case WXK_UP:
            {
                m_direction = Vec3d::UnitY();
                apply = true;
                break;
            }
            case WXK_NUMPAD_DOWN:
            case WXK_DOWN:
            {
                m_direction = -Vec3d::UnitY();
                apply = true;
                break;
            }
            default: { break; }
            }

            if (apply) {
                m_running = true;
                m_down_action(m_direction, evt.ShiftDown(), evt.CmdDown());
            }
        }
    }
};

void GLCanvas3D::on_key(wxKeyEvent& evt)
{
    static TranslationProcessor translationProcessor(
        [this]() {
            do_move(L("Gizmo-Move"));
            m_gizmos.update_data();

            wxGetApp().obj_manipul()->set_dirty();
            // Let the plater know that the dragging finished, so a delayed refresh
            // of the scene with the background processing data should be performed.
            post_event(SimpleEvent(EVT_GLCANVAS_MOUSE_DRAGGING_FINISHED));
            // updates camera target constraints
            refresh_camera_scene_box();
            m_dirty = true;
        },
        [this](const Vec3d& direction, bool slow, bool camera_space) {
            m_selection.start_dragging();
            double multiplier = slow ? 1.0 : 10.0;

            Vec3d displacement;
            if (camera_space) {
                Eigen::Matrix<double, 3, 3, Eigen::DontAlign> inv_view_3x3 = wxGetApp().plater()->get_camera().get_view_matrix().inverse().matrix().block(0, 0, 3, 3);
                displacement = multiplier * (inv_view_3x3 * direction);
                displacement.z() = 0.0;
            }
            else
                displacement = multiplier * direction;

            m_selection.translate(displacement);
            m_selection.stop_dragging();
            m_dirty = true;
        }
    );

    const int keyCode = evt.GetKeyCode();

    auto imgui = wxGetApp().imgui();
    if (imgui->update_key_data(evt)) {
        render();
    }
    else
    {
        if (!m_gizmos.on_key(evt)) {
            if (evt.GetEventType() == wxEVT_KEY_UP) {
                if (evt.ShiftDown() && evt.ControlDown() && keyCode == WXK_SPACE) {
                    wxGetApp().plater()->toggle_render_statistic_dialog();
                    m_dirty = true;
                }
                if (m_tab_down && keyCode == WXK_TAB && !evt.HasAnyModifiers()) {
                    // Enable switching between 3D and Preview with Tab
                    // m_canvas->HandleAsNavigationKey(evt);   // XXX: Doesn't work in some cases / on Linux
                    post_event(SimpleEvent(EVT_GLCANVAS_TAB));
                }
                else if (keyCode == WXK_TAB && evt.ShiftDown() && ! wxGetApp().is_gcode_viewer()) {
                    // Collapse side-panel with Shift+Tab
                    post_event(SimpleEvent(EVT_GLCANVAS_COLLAPSE_SIDEBAR));
                }
                else if (keyCode == WXK_SHIFT) {
                    translationProcessor.process(evt);

                    if (m_picking_enabled && m_rectangle_selection.is_dragging()) {
                        _update_selection_from_hover();
                        m_rectangle_selection.stop_dragging();
                        m_mouse.ignore_left_up = true;
                        m_dirty = true;
                    }
//                    set_cursor(Standard);
                }
                else if (keyCode == WXK_ALT) {
                    if (m_picking_enabled && m_rectangle_selection.is_dragging()) {
                        _update_selection_from_hover();
                        m_rectangle_selection.stop_dragging();
                        m_mouse.ignore_left_up = true;
                        m_dirty = true;
                    }
//                    set_cursor(Standard);
                }
                else if (keyCode == WXK_CONTROL)
                    m_dirty = true;
                else if (m_gizmos.is_enabled() && !m_selection.is_empty()) {
                    translationProcessor.process(evt);

                    switch (keyCode)
                    {
                    case WXK_NUMPAD_PAGEUP:   case WXK_PAGEUP:
                    case WXK_NUMPAD_PAGEDOWN: case WXK_PAGEDOWN:
                    {
                        do_rotate(L("Gizmo-Rotate"));
                        m_gizmos.update_data();

                        wxGetApp().obj_manipul()->set_dirty();
                        // Let the plater know that the dragging finished, so a delayed refresh
                        // of the scene with the background processing data should be performed.
                        post_event(SimpleEvent(EVT_GLCANVAS_MOUSE_DRAGGING_FINISHED));
                        // updates camera target constraints
                        refresh_camera_scene_box();
                        m_dirty = true;

                        break;
                    }
                    default: { break; }
                    }
                }
            }
            else if (evt.GetEventType() == wxEVT_KEY_DOWN) {
                m_tab_down = keyCode == WXK_TAB && !evt.HasAnyModifiers();
                if (keyCode == WXK_SHIFT) {
                    translationProcessor.process(evt);

                    if (m_picking_enabled && (m_gizmos.get_current_type() != GLGizmosManager::SlaSupports))
                    {
                        m_mouse.ignore_left_up = false;
//                        set_cursor(Cross);
                    }
                }
                else if (keyCode == WXK_ALT) {
                    if (m_picking_enabled && (m_gizmos.get_current_type() != GLGizmosManager::SlaSupports))
                    {
                        m_mouse.ignore_left_up = false;
//                        set_cursor(Cross);
                    }
                }
                else if (keyCode == WXK_CONTROL)
                    m_dirty = true;
                else if (m_gizmos.is_enabled() && !m_selection.is_empty()) {
                    auto do_rotate = [this](double angle_z_rad) {
                        m_selection.start_dragging();
                        m_selection.rotate(Vec3d(0.0, 0.0, angle_z_rad), TransformationType(TransformationType::World_Relative_Joint));
                        m_selection.stop_dragging();
                        m_dirty = true;
//                        wxGetApp().obj_manipul()->set_dirty();
                    };

                    translationProcessor.process(evt);

                    switch (keyCode)
                    {
                    case WXK_NUMPAD_PAGEUP:   case WXK_PAGEUP:   { do_rotate(0.25 * M_PI); break; }
                    case WXK_NUMPAD_PAGEDOWN: case WXK_PAGEDOWN: { do_rotate(-0.25 * M_PI); break; }
                    default: { break; }
                    }
                }
                else if (!m_gizmos.is_enabled()) {
                    // DoubleSlider navigation in Preview
                    if (keyCode == WXK_LEFT ||
                        keyCode == WXK_RIGHT ||
                        keyCode == WXK_UP ||
                        keyCode == WXK_DOWN) {
                        if (dynamic_cast<Preview*>(m_canvas->GetParent()) != nullptr)
                            post_event(wxKeyEvent(EVT_GLCANVAS_MOVE_SLIDERS, evt));
                    }
                }
            }
        }
    }

    if (keyCode != WXK_TAB
        && keyCode != WXK_LEFT
        && keyCode != WXK_UP
        && keyCode != WXK_RIGHT
        && keyCode != WXK_DOWN) {
        evt.Skip();   // Needed to have EVT_CHAR generated as well
    }
}

void GLCanvas3D::on_mouse_wheel(wxMouseEvent& evt)
{
#ifdef WIN32
    // Try to filter out spurious mouse wheel events comming from 3D mouse.
    if (wxGetApp().plater()->get_mouse3d_controller().process_mouse_wheel())
        return;
#endif

    if (!m_initialized)
        return;

    // Ignore the wheel events if the middle button is pressed.
    if (evt.MiddleIsDown())
        return;

#if ENABLE_RETINA_GL
    const float scale = m_retina_helper->get_scale_factor();
    evt.SetX(evt.GetX() * scale);
    evt.SetY(evt.GetY() * scale);
#endif

    if (wxGetApp().imgui()->update_mouse_data(evt)) {
        m_dirty = true;
        return;
    }

#ifdef __WXMSW__
	// For some reason the Idle event is not being generated after the mouse scroll event in case of scrolling with the two fingers on the touch pad,
	// if the event is not allowed to be passed further.
	// https://github.com/prusa3d/PrusaSlicer/issues/2750
    // evt.Skip() used to trigger the needed screen refresh, but it does no more. wxWakeUpIdle() seem to work now.
    wxWakeUpIdle();
#endif /* __WXMSW__ */

    // Performs layers editing updates, if enabled
    if (is_layers_editing_enabled()) {
        int object_idx_selected = m_selection.get_object_idx();
        if (object_idx_selected != -1) {
            // A volume is selected. Test, whether hovering over a layer thickness bar.
            if (m_layers_editing.bar_rect_contains(*this, (float)evt.GetX(), (float)evt.GetY())) {
                // Adjust the width of the selection.
                m_layers_editing.band_width = std::max(std::min(m_layers_editing.band_width * (1.0f + 0.1f * (float)evt.GetWheelRotation() / (float)evt.GetWheelDelta()), 10.0f), 1.5f);
                if (m_canvas != nullptr)
                    m_canvas->Refresh();

                return;
            }
        }
    }

    // If the Search window or Undo/Redo list is opened, 
    // update them according to the event
    if (m_main_toolbar.is_item_pressed("search")    || 
        m_undoredo_toolbar.is_item_pressed("undo")  || 
        m_undoredo_toolbar.is_item_pressed("redo")) {
        m_mouse_wheel = int((double)evt.GetWheelRotation() / (double)evt.GetWheelDelta());
        return;
    }

    // Inform gizmos about the event so they have the opportunity to react.
    if (m_gizmos.on_mouse_wheel(evt))
        return;

    // Calculate the zoom delta and apply it to the current zoom factor
    double direction_factor = (wxGetApp().app_config->get("reverse_mouse_wheel_zoom") == "1") ? -1.0 : 1.0;
    _update_camera_zoom(direction_factor * (double)evt.GetWheelRotation() / (double)evt.GetWheelDelta());
}

void GLCanvas3D::on_timer(wxTimerEvent& evt)
{
    if (m_layers_editing.state == LayersEditing::Editing)
        _perform_layer_editing_action();
}

void GLCanvas3D::on_render_timer(wxTimerEvent& evt)
{
    // no need to wake up idle
    // right after this event, idle event is fired
    // m_dirty = true; 
    // wxWakeUpIdle(); 
}


void GLCanvas3D::schedule_extra_frame(int miliseconds)
{
    // Schedule idle event right now
    if (miliseconds == 0)
    {
        // We want to wakeup idle evnt but most likely this is call inside render cycle so we need to wait
        if (m_in_render)
            miliseconds = 33;
        else {
            m_dirty = true;
            wxWakeUpIdle();
            return;
        }
    } 
    int remaining_time = m_render_timer.GetInterval();
    // Timer is not running
    if (!m_render_timer.IsRunning()) {
        m_render_timer.StartOnce(miliseconds);
    // Timer is running - restart only if new period is shorter than remaning period
    } else {
        if (miliseconds + 20 < remaining_time) {
            m_render_timer.Stop(); 
            m_render_timer.StartOnce(miliseconds);
        }
    }
}

#ifndef NDEBUG
// #define SLIC3R_DEBUG_MOUSE_EVENTS
#endif

#ifdef SLIC3R_DEBUG_MOUSE_EVENTS
std::string format_mouse_event_debug_message(const wxMouseEvent &evt)
{
	static int idx = 0;
	char buf[2048];
	std::string out;
	sprintf(buf, "Mouse Event %d - ", idx ++);
	out = buf;

	if (evt.Entering())
		out += "Entering ";
	if (evt.Leaving())
		out += "Leaving ";
	if (evt.Dragging())
		out += "Dragging ";
	if (evt.Moving())
		out += "Moving ";
	if (evt.Magnify())
		out += "Magnify ";
	if (evt.LeftDown())
		out += "LeftDown ";
	if (evt.LeftUp())
		out += "LeftUp ";
	if (evt.LeftDClick())
		out += "LeftDClick ";
	if (evt.MiddleDown())
		out += "MiddleDown ";
	if (evt.MiddleUp())
		out += "MiddleUp ";
	if (evt.MiddleDClick())
		out += "MiddleDClick ";
	if (evt.RightDown())
		out += "RightDown ";
	if (evt.RightUp())
		out += "RightUp ";
	if (evt.RightDClick())
		out += "RightDClick ";

	sprintf(buf, "(%d, %d)", evt.GetX(), evt.GetY());
	out += buf;
	return out;
}
#endif /* SLIC3R_DEBUG_MOUSE_EVENTS */

void GLCanvas3D::on_mouse(wxMouseEvent& evt)
{
    if (!m_initialized || !_set_current())
        return;

#if ENABLE_RETINA_GL
    const float scale = m_retina_helper->get_scale_factor();
    evt.SetX(evt.GetX() * scale);
    evt.SetY(evt.GetY() * scale);
#endif

    Point pos(evt.GetX(), evt.GetY());

    ImGuiWrapper* imgui = wxGetApp().imgui();
    if (m_tooltip.is_in_imgui() && evt.LeftUp())
        // ignore left up events coming from imgui windows and not processed by them
        m_mouse.ignore_left_up = true;
    m_tooltip.set_in_imgui(false);
    if (imgui->update_mouse_data(evt)) {
        m_mouse.position = evt.Leaving() ? Vec2d(-1.0, -1.0) : pos.cast<double>();
        m_tooltip.set_in_imgui(true);
        render();
#ifdef SLIC3R_DEBUG_MOUSE_EVENTS
        printf((format_mouse_event_debug_message(evt) + " - Consumed by ImGUI\n").c_str());
#endif /* SLIC3R_DEBUG_MOUSE_EVENTS */
        m_dirty = true;
        // do not return if dragging or tooltip not empty to allow for tooltip update
        // also, do not return if the mouse is moving and also is inside MM gizmo to allow update seed fill selection
        if (!m_mouse.dragging && m_tooltip.is_empty() && (m_gizmos.get_current_type() != GLGizmosManager::MmuSegmentation || !evt.Moving()))
            return;
    }

#ifdef __WXMSW__
	bool on_enter_workaround = false;
    if (! evt.Entering() && ! evt.Leaving() && m_mouse.position.x() == -1.0) {
        // Workaround for SPE-832: There seems to be a mouse event sent to the window before evt.Entering()
        m_mouse.position = pos.cast<double>();
        render();
#ifdef SLIC3R_DEBUG_MOUSE_EVENTS
		printf((format_mouse_event_debug_message(evt) + " - OnEnter workaround\n").c_str());
#endif /* SLIC3R_DEBUG_MOUSE_EVENTS */
		on_enter_workaround = true;
    } else 
#endif /* __WXMSW__ */
    {
#ifdef SLIC3R_DEBUG_MOUSE_EVENTS
		printf((format_mouse_event_debug_message(evt) + " - other\n").c_str());
#endif /* SLIC3R_DEBUG_MOUSE_EVENTS */
	}

    if (m_main_toolbar.on_mouse(evt, *this)) {
        if (evt.LeftUp() || evt.MiddleUp() || evt.RightUp())
            mouse_up_cleanup();
        m_mouse.set_start_position_3D_as_invalid();
#if ENABLE_OBJECT_MANIPULATOR_FOCUS
            handle_sidebar_focus_event("", false);
#endif // ENABLE_OBJECT_MANIPULATOR_FOCUS
        return;
    }

    if (m_undoredo_toolbar.on_mouse(evt, *this)) {
        if (evt.LeftUp() || evt.MiddleUp() || evt.RightUp())
            mouse_up_cleanup();
        m_mouse.set_start_position_3D_as_invalid();
#if ENABLE_OBJECT_MANIPULATOR_FOCUS
        handle_sidebar_focus_event("", false);
#endif // ENABLE_OBJECT_MANIPULATOR_FOCUS
        return;
    }

    if (wxGetApp().plater()->get_collapse_toolbar().on_mouse(evt, *this)) {
        if (evt.LeftUp() || evt.MiddleUp() || evt.RightUp())
            mouse_up_cleanup();
        m_mouse.set_start_position_3D_as_invalid();
#if ENABLE_OBJECT_MANIPULATOR_FOCUS
        handle_sidebar_focus_event("", false);
#endif // ENABLE_OBJECT_MANIPULATOR_FOCUS
        return;
    }

    if (wxGetApp().plater()->get_view_toolbar().on_mouse(evt, *this)) {
        if (evt.LeftUp() || evt.MiddleUp() || evt.RightUp())
            mouse_up_cleanup();
        m_mouse.set_start_position_3D_as_invalid();
#if ENABLE_OBJECT_MANIPULATOR_FOCUS
        handle_sidebar_focus_event("", false);
#endif // ENABLE_OBJECT_MANIPULATOR_FOCUS
        return;
    }

    for (GLVolume* volume : m_volumes.volumes) {
        volume->force_sinking_contours = false;
    }

    auto show_sinking_contours = [this]() {
        const Selection::IndicesList& idxs = m_selection.get_volume_idxs();
        for (unsigned int idx : idxs) {
            m_volumes.volumes[idx]->force_sinking_contours = true;
        }
        m_dirty = true;
    };

    if (m_gizmos.on_mouse(evt)) {
        if (wxWindow::FindFocus() != m_canvas)
            // Grab keyboard focus for input in gizmo dialogs.
            m_canvas->SetFocus();

        if (evt.LeftUp() || evt.MiddleUp() || evt.RightUp())
            mouse_up_cleanup();

        m_mouse.set_start_position_3D_as_invalid();
        m_mouse.position = pos.cast<double>();

        if (evt.Dragging() && current_printer_technology() == ptFFF && fff_print()->config().complete_objects) {
            switch (m_gizmos.get_current_type())
            {
            case GLGizmosManager::EType::Move:
            case GLGizmosManager::EType::Scale:
            case GLGizmosManager::EType::Rotate:
            {
                update_sequential_clearance();
                break;
            }
            default: { break; }
            }
        }
        else if (evt.Dragging()) {
            switch (m_gizmos.get_current_type())
            {
            case GLGizmosManager::EType::Move:
            case GLGizmosManager::EType::Scale:
            case GLGizmosManager::EType::Rotate:
            {
                show_sinking_contours();
                break;
            }
            default: { break; }
            }
        }

#if ENABLE_OBJECT_MANIPULATOR_FOCUS
        handle_sidebar_focus_event("", false);
#endif // ENABLE_OBJECT_MANIPULATOR_FOCUS
        return;
    }

    bool any_gizmo_active = m_gizmos.get_current() != nullptr;

    int selected_object_idx = m_selection.get_object_idx();
    int layer_editing_object_idx = is_layers_editing_enabled() ? selected_object_idx : -1;
    m_layers_editing.select_object(*m_model, layer_editing_object_idx);

    if (m_mouse.drag.move_requires_threshold && m_mouse.is_move_start_threshold_position_2D_defined() && m_mouse.is_move_threshold_met(pos)) {
        m_mouse.drag.move_requires_threshold = false;
        m_mouse.set_move_start_threshold_position_2D_as_invalid();
    }

#if ENABLE_OBJECT_MANIPULATOR_FOCUS
    if (evt.ButtonDown()) {
        std::string curr_sidebar_field = m_sidebar_field;
        handle_sidebar_focus_event("", false);
        if (boost::algorithm::istarts_with(curr_sidebar_field, "layer"))
            // restore visibility of layers hints after left clicking on the 3D scene
            m_sidebar_field = curr_sidebar_field;
        if (wxWindow::FindFocus() != m_canvas)
            // Grab keyboard focus on any mouse click event.
            m_canvas->SetFocus();
    }
#else
    if (evt.ButtonDown() && wxWindow::FindFocus() != m_canvas)
        // Grab keyboard focus on any mouse click event.
        m_canvas->SetFocus();
#endif // ENABLE_OBJECT_MANIPULATOR_FOCUS

    if (evt.Entering()) {
//#if defined(__WXMSW__) || defined(__linux__)
//        // On Windows and Linux needs focus in order to catch key events
#if !ENABLE_OBJECT_MANIPULATOR_FOCUS
        // Set focus in order to remove it from sidebar fields
#endif // !ENABLE_OBJECT_MANIPULATOR_FOCUS
        if (m_canvas != nullptr) {
#if !ENABLE_OBJECT_MANIPULATOR_FOCUS
            // Only set focus, if the top level window of this canvas is active.
            auto p = dynamic_cast<wxWindow*>(evt.GetEventObject());
            while (p->GetParent())
                p = p->GetParent();
            auto *top_level_wnd = dynamic_cast<wxTopLevelWindow*>(p);
            if (top_level_wnd && top_level_wnd->IsActive())
                m_canvas->SetFocus();
#endif // !ENABLE_OBJECT_MANIPULATOR_FOCUS
            m_mouse.position = pos.cast<double>();
            m_tooltip_enabled = false;
            // 1) forces a frame render to ensure that m_hover_volume_idxs is updated even when the user right clicks while
            // the context menu is shown, ensuring it to disappear if the mouse is outside any volume and to
            // change the volume hover state if any is under the mouse 
            // 2) when switching between 3d view and preview the size of the canvas changes if the side panels are visible,
            // so forces a resize to avoid multiple renders with different sizes (seen as flickering)
            _refresh_if_shown_on_screen();
            m_tooltip_enabled = true;
        }
        m_mouse.set_start_position_2D_as_invalid();
//#endif
    }
    else if (evt.Leaving()) {
        _deactivate_undo_redo_toolbar_items();

        // to remove hover on objects when the mouse goes out of this canvas
        m_mouse.position = Vec2d(-1.0, -1.0);
        m_dirty = true;
    }
    else if (evt.LeftDown() || evt.RightDown() || evt.MiddleDown()) {
        if (_deactivate_undo_redo_toolbar_items() || _deactivate_search_toolbar_item() || _deactivate_arrange_menu())
            return;

        // If user pressed left or right button we first check whether this happened
        // on a volume or not.
        m_layers_editing.state = LayersEditing::Unknown;
        if (layer_editing_object_idx != -1 && m_layers_editing.bar_rect_contains(*this, pos(0), pos(1))) {
            // A volume is selected and the mouse is inside the layer thickness bar.
            // Start editing the layer height.
            m_layers_editing.state = LayersEditing::Editing;
            _perform_layer_editing_action(&evt);
        }
        else if (evt.LeftDown() && (evt.ShiftDown() || evt.AltDown()) && m_picking_enabled) {
            if (m_gizmos.get_current_type() != GLGizmosManager::SlaSupports
             && m_gizmos.get_current_type() != GLGizmosManager::FdmSupports
             && m_gizmos.get_current_type() != GLGizmosManager::Seam
             && m_gizmos.get_current_type() != GLGizmosManager::MmuSegmentation) {
                m_rectangle_selection.start_dragging(m_mouse.position, evt.ShiftDown() ? GLSelectionRectangle::Select : GLSelectionRectangle::Deselect);
                m_dirty = true;
            }
        }
        else {
            // Select volume in this 3D canvas.
            // Don't deselect a volume if layer editing is enabled or any gizmo is active. We want the object to stay selected
            // during the scene manipulation.

            if (m_picking_enabled && (!any_gizmo_active || !evt.CmdDown()) && (!m_hover_volume_idxs.empty() || !is_layers_editing_enabled())) {
                if (evt.LeftDown() && !m_hover_volume_idxs.empty()) {
                    int volume_idx = get_first_hover_volume_idx();
                    bool already_selected = m_selection.contains_volume(volume_idx);
                    bool ctrl_down = evt.CmdDown();

                    Selection::IndicesList curr_idxs = m_selection.get_volume_idxs();

                    if (already_selected && ctrl_down)
                        m_selection.remove(volume_idx);
                    else {
                        m_selection.add(volume_idx, !ctrl_down, true);
                        m_mouse.drag.move_requires_threshold = !already_selected;
                        if (already_selected)
                            m_mouse.set_move_start_threshold_position_2D_as_invalid();
                        else
                            m_mouse.drag.move_start_threshold_position_2D = pos;
                    }

                    // propagate event through callback
                    if (curr_idxs != m_selection.get_volume_idxs()) {
                        if (m_selection.is_empty())
                            m_gizmos.reset_all_states();
                        else
                            m_gizmos.refresh_on_off_state();

                        m_gizmos.update_data();
                        post_event(SimpleEvent(EVT_GLCANVAS_OBJECT_SELECT));
                        m_dirty = true;
                    }
                }
            }

            if (!m_hover_volume_idxs.empty()) {
                if (evt.LeftDown() && m_moving_enabled && m_mouse.drag.move_volume_idx == -1) {
                    // Only accept the initial position, if it is inside the volume bounding box.
                    int volume_idx = get_first_hover_volume_idx();
                    BoundingBoxf3 volume_bbox = m_volumes.volumes[volume_idx]->transformed_bounding_box();
                    volume_bbox.offset(1.0);
                    if ((!any_gizmo_active || !evt.CmdDown()) && volume_bbox.contains(m_mouse.scene_position)) {
                        m_volumes.volumes[volume_idx]->hover = GLVolume::HS_None;
                        // The dragging operation is initiated.
                        m_mouse.drag.move_volume_idx = volume_idx;
                        m_selection.start_dragging();
                        m_mouse.drag.start_position_3D = m_mouse.scene_position;
                        m_sequential_print_clearance_first_displacement = true;
                        m_moving = true;
                    }
                }
            }
        }
    }
    else if (evt.Dragging() && evt.LeftIsDown() && m_layers_editing.state == LayersEditing::Unknown && m_mouse.drag.move_volume_idx != -1) {
        if (!m_mouse.drag.move_requires_threshold) {
            m_mouse.dragging = true;
            Vec3d cur_pos = m_mouse.drag.start_position_3D;
            // we do not want to translate objects if the user just clicked on an object while pressing shift to remove it from the selection and then drag
            if (m_selection.contains_volume(get_first_hover_volume_idx())) {
                const Camera& camera = wxGetApp().plater()->get_camera();
                if (std::abs(camera.get_dir_forward()(2)) < EPSILON) {
                    // side view -> move selected volumes orthogonally to camera view direction
                    Linef3 ray = mouse_ray(pos);
                    Vec3d dir = ray.unit_vector();
                    // finds the intersection of the mouse ray with the plane parallel to the camera viewport and passing throught the starting position
                    // use ray-plane intersection see i.e. https://en.wikipedia.org/wiki/Line%E2%80%93plane_intersection algebric form
                    // in our case plane normal and ray direction are the same (orthogonal view)
                    // when moving to perspective camera the negative z unit axis of the camera needs to be transformed in world space and used as plane normal
                    Vec3d inters = ray.a + (m_mouse.drag.start_position_3D - ray.a).dot(dir) / dir.squaredNorm() * dir;
                    // vector from the starting position to the found intersection
                    Vec3d inters_vec = inters - m_mouse.drag.start_position_3D;

                    Vec3d camera_right = camera.get_dir_right();
                    Vec3d camera_up = camera.get_dir_up();

                    // finds projection of the vector along the camera axes
                    double projection_x = inters_vec.dot(camera_right);
                    double projection_z = inters_vec.dot(camera_up);

                    // apply offset
                    cur_pos = m_mouse.drag.start_position_3D + projection_x * camera_right + projection_z * camera_up;
                }
                else {
                    // Generic view
                    // Get new position at the same Z of the initial click point.
                    float z0 = 0.0f;
                    float z1 = 1.0f;
                    cur_pos = Linef3(_mouse_to_3d(pos, &z0), _mouse_to_3d(pos, &z1)).intersect_plane(m_mouse.drag.start_position_3D(2));
                }
            }

            m_selection.translate(cur_pos - m_mouse.drag.start_position_3D);
            if (current_printer_technology() == ptFFF && fff_print()->config().complete_objects)
                update_sequential_clearance();
            wxGetApp().obj_manipul()->set_dirty();
            m_dirty = true;
        }
    }
    else if (evt.Dragging() && evt.LeftIsDown() && m_picking_enabled && m_rectangle_selection.is_dragging()) {
        m_rectangle_selection.dragging(pos.cast<double>());
        m_dirty = true;
    }
    else if (evt.Dragging()) {
        m_mouse.dragging = true;

        if (m_layers_editing.state != LayersEditing::Unknown && layer_editing_object_idx != -1) {
            if (m_layers_editing.state == LayersEditing::Editing) {
                _perform_layer_editing_action(&evt);
                m_mouse.position = pos.cast<double>();
            }
        }
        // do not process the dragging if the left mouse was set down in another canvas
        else if (evt.LeftIsDown()) {
            // if dragging over blank area with left button, rotate
            if ((any_gizmo_active || m_hover_volume_idxs.empty()) && m_mouse.is_start_position_3D_defined()) {
                const Vec3d rot = (Vec3d(pos.x(), pos.y(), 0.) - m_mouse.drag.start_position_3D) * (PI * TRACKBALLSIZE / 180.);
                if (wxGetApp().app_config->get("use_free_camera") == "1")
                    // Virtual track ball (similar to the 3DConnexion mouse).
                    wxGetApp().plater()->get_camera().rotate_local_around_target(Vec3d(rot.y(), rot.x(), 0.));
                else {
                    // Forces camera right vector to be parallel to XY plane in case it has been misaligned using the 3D mouse free rotation.
                    // It is cheaper to call this function right away instead of testing wxGetApp().plater()->get_mouse3d_controller().connected(),
                    // which checks an atomics (flushes CPU caches).
                    // See GH issue #3816.
                    Camera& camera = wxGetApp().plater()->get_camera();
                    camera.recover_from_free_camera();
                    camera.rotate_on_sphere(rot.x(), rot.y(), current_printer_technology() != ptSLA);
                }

                m_dirty = true;
            }
            m_mouse.drag.start_position_3D = Vec3d((double)pos(0), (double)pos(1), 0.0);
        }
        else if (evt.MiddleIsDown() || evt.RightIsDown()) {
            // If dragging over blank area with right button, pan.
            if (m_mouse.is_start_position_2D_defined()) {
                // get point in model space at Z = 0
                float z = 0.0f;
                const Vec3d& cur_pos = _mouse_to_3d(pos, &z);
                Vec3d orig = _mouse_to_3d(m_mouse.drag.start_position_2D, &z);
                Camera& camera = wxGetApp().plater()->get_camera();
                if (wxGetApp().app_config->get("use_free_camera") != "1")
                    // Forces camera right vector to be parallel to XY plane in case it has been misaligned using the 3D mouse free rotation.
                    // It is cheaper to call this function right away instead of testing wxGetApp().plater()->get_mouse3d_controller().connected(),
                    // which checks an atomics (flushes CPU caches).
                    // See GH issue #3816.
                    camera.recover_from_free_camera();

                camera.set_target(camera.get_target() + orig - cur_pos);
                m_dirty = true;
            }

            m_mouse.drag.start_position_2D = pos;
        }
    }
    else if (evt.LeftUp() || evt.MiddleUp() || evt.RightUp()) {
        if (evt.LeftUp())
            m_selection.stop_dragging();

        if (m_layers_editing.state != LayersEditing::Unknown) {
            m_layers_editing.state = LayersEditing::Unknown;
            _stop_timer();
            m_layers_editing.accept_changes(*this);
        }
        else if (m_mouse.drag.move_volume_idx != -1 && m_mouse.dragging) {
            do_move(L("Move Object"));
            wxGetApp().obj_manipul()->set_dirty();
            // Let the plater know that the dragging finished, so a delayed refresh
            // of the scene with the background processing data should be performed.
            post_event(SimpleEvent(EVT_GLCANVAS_MOUSE_DRAGGING_FINISHED));
        }
        else if (evt.LeftUp() && m_picking_enabled && m_rectangle_selection.is_dragging()) {
            if (evt.ShiftDown() || evt.AltDown())
                _update_selection_from_hover();

            m_rectangle_selection.stop_dragging();
        }
        else if (evt.LeftUp() && !m_mouse.ignore_left_up && !m_mouse.dragging && m_hover_volume_idxs.empty() && !is_layers_editing_enabled()) {
            // deselect and propagate event through callback
            if (!evt.ShiftDown() && (!any_gizmo_active || !evt.CmdDown()) && m_picking_enabled)
                deselect_all();
        }
        else if (evt.RightUp()) {
            m_mouse.position = pos.cast<double>();
            // forces a frame render to ensure that m_hover_volume_idxs is updated even when the user right clicks while
            // the context menu is already shown
            render();
            if (!m_hover_volume_idxs.empty()) {
                // if right clicking on volume, propagate event through callback (shows context menu)
                int volume_idx = get_first_hover_volume_idx();
                if (!m_volumes.volumes[volume_idx]->is_wipe_tower // no context menu for the wipe tower
                    && m_gizmos.get_current_type() != GLGizmosManager::SlaSupports)  // disable context menu when the gizmo is open
                {
                    // forces the selection of the volume
                    /* m_selection.add(volume_idx); // #et_FIXME_if_needed
                     * To avoid extra "Add-Selection" snapshots,
                     * call add() with check_for_already_contained=true
                     * */
                    m_selection.add(volume_idx, true, true); 
                    m_gizmos.refresh_on_off_state();
                    post_event(SimpleEvent(EVT_GLCANVAS_OBJECT_SELECT));
                    m_gizmos.update_data();
                    wxGetApp().obj_manipul()->set_dirty();
                    // forces a frame render to update the view before the context menu is shown
                    render();
                }
            }
            Vec2d logical_pos = pos.cast<double>();
#if ENABLE_RETINA_GL
            const float factor = m_retina_helper->get_scale_factor();
            logical_pos = logical_pos.cwiseQuotient(Vec2d(factor, factor));
#endif // ENABLE_RETINA_GL
            if (!m_mouse.dragging) {
                // do not post the event if the user is panning the scene
                // or if right click was done over the wipe tower
                bool post_right_click_event = m_hover_volume_idxs.empty() || !m_volumes.volumes[get_first_hover_volume_idx()]->is_wipe_tower;
                if (post_right_click_event)
                    post_event(RBtnEvent(EVT_GLCANVAS_RIGHT_CLICK, { logical_pos, m_hover_volume_idxs.empty() }));
            }
        }

        mouse_up_cleanup();
    }
    else if (evt.Moving()) {
        m_mouse.position = pos.cast<double>();

        // updates gizmos overlay
        if (m_selection.is_empty())
            m_gizmos.reset_all_states();

        m_dirty = true;
    }
    else
        evt.Skip();

    if (m_moving)
        show_sinking_contours();

#ifdef __WXMSW__
	if (on_enter_workaround)
		m_mouse.position = Vec2d(-1., -1.);
#endif /* __WXMSW__ */
}

void GLCanvas3D::on_paint(wxPaintEvent& evt)
{
    if (m_initialized)
        m_dirty = true;
    else
        // Call render directly, so it gets initialized immediately, not from On Idle handler.
        this->render();
}

void GLCanvas3D::on_set_focus(wxFocusEvent& evt)
{
    m_tooltip_enabled = false;
    _refresh_if_shown_on_screen();
    m_tooltip_enabled = true;
}

Size GLCanvas3D::get_canvas_size() const
{
    int w = 0;
    int h = 0;

    if (m_canvas != nullptr)
        m_canvas->GetSize(&w, &h);

#if ENABLE_RETINA_GL
    const float factor = m_retina_helper->get_scale_factor();
    w *= factor;
    h *= factor;
#else
    const float factor = 1.0f;
#endif

    return Size(w, h, factor);
}

Vec2d GLCanvas3D::get_local_mouse_position() const
{
    if (m_canvas == nullptr)
		return Vec2d::Zero();

    wxPoint mouse_pos = m_canvas->ScreenToClient(wxGetMousePosition());
    const double factor = 
#if ENABLE_RETINA_GL
        m_retina_helper->get_scale_factor();
#else
        1.0;
#endif
    return Vec2d(factor * mouse_pos.x, factor * mouse_pos.y);
}

void GLCanvas3D::set_tooltip(const std::string& tooltip)
{
    if (m_canvas != nullptr)
        m_tooltip.set_text(tooltip);
}

void GLCanvas3D::do_move(const std::string& snapshot_type)
{
    if (m_model == nullptr)
        return;

    if (!snapshot_type.empty())
        wxGetApp().plater()->take_snapshot(_(snapshot_type));

    std::set<std::pair<int, int>> done;  // keeps track of modified instances
    bool object_moved = false;
    Vec3d wipe_tower_origin = Vec3d::Zero();

    Selection::EMode selection_mode = m_selection.get_mode();

    for (const GLVolume* v : m_volumes.volumes) {
        int object_idx = v->object_idx();
        int instance_idx = v->instance_idx();
        int volume_idx = v->volume_idx();

        std::pair<int, int> done_id(object_idx, instance_idx);

        if (0 <= object_idx && object_idx < (int)m_model->objects.size()) {
            done.insert(done_id);

            // Move instances/volumes
            ModelObject* model_object = m_model->objects[object_idx];
            if (model_object != nullptr) {
                if (selection_mode == Selection::Instance)
                    model_object->instances[instance_idx]->set_offset(v->get_instance_offset());
                else if (selection_mode == Selection::Volume)
                    model_object->volumes[volume_idx]->set_offset(v->get_volume_offset());

                object_moved = true;
                model_object->invalidate_bounding_box();
            }
        }
#if ENABLE_WIPETOWER_OBJECTID_1000_REMOVAL
        else if (v->is_wipe_tower)
            // Move a wipe tower proxy.
            wipe_tower_origin = v->get_volume_offset();
#else
        else if (object_idx == 1000)
            // Move a wipe tower proxy.
            wipe_tower_origin = v->get_volume_offset();
#endif // ENABLE_WIPETOWER_OBJECTID_1000_REMOVAL
    }

    // Fixes flying instances
    for (const std::pair<int, int>& i : done) {
        ModelObject* m = m_model->objects[i.first];
        const double shift_z = m->get_instance_min_z(i.second);
        if (current_printer_technology() == ptSLA || shift_z > SINKING_Z_THRESHOLD) {
            const Vec3d shift(0.0, 0.0, -shift_z);
            m_selection.translate(i.first, i.second, shift);
            m->translate_instance(i.second, shift);
        }
        wxGetApp().obj_list()->update_info_items(static_cast<size_t>(i.first));
    }

    // if the selection is not valid to allow for layer editing after the move, we need to turn off the tool if it is running
    // similar to void Plater::priv::selection_changed()
    if (!wxGetApp().plater()->can_layers_editing() && is_layers_editing_enabled())
        post_event(SimpleEvent(EVT_GLTOOLBAR_LAYERSEDITING));

    if (object_moved)
        post_event(SimpleEvent(EVT_GLCANVAS_INSTANCE_MOVED));

    if (wipe_tower_origin != Vec3d::Zero())
        post_event(Vec3dEvent(EVT_GLCANVAS_WIPETOWER_MOVED, std::move(wipe_tower_origin)));

    reset_sequential_print_clearance();

    m_dirty = true;
}

void GLCanvas3D::do_rotate(const std::string& snapshot_type)
{
    if (m_model == nullptr)
        return;

    if (!snapshot_type.empty())
        wxGetApp().plater()->take_snapshot(_(snapshot_type));

    // stores current min_z of instances
    std::map<std::pair<int, int>, double> min_zs;
    for (int i = 0; i < static_cast<int>(m_model->objects.size()); ++i) {
        const ModelObject* obj = m_model->objects[i];
        for (int j = 0; j < static_cast<int>(obj->instances.size()); ++j) {
            if (snapshot_type.empty() && m_selection.get_object_idx() == i) {
                // This means we are flattening this object. In that case pretend
                // that it is not sinking (even if it is), so it is placed on bed
                // later on (whatever is sinking will be left sinking).
                min_zs[{ i, j }] = SINKING_Z_THRESHOLD;
            } else
                min_zs[{ i, j }] = obj->instance_bounding_box(j).min.z();

        }
    }

    std::set<std::pair<int, int>> done;  // keeps track of modified instances

    Selection::EMode selection_mode = m_selection.get_mode();

    for (const GLVolume* v : m_volumes.volumes) {
#if ENABLE_WIPETOWER_OBJECTID_1000_REMOVAL
        if (v->is_wipe_tower) {
#else
        int object_idx = v->object_idx();
        if (object_idx == 1000) { // the wipe tower
#endif // ENABLE_WIPETOWER_OBJECTID_1000_REMOVAL
            Vec3d offset = v->get_volume_offset();
            post_event(Vec3dEvent(EVT_GLCANVAS_WIPETOWER_ROTATED, Vec3d(offset(0), offset(1), v->get_volume_rotation()(2))));
        }
#if ENABLE_WIPETOWER_OBJECTID_1000_REMOVAL
        int object_idx = v->object_idx();
#endif // ENABLE_WIPETOWER_OBJECTID_1000_REMOVAL
        if (object_idx < 0 || (int)m_model->objects.size() <= object_idx)
            continue;

        int instance_idx = v->instance_idx();
        int volume_idx = v->volume_idx();

        done.insert(std::pair<int, int>(object_idx, instance_idx));

        // Rotate instances/volumes.
        ModelObject* model_object = m_model->objects[object_idx];
        if (model_object != nullptr) {
            if (selection_mode == Selection::Instance) {
                model_object->instances[instance_idx]->set_rotation(v->get_instance_rotation());
                model_object->instances[instance_idx]->set_offset(v->get_instance_offset());
            }
            else if (selection_mode == Selection::Volume) {
                model_object->volumes[volume_idx]->set_rotation(v->get_volume_rotation());
                model_object->volumes[volume_idx]->set_offset(v->get_volume_offset());
            }
            model_object->invalidate_bounding_box();
        }
    }

    // Fixes sinking/flying instances
    for (const std::pair<int, int>& i : done) {
        ModelObject* m = m_model->objects[i.first];
        const double shift_z = m->get_instance_min_z(i.second);
        // leave sinking instances as sinking
        if (min_zs.find({ i.first, i.second })->second >= SINKING_Z_THRESHOLD || shift_z > SINKING_Z_THRESHOLD) {
            const Vec3d shift(0.0, 0.0, -shift_z);
            m_selection.translate(i.first, i.second, shift);
            m->translate_instance(i.second, shift);
        }

        wxGetApp().obj_list()->update_info_items(static_cast<size_t>(i.first));
    }

    if (!done.empty())
        post_event(SimpleEvent(EVT_GLCANVAS_INSTANCE_ROTATED));

    m_dirty = true;
}

void GLCanvas3D::do_scale(const std::string& snapshot_type)
{
    if (m_model == nullptr)
        return;

    if (!snapshot_type.empty())
        wxGetApp().plater()->take_snapshot(_(snapshot_type));

    // stores current min_z of instances
    std::map<std::pair<int, int>, double> min_zs;
    if (!snapshot_type.empty()) {
        for (int i = 0; i < static_cast<int>(m_model->objects.size()); ++i) {
            const ModelObject* obj = m_model->objects[i];
            for (int j = 0; j < static_cast<int>(obj->instances.size()); ++j) {
                min_zs[{ i, j }] = obj->instance_bounding_box(j).min.z();
            }
        }
    }

    std::set<std::pair<int, int>> done;  // keeps track of modified instances

    Selection::EMode selection_mode = m_selection.get_mode();

    for (const GLVolume* v : m_volumes.volumes) {
        int object_idx = v->object_idx();
        if (object_idx < 0 || (int)m_model->objects.size() <= object_idx)
            continue;

        int instance_idx = v->instance_idx();
        int volume_idx = v->volume_idx();

        done.insert(std::pair<int, int>(object_idx, instance_idx));

        // Rotate instances/volumes
        ModelObject* model_object = m_model->objects[object_idx];
        if (model_object != nullptr) {
            if (selection_mode == Selection::Instance) {
                model_object->instances[instance_idx]->set_scaling_factor(v->get_instance_scaling_factor());
                model_object->instances[instance_idx]->set_offset(v->get_instance_offset());
            }
            else if (selection_mode == Selection::Volume) {
                model_object->instances[instance_idx]->set_offset(v->get_instance_offset());
                model_object->volumes[volume_idx]->set_scaling_factor(v->get_volume_scaling_factor());
                model_object->volumes[volume_idx]->set_offset(v->get_volume_offset());
            }
            model_object->invalidate_bounding_box();
        }
    }

    // Fixes sinking/flying instances
    for (const std::pair<int, int>& i : done) {
        ModelObject* m = m_model->objects[i.first];
        double shift_z = m->get_instance_min_z(i.second);
        // leave sinking instances as sinking
        if (min_zs.empty() || min_zs.find({ i.first, i.second })->second >= SINKING_Z_THRESHOLD || shift_z > SINKING_Z_THRESHOLD) {
            Vec3d shift(0.0, 0.0, -shift_z);
            m_selection.translate(i.first, i.second, shift);
            m->translate_instance(i.second, shift);
        }
        wxGetApp().obj_list()->update_info_items(static_cast<size_t>(i.first));
    }

    if (!done.empty())
        post_event(SimpleEvent(EVT_GLCANVAS_INSTANCE_SCALED));

    m_dirty = true;
}

void GLCanvas3D::do_flatten(const Vec3d& normal, const std::string& snapshot_type)
{
    if (!snapshot_type.empty())
        wxGetApp().plater()->take_snapshot(_(snapshot_type));

    m_selection.flattening_rotate(normal);
    do_rotate(""); // avoid taking another snapshot
}

void GLCanvas3D::do_mirror(const std::string& snapshot_type)
{
    if (m_model == nullptr)
        return;

    if (!snapshot_type.empty())
        wxGetApp().plater()->take_snapshot(_(snapshot_type));

    // stores current min_z of instances
    std::map<std::pair<int, int>, double> min_zs;
    if (!snapshot_type.empty()) {
        for (int i = 0; i < static_cast<int>(m_model->objects.size()); ++i) {
            const ModelObject* obj = m_model->objects[i];
            for (int j = 0; j < static_cast<int>(obj->instances.size()); ++j) {
                min_zs[{ i, j }] = obj->instance_bounding_box(j).min.z();
            }
        }
    }

    std::set<std::pair<int, int>> done;  // keeps track of modified instances

    Selection::EMode selection_mode = m_selection.get_mode();

    for (const GLVolume* v : m_volumes.volumes) {
        int object_idx = v->object_idx();
        if (object_idx < 0 || (int)m_model->objects.size() <= object_idx)
            continue;

        int instance_idx = v->instance_idx();
        int volume_idx = v->volume_idx();

        done.insert(std::pair<int, int>(object_idx, instance_idx));

        // Mirror instances/volumes
        ModelObject* model_object = m_model->objects[object_idx];
        if (model_object != nullptr) {
            if (selection_mode == Selection::Instance)
                model_object->instances[instance_idx]->set_mirror(v->get_instance_mirror());
            else if (selection_mode == Selection::Volume)
                model_object->volumes[volume_idx]->set_mirror(v->get_volume_mirror());

            model_object->invalidate_bounding_box();
        }
    }

    // Fixes sinking/flying instances
    for (const std::pair<int, int>& i : done) {
        ModelObject* m = m_model->objects[i.first];
        double shift_z = m->get_instance_min_z(i.second);
        // leave sinking instances as sinking
        if (min_zs.empty() || min_zs.find({ i.first, i.second })->second >= SINKING_Z_THRESHOLD || shift_z > SINKING_Z_THRESHOLD) {
            Vec3d shift(0.0, 0.0, -shift_z);
            m_selection.translate(i.first, i.second, shift);
            m->translate_instance(i.second, shift);
        }
        wxGetApp().obj_list()->update_info_items(static_cast<size_t>(i.first));
    }

    post_event(SimpleEvent(EVT_GLCANVAS_SCHEDULE_BACKGROUND_PROCESS));

    m_dirty = true;
}

void GLCanvas3D::update_gizmos_on_off_state()
{
    set_as_dirty();
    m_gizmos.update_data();
    m_gizmos.refresh_on_off_state();
}

void GLCanvas3D::handle_sidebar_focus_event(const std::string& opt_key, bool focus_on)
{
    m_sidebar_field = focus_on ? opt_key : "";
    if (!m_sidebar_field.empty())
        m_gizmos.reset_all_states();

    m_dirty = true;
}

void GLCanvas3D::handle_layers_data_focus_event(const t_layer_height_range range, const EditorType type)
{
    std::string field = "layer_" + std::to_string(type) + "_" + std::to_string(range.first) + "_" + std::to_string(range.second);
    handle_sidebar_focus_event(field, true);
}

void GLCanvas3D::update_ui_from_settings()
{
    m_dirty = true;

#if __APPLE__
    // Update OpenGL scaling on OSX after the user toggled the "use_retina_opengl" settings in Preferences dialog.
    const float orig_scaling = m_retina_helper->get_scale_factor();

    const bool use_retina = wxGetApp().app_config->get("use_retina_opengl") == "1";
    BOOST_LOG_TRIVIAL(debug) << "GLCanvas3D: Use Retina OpenGL: " << use_retina;
    m_retina_helper->set_use_retina(use_retina);
    const float new_scaling = m_retina_helper->get_scale_factor();

    if (new_scaling != orig_scaling) {
        BOOST_LOG_TRIVIAL(debug) << "GLCanvas3D: Scaling factor: " << new_scaling;

        Camera& camera = wxGetApp().plater()->get_camera();
        camera.set_zoom(camera.get_zoom() * new_scaling / orig_scaling);
        _refresh_if_shown_on_screen();
    }
#endif // ENABLE_RETINA_GL

    if (wxGetApp().is_editor())
        wxGetApp().plater()->enable_collapse_toolbar(wxGetApp().app_config->get("show_collapse_button") == "1");
}

GLCanvas3D::WipeTowerInfo GLCanvas3D::get_wipe_tower_info() const
{
    WipeTowerInfo wti;
    
    for (const GLVolume* vol : m_volumes.volumes) {
        if (vol->is_wipe_tower) {
            wti.m_pos = Vec2d(m_config->opt_float("wipe_tower_x"),
                            m_config->opt_float("wipe_tower_y"));
            wti.m_rotation = (M_PI/180.) * m_config->opt_float("wipe_tower_rotation_angle");
            const BoundingBoxf3& bb = vol->bounding_box();
            wti.m_bb = BoundingBoxf{to_2d(bb.min), to_2d(bb.max)};
            break;
        }
    }
    
    return wti;
}

Linef3 GLCanvas3D::mouse_ray(const Point& mouse_pos)
{
    float z0 = 0.0f;
    float z1 = 1.0f;
    return Linef3(_mouse_to_3d(mouse_pos, &z0), _mouse_to_3d(mouse_pos, &z1));
}

double GLCanvas3D::get_size_proportional_to_max_bed_size(double factor) const
{
    const BoundingBoxf& bbox = m_bed.build_volume().bounding_volume2d();
    return factor * std::max(bbox.size()[0], bbox.size()[1]);
}

void GLCanvas3D::set_cursor(ECursorType type)
{
    if ((m_canvas != nullptr) && (m_cursor_type != type))
    {
        switch (type)
        {
        case Standard: { m_canvas->SetCursor(*wxSTANDARD_CURSOR); break; }
        case Cross: { m_canvas->SetCursor(*wxCROSS_CURSOR); break; }
        }

        m_cursor_type = type;
    }
}

void GLCanvas3D::msw_rescale()
{
#if ENABLE_PREVIEW_LAYOUT
    m_gcode_viewer.invalidate_legend();
#endif // ENABLE_PREVIEW_LAYOUT
}

void GLCanvas3D::update_tooltip_for_settings_item_in_main_toolbar()
{
    std::string new_tooltip = _u8L("Switch to Settings") + 
                             "\n" + "[" + GUI::shortkey_ctrl_prefix() + "2] - " + _u8L("Print Settings Tab")    + 
                             "\n" + "[" + GUI::shortkey_ctrl_prefix() + "3] - " + (current_printer_technology() == ptFFF ? _u8L("Filament Settings Tab") : _u8L("Material Settings Tab")) +
                             "\n" + "[" + GUI::shortkey_ctrl_prefix() + "4] - " + _u8L("Printer Settings Tab") ;

    m_main_toolbar.set_tooltip(get_main_toolbar_item_id("settings"), new_tooltip);
}

bool GLCanvas3D::has_toolpaths_to_export() const
{
    return m_gcode_viewer.can_export_toolpaths();
}

void GLCanvas3D::export_toolpaths_to_obj(const char* filename) const
{
    m_gcode_viewer.export_toolpaths_to_obj(filename);
}

void GLCanvas3D::mouse_up_cleanup()
{
    m_moving = false;
    m_mouse.drag.move_volume_idx = -1;
    m_mouse.set_start_position_3D_as_invalid();
    m_mouse.set_start_position_2D_as_invalid();
    m_mouse.dragging = false;
    m_mouse.ignore_left_up = false;
    m_dirty = true;

    if (m_canvas->HasCapture())
        m_canvas->ReleaseMouse();
}

void GLCanvas3D::update_sequential_clearance()
{
    if (current_printer_technology() != ptFFF || !fff_print()->config().complete_objects)
        return;

    if (m_layers_editing.is_enabled() || m_gizmos.is_dragging())
        return;

    // collects instance transformations from volumes
    // first define temporary cache
    unsigned int instances_count = 0;
    std::vector<std::vector<std::optional<Geometry::Transformation>>> instance_transforms;
    for (size_t obj = 0; obj < m_model->objects.size(); ++obj) {
        instance_transforms.emplace_back(std::vector<std::optional<Geometry::Transformation>>());
        const ModelObject* model_object = m_model->objects[obj];
        for (size_t i = 0; i < model_object->instances.size(); ++i) {
            instance_transforms[obj].emplace_back(std::optional<Geometry::Transformation>());
            ++instances_count;
        }
    }

    if (instances_count == 1)
        return;

    // second fill temporary cache with data from volumes
    for (const GLVolume* v : m_volumes.volumes) {
        if (v->is_modifier || v->is_wipe_tower)
            continue;

        auto& transform = instance_transforms[v->object_idx()][v->instance_idx()];
        if (!transform.has_value())
            transform = v->get_instance_transformation();
    }

    // calculates objects 2d hulls (see also: Print::sequential_print_horizontal_clearance_valid())
    // this is done only the first time this method is called while moving the mouse,
    // the results are then cached for following displacements
    if (m_sequential_print_clearance_first_displacement) {
        m_sequential_print_clearance.m_hull_2d_cache.clear();
        float shrink_factor = static_cast<float>(scale_(0.5 * fff_print()->config().extruder_clearance_radius.value - EPSILON));
        double mitter_limit = scale_(0.1);
        m_sequential_print_clearance.m_hull_2d_cache.reserve(m_model->objects.size());
        for (size_t i = 0; i < m_model->objects.size(); ++i) {
            ModelObject* model_object = m_model->objects[i];
            ModelInstance* model_instance0 = model_object->instances.front();
            Polygon hull_2d = offset(model_object->convex_hull_2d(Geometry::assemble_transform({ 0.0, 0.0, model_instance0->get_offset().z() }, model_instance0->get_rotation(),
                model_instance0->get_scaling_factor(), model_instance0->get_mirror())),
                // Shrink the extruder_clearance_radius a tiny bit, so that if the object arrangement algorithm placed the objects
                // exactly by satisfying the extruder_clearance_radius, this test will not trigger collision.
                shrink_factor,
                jtRound, mitter_limit).front();

            Pointf3s& cache_hull_2d = m_sequential_print_clearance.m_hull_2d_cache.emplace_back(Pointf3s());
            cache_hull_2d.reserve(hull_2d.points.size());
            for (const Point& p : hull_2d.points) {
                cache_hull_2d.emplace_back(unscale<double>(p.x()), unscale<double>(p.y()), 0.0);
            }
        }
        m_sequential_print_clearance_first_displacement = false;
    }

    // calculates instances 2d hulls (see also: Print::sequential_print_horizontal_clearance_valid())
    Polygons polygons;
    polygons.reserve(instances_count);
    for (size_t i = 0; i < instance_transforms.size(); ++i) {
        const auto& instances = instance_transforms[i];
        double rotation_z0 = instances.front()->get_rotation().z();
        for (const auto& instance : instances) {
            Geometry::Transformation transformation;
            const Vec3d& offset = instance->get_offset();
            transformation.set_offset({ offset.x(), offset.y(), 0.0 });
            transformation.set_rotation(Z, instance->get_rotation().z() - rotation_z0);
            const Transform3d& trafo = transformation.get_matrix();
            const Pointf3s& hull_2d = m_sequential_print_clearance.m_hull_2d_cache[i];
            Points inst_pts;
            inst_pts.reserve(hull_2d.size());
            for (size_t j = 0; j < hull_2d.size(); ++j) {
                const Vec3d p = trafo * hull_2d[j];
                inst_pts.emplace_back(scaled<double>(p.x()), scaled<double>(p.y()));
            }
            polygons.emplace_back(Geometry::convex_hull(std::move(inst_pts)));
        }
    }

    // sends instances 2d hulls to be rendered
    set_sequential_print_clearance_visible(true);
    set_sequential_print_clearance_render_fill(false);
    set_sequential_print_clearance_polygons(polygons);
}

bool GLCanvas3D::is_object_sinking(int object_idx) const
{
    for (const GLVolume* v : m_volumes.volumes) {
        if (v->object_idx() == object_idx && (v->is_sinking() || (!v->is_modifier && v->is_below_printbed())))
            return true;
    }
    return false;
}

bool GLCanvas3D::_is_shown_on_screen() const
{
    return (m_canvas != nullptr) ? m_canvas->IsShownOnScreen() : false;
}

// Getter for the const char*[]
static bool string_getter(const bool is_undo, int idx, const char** out_text)
{
    return wxGetApp().plater()->undo_redo_string_getter(is_undo, idx, out_text);
}

bool GLCanvas3D::_render_undo_redo_stack(const bool is_undo, float pos_x)
{
    bool action_taken = false;

    ImGuiWrapper* imgui = wxGetApp().imgui();

    const float x = pos_x * (float)wxGetApp().plater()->get_camera().get_zoom() + 0.5f * (float)get_canvas_size().get_width();
    imgui->set_next_window_pos(x, m_undoredo_toolbar.get_height(), ImGuiCond_Always, 0.5f, 0.0f);
    std::string title = is_undo ? L("Undo History") : L("Redo History");
    imgui->begin(_(title), ImGuiWindowFlags_NoMove | ImGuiWindowFlags_NoResize | ImGuiWindowFlags_NoCollapse);

    int hovered = m_imgui_undo_redo_hovered_pos;
    int selected = -1;
    float em = static_cast<float>(wxGetApp().em_unit());
#if ENABLE_RETINA_GL
	em *= m_retina_helper->get_scale_factor();
#endif

    if (imgui->undo_redo_list(ImVec2(18 * em, 26 * em), is_undo, &string_getter, hovered, selected, m_mouse_wheel))
        m_imgui_undo_redo_hovered_pos = hovered;
    else
        m_imgui_undo_redo_hovered_pos = -1;

    if (selected >= 0) {
        is_undo ? wxGetApp().plater()->undo_to(selected) : wxGetApp().plater()->redo_to(selected);
        action_taken = true;
    }

    imgui->text(wxString::Format(is_undo ? _L_PLURAL("Undo %1$d Action", "Undo %1$d Actions", hovered + 1) : _L_PLURAL("Redo %1$d Action", "Redo %1$d Actions", hovered + 1), hovered + 1));

    imgui->end();

    return action_taken;
}

// Getter for the const char*[] for the search list 
static bool search_string_getter(int idx, const char** label, const char** tooltip)
{
    return wxGetApp().plater()->search_string_getter(idx, label, tooltip);
}

bool GLCanvas3D::_render_search_list(float pos_x)
{
    bool action_taken = false;
    ImGuiWrapper* imgui = wxGetApp().imgui();

    const float x = /*pos_x * (float)wxGetApp().plater()->get_camera().get_zoom() + */0.5f * (float)get_canvas_size().get_width();
    imgui->set_next_window_pos(x, m_main_toolbar.get_height(), ImGuiCond_Always, 0.5f, 0.0f);
    std::string title = L("Search");
    imgui->begin(_(title), ImGuiWindowFlags_NoMove | ImGuiWindowFlags_NoResize | ImGuiWindowFlags_NoCollapse);

    int selected = -1;
    bool edited = false;
    float em = static_cast<float>(wxGetApp().em_unit());
#if ENABLE_RETINA_GL
	em *= m_retina_helper->get_scale_factor();
#endif // ENABLE_RETINA_GL

    Sidebar& sidebar = wxGetApp().sidebar();

    std::string& search_line = sidebar.get_search_line();
    char *s = new char[255];
    strcpy(s, search_line.empty() ? _u8L("Enter a search term").c_str() : search_line.c_str());

    imgui->search_list(ImVec2(45 * em, 30 * em), &search_string_getter, s,
        sidebar.get_searcher().view_params,
        selected, edited, m_mouse_wheel, wxGetApp().is_localized());

    search_line = s;
    delete [] s;
    if (search_line == _u8L("Enter a search term"))
        search_line.clear();

    if (edited)
        sidebar.search();

    if (selected >= 0) {
        // selected == 9999 means that Esc kye was pressed
        /*// revert commit https://github.com/prusa3d/PrusaSlicer/commit/91897589928789b261ca0dc735ffd46f2b0b99f2
        if (selected == 9999)
            action_taken = true;
        else
            sidebar.jump_to_option(selected);*/
        if (selected != 9999) {
            imgui->end(); // end imgui before the jump to option
            sidebar.jump_to_option(selected);
            return true;
        }
        action_taken = true;
    }

    imgui->end();

    return action_taken;
}

bool GLCanvas3D::_render_arrange_menu(float pos_x)
{
    ImGuiWrapper *imgui = wxGetApp().imgui();

    auto canvas_w = float(get_canvas_size().get_width());
    const float x = pos_x * float(wxGetApp().plater()->get_camera().get_zoom()) + 0.5f * canvas_w;
    imgui->set_next_window_pos(x, m_main_toolbar.get_height(), ImGuiCond_Always, 0.5f, 0.0f);

    imgui->begin(_L("Arrange options"), ImGuiWindowFlags_NoMove | ImGuiWindowFlags_AlwaysAutoResize | ImGuiWindowFlags_NoCollapse);

    ArrangeSettings settings = get_arrange_settings();
    ArrangeSettings &settings_out = get_arrange_settings();

    auto &appcfg = wxGetApp().app_config;
    PrinterTechnology ptech = current_printer_technology();

    bool settings_changed = false;
    float dist_min = 0.f;
    std::string dist_key = "min_object_distance", rot_key = "enable_rotation";
    std::string postfix;

    if (ptech == ptSLA) {
        dist_min     = 0.f;
        postfix      = "_sla";
    } else if (ptech == ptFFF) {
        auto co_opt = m_config->option<ConfigOptionBool>("complete_objects");
        if (co_opt && co_opt->value) {
            dist_min     = float(min_object_distance(*m_config));
            postfix      = "_fff_seq_print";
        } else {
            dist_min     = 0.f;
            postfix     = "_fff";
        }
    }

    dist_key += postfix;
    rot_key  += postfix;

    imgui->text(GUI::format_wxstr(_L("Press %1%left mouse button to enter the exact value"), shortkey_ctrl_prefix()));

    if (imgui->slider_float(_L("Spacing"), &settings.distance, dist_min, 100.0f, "%5.2f") || dist_min > settings.distance) {
        settings.distance = std::max(dist_min, settings.distance);
        settings_out.distance = settings.distance;
        appcfg->set("arrange", dist_key.c_str(), float_to_string_decimal_point(settings_out.distance));
        settings_changed = true;
    }

    if (imgui->checkbox(_L("Enable rotations (slow)"), settings.enable_rotation)) {
        settings_out.enable_rotation = settings.enable_rotation;
        appcfg->set("arrange", rot_key.c_str(), settings_out.enable_rotation? "1" : "0");
        settings_changed = true;
    }

    ImGui::Separator();

    if (imgui->button(_L("Reset"))) {
        settings_out = ArrangeSettings{};
        settings_out.distance = std::max(dist_min, settings_out.distance);
        appcfg->set("arrange", dist_key.c_str(), float_to_string_decimal_point(settings_out.distance));
        appcfg->set("arrange", rot_key.c_str(), settings_out.enable_rotation? "1" : "0");
        settings_changed = true;
    }

    ImGui::SameLine();

    if (imgui->button(_L("Arrange"))) {
        wxGetApp().plater()->arrange();
    }

    imgui->end();

    return settings_changed;
}

#define ENABLE_THUMBNAIL_GENERATOR_DEBUG_OUTPUT 0
#if ENABLE_THUMBNAIL_GENERATOR_DEBUG_OUTPUT
static void debug_output_thumbnail(const ThumbnailData& thumbnail_data)
{
    // debug export of generated image
    wxImage image(thumbnail_data.width, thumbnail_data.height);
    image.InitAlpha();

    for (unsigned int r = 0; r < thumbnail_data.height; ++r)
    {
        unsigned int rr = (thumbnail_data.height - 1 - r) * thumbnail_data.width;
        for (unsigned int c = 0; c < thumbnail_data.width; ++c)
        {
            unsigned char* px = (unsigned char*)thumbnail_data.pixels.data() + 4 * (rr + c);
            image.SetRGB((int)c, (int)r, px[0], px[1], px[2]);
            image.SetAlpha((int)c, (int)r, px[3]);
        }
    }

    image.SaveFile("C:/prusa/test/test.png", wxBITMAP_TYPE_PNG);
}
#endif // ENABLE_THUMBNAIL_GENERATOR_DEBUG_OUTPUT

void GLCanvas3D::_render_thumbnail_internal(ThumbnailData& thumbnail_data, const ThumbnailsParams& thumbnail_params, const GLVolumeCollection& volumes, Camera::EType camera_type)
{
    auto is_visible = [](const GLVolume& v) {
        bool ret = v.printable;
        ret &= (!v.shader_outside_printer_detection_enabled || !v.is_outside);
        return ret;
    };

    GLVolumePtrs visible_volumes;

    for (GLVolume* vol : volumes.volumes) {
        if (!vol->is_modifier && !vol->is_wipe_tower && (!thumbnail_params.parts_only || vol->composite_id.volume_id >= 0)) {
            if (!thumbnail_params.printable_only || is_visible(*vol))
                visible_volumes.emplace_back(vol);
        }
    }

    BoundingBoxf3 volumes_box;
    if (!visible_volumes.empty()) {
        for (const GLVolume* vol : visible_volumes) {
            volumes_box.merge(vol->transformed_bounding_box());
        }
    }
    else
        // This happens for empty projects
        volumes_box = m_bed.extended_bounding_box();

    Camera camera;
    camera.set_type(camera_type);
    camera.set_scene_box(scene_bounding_box());
    camera.apply_viewport(0, 0, thumbnail_data.width, thumbnail_data.height);
    camera.zoom_to_box(volumes_box);
    camera.apply_view_matrix();

    double near_z = -1.0;
    double far_z = -1.0;

    if (thumbnail_params.show_bed) {
        // extends the near and far z of the frustrum to avoid the bed being clipped

        // box in eye space
        BoundingBoxf3 t_bed_box = m_bed.extended_bounding_box().transformed(camera.get_view_matrix());
        near_z = -t_bed_box.max.z();
        far_z = -t_bed_box.min.z();
    }

    camera.apply_projection(volumes_box, near_z, far_z);

    GLShaderProgram* shader = wxGetApp().get_shader("gouraud_light");
    if (shader == nullptr)
        return;

    if (thumbnail_params.transparent_background)
        glsafe(::glClearColor(0.0f, 0.0f, 0.0f, 0.0f));

    glsafe(::glClear(GL_COLOR_BUFFER_BIT | GL_DEPTH_BUFFER_BIT));
    glsafe(::glEnable(GL_DEPTH_TEST));

    shader->start_using();
    shader->set_uniform("emission_factor", 0.0f);

    for (GLVolume* vol : visible_volumes) {
        shader->set_uniform("uniform_color", (vol->printable && !vol->is_outside) ? (current_printer_technology() == ptSLA ? vol->color : ColorRGBA::ORANGE()) : ColorRGBA::GRAY());
        // the volume may have been deactivated by an active gizmo
        bool is_active = vol->is_active;
        vol->is_active = true;
        vol->render();
        vol->is_active = is_active;
    }

    shader->stop_using();

    glsafe(::glDisable(GL_DEPTH_TEST));

    if (thumbnail_params.show_bed)
        _render_bed(!camera.is_looking_downward(), false);

    // restore background color
    if (thumbnail_params.transparent_background)
        glsafe(::glClearColor(1.0f, 1.0f, 1.0f, 1.0f));
}

void GLCanvas3D::_render_thumbnail_framebuffer(ThumbnailData& thumbnail_data, unsigned int w, unsigned int h, const ThumbnailsParams& thumbnail_params, const GLVolumeCollection& volumes, Camera::EType camera_type)
{
    thumbnail_data.set(w, h);
    if (!thumbnail_data.is_valid())
        return;

    bool multisample = m_multisample_allowed;
    if (multisample)
        glsafe(::glEnable(GL_MULTISAMPLE));

    GLint max_samples;
    glsafe(::glGetIntegerv(GL_MAX_SAMPLES, &max_samples));
    GLsizei num_samples = max_samples / 2;

    GLuint render_fbo;
    glsafe(::glGenFramebuffers(1, &render_fbo));
    glsafe(::glBindFramebuffer(GL_FRAMEBUFFER, render_fbo));

    GLuint render_tex = 0;
    GLuint render_tex_buffer = 0;
    if (multisample) {
        // use renderbuffer instead of texture to avoid the need to use glTexImage2DMultisample which is available only since OpenGL 3.2
        glsafe(::glGenRenderbuffers(1, &render_tex_buffer));
        glsafe(::glBindRenderbuffer(GL_RENDERBUFFER, render_tex_buffer));
        glsafe(::glRenderbufferStorageMultisample(GL_RENDERBUFFER, num_samples, GL_RGBA8, w, h));
        glsafe(::glFramebufferRenderbuffer(GL_FRAMEBUFFER, GL_COLOR_ATTACHMENT0, GL_RENDERBUFFER, render_tex_buffer));
    }
    else {
        glsafe(::glGenTextures(1, &render_tex));
        glsafe(::glBindTexture(GL_TEXTURE_2D, render_tex));
        glsafe(::glTexImage2D(GL_TEXTURE_2D, 0, GL_RGBA8, w, h, 0, GL_RGBA, GL_UNSIGNED_BYTE, nullptr));
        glsafe(::glTexParameteri(GL_TEXTURE_2D, GL_TEXTURE_MIN_FILTER, GL_LINEAR));
        glsafe(::glTexParameteri(GL_TEXTURE_2D, GL_TEXTURE_MAG_FILTER, GL_LINEAR));
        glsafe(::glFramebufferTexture2D(GL_FRAMEBUFFER, GL_COLOR_ATTACHMENT0, GL_TEXTURE_2D, render_tex, 0));
    }

    GLuint render_depth;
    glsafe(::glGenRenderbuffers(1, &render_depth));
    glsafe(::glBindRenderbuffer(GL_RENDERBUFFER, render_depth));
    if (multisample)
        glsafe(::glRenderbufferStorageMultisample(GL_RENDERBUFFER, num_samples, GL_DEPTH_COMPONENT24, w, h));
    else
        glsafe(::glRenderbufferStorage(GL_RENDERBUFFER, GL_DEPTH_COMPONENT, w, h));

    glsafe(::glFramebufferRenderbuffer(GL_FRAMEBUFFER, GL_DEPTH_ATTACHMENT, GL_RENDERBUFFER, render_depth));

    GLenum drawBufs[] = { GL_COLOR_ATTACHMENT0 };
    glsafe(::glDrawBuffers(1, drawBufs));

    if (::glCheckFramebufferStatus(GL_FRAMEBUFFER) == GL_FRAMEBUFFER_COMPLETE) {
        _render_thumbnail_internal(thumbnail_data, thumbnail_params, volumes, camera_type);

        if (multisample) {
            GLuint resolve_fbo;
            glsafe(::glGenFramebuffers(1, &resolve_fbo));
            glsafe(::glBindFramebuffer(GL_FRAMEBUFFER, resolve_fbo));

            GLuint resolve_tex;
            glsafe(::glGenTextures(1, &resolve_tex));
            glsafe(::glBindTexture(GL_TEXTURE_2D, resolve_tex));
            glsafe(::glTexImage2D(GL_TEXTURE_2D, 0, GL_RGBA8, w, h, 0, GL_RGBA, GL_UNSIGNED_BYTE, nullptr));
            glsafe(::glTexParameteri(GL_TEXTURE_2D, GL_TEXTURE_MIN_FILTER, GL_LINEAR));
            glsafe(::glTexParameteri(GL_TEXTURE_2D, GL_TEXTURE_MAG_FILTER, GL_LINEAR));
            glsafe(::glFramebufferTexture2D(GL_FRAMEBUFFER, GL_COLOR_ATTACHMENT0, GL_TEXTURE_2D, resolve_tex, 0));

            glsafe(::glDrawBuffers(1, drawBufs));

            if (::glCheckFramebufferStatus(GL_FRAMEBUFFER) == GL_FRAMEBUFFER_COMPLETE) {
                glsafe(::glBindFramebuffer(GL_READ_FRAMEBUFFER, render_fbo));
                glsafe(::glBindFramebuffer(GL_DRAW_FRAMEBUFFER, resolve_fbo));
                glsafe(::glBlitFramebuffer(0, 0, w, h, 0, 0, w, h, GL_COLOR_BUFFER_BIT, GL_LINEAR));

                glsafe(::glBindFramebuffer(GL_READ_FRAMEBUFFER, resolve_fbo));
                glsafe(::glReadPixels(0, 0, w, h, GL_RGBA, GL_UNSIGNED_BYTE, (void*)thumbnail_data.pixels.data()));
            }

            glsafe(::glDeleteTextures(1, &resolve_tex));
            glsafe(::glDeleteFramebuffers(1, &resolve_fbo));
        }
        else
            glsafe(::glReadPixels(0, 0, w, h, GL_RGBA, GL_UNSIGNED_BYTE, (void*)thumbnail_data.pixels.data()));

#if ENABLE_THUMBNAIL_GENERATOR_DEBUG_OUTPUT
        debug_output_thumbnail(thumbnail_data);
#endif // ENABLE_THUMBNAIL_GENERATOR_DEBUG_OUTPUT
    }

    glsafe(::glBindFramebuffer(GL_FRAMEBUFFER, 0));
    glsafe(::glDeleteRenderbuffers(1, &render_depth));
    if (render_tex_buffer != 0)
        glsafe(::glDeleteRenderbuffers(1, &render_tex_buffer));
    if (render_tex != 0)
        glsafe(::glDeleteTextures(1, &render_tex));
    glsafe(::glDeleteFramebuffers(1, &render_fbo));

    if (multisample)
        glsafe(::glDisable(GL_MULTISAMPLE));
}

void GLCanvas3D::_render_thumbnail_framebuffer_ext(ThumbnailData& thumbnail_data, unsigned int w, unsigned int h, const ThumbnailsParams& thumbnail_params, const GLVolumeCollection& volumes, Camera::EType camera_type)
{
    thumbnail_data.set(w, h);
    if (!thumbnail_data.is_valid())
        return;

    bool multisample = m_multisample_allowed;
    if (multisample)
        glsafe(::glEnable(GL_MULTISAMPLE));

    GLint max_samples;
    glsafe(::glGetIntegerv(GL_MAX_SAMPLES_EXT, &max_samples));
    GLsizei num_samples = max_samples / 2;

    GLuint render_fbo;
    glsafe(::glGenFramebuffersEXT(1, &render_fbo));
    glsafe(::glBindFramebufferEXT(GL_FRAMEBUFFER_EXT, render_fbo));

    GLuint render_tex = 0;
    GLuint render_tex_buffer = 0;
    if (multisample) {
        // use renderbuffer instead of texture to avoid the need to use glTexImage2DMultisample which is available only since OpenGL 3.2
        glsafe(::glGenRenderbuffersEXT(1, &render_tex_buffer));
        glsafe(::glBindRenderbufferEXT(GL_RENDERBUFFER_EXT, render_tex_buffer));
        glsafe(::glRenderbufferStorageMultisampleEXT(GL_RENDERBUFFER_EXT, num_samples, GL_RGBA8, w, h));
        glsafe(::glFramebufferRenderbufferEXT(GL_FRAMEBUFFER_EXT, GL_COLOR_ATTACHMENT0_EXT, GL_RENDERBUFFER_EXT, render_tex_buffer));
    }
    else {
        glsafe(::glGenTextures(1, &render_tex));
        glsafe(::glBindTexture(GL_TEXTURE_2D, render_tex));
        glsafe(::glTexImage2D(GL_TEXTURE_2D, 0, GL_RGBA8, w, h, 0, GL_RGBA, GL_UNSIGNED_BYTE, nullptr));
        glsafe(::glTexParameteri(GL_TEXTURE_2D, GL_TEXTURE_MIN_FILTER, GL_LINEAR));
        glsafe(::glTexParameteri(GL_TEXTURE_2D, GL_TEXTURE_MAG_FILTER, GL_LINEAR));
        glsafe(::glFramebufferTexture2D(GL_FRAMEBUFFER_EXT, GL_COLOR_ATTACHMENT0_EXT, GL_TEXTURE_2D, render_tex, 0));
    }

    GLuint render_depth;
    glsafe(::glGenRenderbuffersEXT(1, &render_depth));
    glsafe(::glBindRenderbufferEXT(GL_RENDERBUFFER_EXT, render_depth));
    if (multisample)
        glsafe(::glRenderbufferStorageMultisampleEXT(GL_RENDERBUFFER_EXT, num_samples, GL_DEPTH_COMPONENT24, w, h));
    else
        glsafe(::glRenderbufferStorageEXT(GL_RENDERBUFFER_EXT, GL_DEPTH_COMPONENT, w, h));

    glsafe(::glFramebufferRenderbufferEXT(GL_FRAMEBUFFER_EXT, GL_DEPTH_ATTACHMENT_EXT, GL_RENDERBUFFER_EXT, render_depth));

    GLenum drawBufs[] = { GL_COLOR_ATTACHMENT0 };
    glsafe(::glDrawBuffers(1, drawBufs));

    if (::glCheckFramebufferStatusEXT(GL_FRAMEBUFFER_EXT) == GL_FRAMEBUFFER_COMPLETE_EXT) {
        _render_thumbnail_internal(thumbnail_data, thumbnail_params, volumes, camera_type);

        if (multisample) {
            GLuint resolve_fbo;
            glsafe(::glGenFramebuffersEXT(1, &resolve_fbo));
            glsafe(::glBindFramebufferEXT(GL_FRAMEBUFFER_EXT, resolve_fbo));

            GLuint resolve_tex;
            glsafe(::glGenTextures(1, &resolve_tex));
            glsafe(::glBindTexture(GL_TEXTURE_2D, resolve_tex));
            glsafe(::glTexImage2D(GL_TEXTURE_2D, 0, GL_RGBA8, w, h, 0, GL_RGBA, GL_UNSIGNED_BYTE, nullptr));
            glsafe(::glTexParameteri(GL_TEXTURE_2D, GL_TEXTURE_MIN_FILTER, GL_LINEAR));
            glsafe(::glTexParameteri(GL_TEXTURE_2D, GL_TEXTURE_MAG_FILTER, GL_LINEAR));
            glsafe(::glFramebufferTexture2DEXT(GL_FRAMEBUFFER_EXT, GL_COLOR_ATTACHMENT0_EXT, GL_TEXTURE_2D, resolve_tex, 0));

            glsafe(::glDrawBuffers(1, drawBufs));

            if (::glCheckFramebufferStatusEXT(GL_FRAMEBUFFER_EXT) == GL_FRAMEBUFFER_COMPLETE_EXT) {
                glsafe(::glBindFramebufferEXT(GL_READ_FRAMEBUFFER_EXT, render_fbo));
                glsafe(::glBindFramebufferEXT(GL_DRAW_FRAMEBUFFER_EXT, resolve_fbo));
                glsafe(::glBlitFramebufferEXT(0, 0, w, h, 0, 0, w, h, GL_COLOR_BUFFER_BIT, GL_LINEAR));

                glsafe(::glBindFramebufferEXT(GL_READ_FRAMEBUFFER_EXT, resolve_fbo));
                glsafe(::glReadPixels(0, 0, w, h, GL_RGBA, GL_UNSIGNED_BYTE, (void*)thumbnail_data.pixels.data()));
            }

            glsafe(::glDeleteTextures(1, &resolve_tex));
            glsafe(::glDeleteFramebuffersEXT(1, &resolve_fbo));
        }
        else
            glsafe(::glReadPixels(0, 0, w, h, GL_RGBA, GL_UNSIGNED_BYTE, (void*)thumbnail_data.pixels.data()));

#if ENABLE_THUMBNAIL_GENERATOR_DEBUG_OUTPUT
        debug_output_thumbnail(thumbnail_data);
#endif // ENABLE_THUMBNAIL_GENERATOR_DEBUG_OUTPUT
    }

    glsafe(::glBindFramebufferEXT(GL_FRAMEBUFFER_EXT, 0));
    glsafe(::glDeleteRenderbuffersEXT(1, &render_depth));
    if (render_tex_buffer != 0)
        glsafe(::glDeleteRenderbuffersEXT(1, &render_tex_buffer));
    if (render_tex != 0)
        glsafe(::glDeleteTextures(1, &render_tex));
    glsafe(::glDeleteFramebuffersEXT(1, &render_fbo));

    if (multisample)
        glsafe(::glDisable(GL_MULTISAMPLE));
}

void GLCanvas3D::_render_thumbnail_legacy(ThumbnailData& thumbnail_data, unsigned int w, unsigned int h, const ThumbnailsParams& thumbnail_params, const GLVolumeCollection& volumes, Camera::EType camera_type)
{
    // check that thumbnail size does not exceed the default framebuffer size
    const Size& cnv_size = get_canvas_size();
    unsigned int cnv_w = (unsigned int)cnv_size.get_width();
    unsigned int cnv_h = (unsigned int)cnv_size.get_height();
    if (w > cnv_w || h > cnv_h) {
        float ratio = std::min((float)cnv_w / (float)w, (float)cnv_h / (float)h);
        w = (unsigned int)(ratio * (float)w);
        h = (unsigned int)(ratio * (float)h);
    }

    thumbnail_data.set(w, h);
    if (!thumbnail_data.is_valid())
        return;

    _render_thumbnail_internal(thumbnail_data, thumbnail_params, volumes, camera_type);

    glsafe(::glReadPixels(0, 0, w, h, GL_RGBA, GL_UNSIGNED_BYTE, (void*)thumbnail_data.pixels.data()));
#if ENABLE_THUMBNAIL_GENERATOR_DEBUG_OUTPUT
    debug_output_thumbnail(thumbnail_data);
#endif // ENABLE_THUMBNAIL_GENERATOR_DEBUG_OUTPUT

    // restore the default framebuffer size to avoid flickering on the 3D scene
    wxGetApp().plater()->get_camera().apply_viewport(0, 0, cnv_size.get_width(), cnv_size.get_height());
}

bool GLCanvas3D::_init_toolbars()
{
    if (!_init_main_toolbar())
        return false;

    if (!_init_undoredo_toolbar())
        return false;

    if (!_init_view_toolbar())
        return false;

    if (!_init_collapse_toolbar())
        return false;

    return true;
}

bool GLCanvas3D::_init_main_toolbar()
{
    if (!m_main_toolbar.is_enabled())
        return true;

    BackgroundTexture::Metadata background_data;
    background_data.filename = "toolbar_background.png";
    background_data.left = 16;
    background_data.top = 16;
    background_data.right = 16;
    background_data.bottom = 16;

    if (!m_main_toolbar.init(background_data))
    {
        // unable to init the toolbar texture, disable it
        m_main_toolbar.set_enabled(false);
        return true;
    }
    // init arrow
    BackgroundTexture::Metadata arrow_data;
    arrow_data.filename = "toolbar_arrow.svg";
    arrow_data.left = 0;
    arrow_data.top = 0;
    arrow_data.right = 0;
    arrow_data.bottom = 0;
    if (!m_main_toolbar.init_arrow(arrow_data))
    {
        BOOST_LOG_TRIVIAL(error) << "Main toolbar failed to load arrow texture.";
    }
    // m_gizmos is created at constructor, thus we can init arrow here.
    if (!m_gizmos.init_arrow(arrow_data))
    {
        BOOST_LOG_TRIVIAL(error) << "Gizmos manager failed to load arrow texture.";
    }

//    m_main_toolbar.set_layout_type(GLToolbar::Layout::Vertical);
    m_main_toolbar.set_layout_type(GLToolbar::Layout::Horizontal);
    m_main_toolbar.set_horizontal_orientation(GLToolbar::Layout::HO_Right);
    m_main_toolbar.set_vertical_orientation(GLToolbar::Layout::VO_Top);
    m_main_toolbar.set_border(5.0f);
    m_main_toolbar.set_separator_size(5);
    m_main_toolbar.set_gap_size(4);

    GLToolbarItem::Data item;

    item.name = "add";
    item.icon_filename = "add.svg";
    item.tooltip = _utf8(L("Add...")) + " [" + GUI::shortkey_ctrl_prefix() + "I]";
    item.sprite_id = 0;
    item.left.action_callback = [this]() { if (m_canvas != nullptr) wxPostEvent(m_canvas, SimpleEvent(EVT_GLTOOLBAR_ADD)); };
    if (!m_main_toolbar.add_item(item))
        return false;

    item.name = "delete";
    item.icon_filename = "remove.svg";
    item.tooltip = _utf8(L("Delete")) + " [Del]";
    item.sprite_id = 1;
    item.left.action_callback = [this]() { if (m_canvas != nullptr) wxPostEvent(m_canvas, SimpleEvent(EVT_GLTOOLBAR_DELETE)); };
    item.enabling_callback = []()->bool { return wxGetApp().plater()->can_delete(); };
    if (!m_main_toolbar.add_item(item))
        return false;

    item.name = "deleteall";
    item.icon_filename = "delete_all.svg";
    item.tooltip = _utf8(L("Delete all")) + " [" + GUI::shortkey_ctrl_prefix() + "Del]";
    item.sprite_id = 2;
    item.left.action_callback = [this]() { if (m_canvas != nullptr) wxPostEvent(m_canvas, SimpleEvent(EVT_GLTOOLBAR_DELETE_ALL)); };
    item.enabling_callback = []()->bool { return wxGetApp().plater()->can_delete_all(); };
    if (!m_main_toolbar.add_item(item))
        return false;

    item.name = "arrange";
    item.icon_filename = "arrange.svg";
    item.tooltip = _utf8(L("Arrange")) + " [A]\n" + _utf8(L("Arrange selection")) + " [Shift+A]\n" + _utf8(L("Click right mouse button to show arrangement options"));
    item.sprite_id = 3;
    item.left.action_callback = [this]() { if (m_canvas != nullptr) wxPostEvent(m_canvas, SimpleEvent(EVT_GLTOOLBAR_ARRANGE)); };
    item.enabling_callback = []()->bool { return wxGetApp().plater()->can_arrange(); };
    item.right.toggable = true;
    item.right.render_callback = [this](float left, float right, float, float) {
        if (m_canvas != nullptr)
        {
            _render_arrange_menu(0.5f * (left + right));
        }
    };
    if (!m_main_toolbar.add_item(item))
        return false;

    item.right.toggable = false;
    item.right.render_callback = GLToolbarItem::Default_Render_Callback;

    if (!m_main_toolbar.add_separator())
        return false;

    item.name = "copy";
    item.icon_filename = "copy.svg";
    item.tooltip = _utf8(L("Copy")) + " [" + GUI::shortkey_ctrl_prefix() + "C]";
    item.sprite_id = 4;
    item.left.action_callback = [this]() { if (m_canvas != nullptr) wxPostEvent(m_canvas, SimpleEvent(EVT_GLTOOLBAR_COPY)); };
    item.enabling_callback = []()->bool { return wxGetApp().plater()->can_copy_to_clipboard(); };
    if (!m_main_toolbar.add_item(item))
        return false;

    item.name = "paste";
    item.icon_filename = "paste.svg";
    item.tooltip = _utf8(L("Paste")) + " [" + GUI::shortkey_ctrl_prefix() + "V]";
    item.sprite_id = 5;
    item.left.action_callback = [this]() { if (m_canvas != nullptr) wxPostEvent(m_canvas, SimpleEvent(EVT_GLTOOLBAR_PASTE)); };
    item.enabling_callback = []()->bool { return wxGetApp().plater()->can_paste_from_clipboard(); };
    if (!m_main_toolbar.add_item(item))
        return false;

    if (!m_main_toolbar.add_separator())
        return false;

    item.name = "more";
    item.icon_filename = "instance_add.svg";
    item.tooltip = _utf8(L("Add instance")) + " [+]";
    item.sprite_id = 6;
    item.left.action_callback = [this]() { if (m_canvas != nullptr) wxPostEvent(m_canvas, SimpleEvent(EVT_GLTOOLBAR_MORE)); };
    item.visibility_callback = []()->bool { return wxGetApp().get_mode() != comSimple; };
    item.enabling_callback = []()->bool { return wxGetApp().plater()->can_increase_instances(); };

    if (!m_main_toolbar.add_item(item))
        return false;

    item.name = "fewer";
    item.icon_filename = "instance_remove.svg";
    item.tooltip = _utf8(L("Remove instance")) + " [-]";
    item.sprite_id = 7;
    item.left.action_callback = [this]() { if (m_canvas != nullptr) wxPostEvent(m_canvas, SimpleEvent(EVT_GLTOOLBAR_FEWER)); };
    item.visibility_callback = []()->bool { return wxGetApp().get_mode() != comSimple; };
    item.enabling_callback = []()->bool { return wxGetApp().plater()->can_decrease_instances(); };
    if (!m_main_toolbar.add_item(item))
        return false;

    if (!m_main_toolbar.add_separator())
        return false;

    item.name = "splitobjects";
    item.icon_filename = "split_objects.svg";
    item.tooltip = _utf8(L("Split to objects"));
    item.sprite_id = 8;
    item.left.action_callback = [this]() { if (m_canvas != nullptr) wxPostEvent(m_canvas, SimpleEvent(EVT_GLTOOLBAR_SPLIT_OBJECTS)); };
    item.visibility_callback = GLToolbarItem::Default_Visibility_Callback;
    item.enabling_callback = []()->bool { return wxGetApp().plater()->can_split_to_objects(); };
    if (!m_main_toolbar.add_item(item))
        return false;

    item.name = "splitvolumes";
    item.icon_filename = "split_parts.svg";
    item.tooltip = _utf8(L("Split to parts"));
    item.sprite_id = 9;
    item.left.action_callback = [this]() { if (m_canvas != nullptr) wxPostEvent(m_canvas, SimpleEvent(EVT_GLTOOLBAR_SPLIT_VOLUMES)); };
    item.visibility_callback = []()->bool { return wxGetApp().get_mode() != comSimple; };
    item.enabling_callback = []()->bool { return wxGetApp().plater()->can_split_to_volumes(); };
    if (!m_main_toolbar.add_item(item))
        return false;

    if (!m_main_toolbar.add_separator())
        return false;

    item.name = "settings";
    item.icon_filename = "settings.svg";
    item.tooltip = _u8L("Switch to Settings") + "\n" + "[" + GUI::shortkey_ctrl_prefix() + "2] - " + _u8L("Print Settings Tab")    + 
                                                "\n" + "[" + GUI::shortkey_ctrl_prefix() + "3] - " + (current_printer_technology() == ptFFF ? _u8L("Filament Settings Tab") : _u8L("Material Settings Tab")) +
                                                "\n" + "[" + GUI::shortkey_ctrl_prefix() + "4] - " + _u8L("Printer Settings Tab") ;
    item.sprite_id = 10;
    item.enabling_callback    = GLToolbarItem::Default_Enabling_Callback;
    item.visibility_callback  = []() { return (wxGetApp().app_config->get("new_settings_layout_mode") == "1" ||
                                               wxGetApp().app_config->get("dlg_settings_layout_mode") == "1"); };
    item.left.action_callback = []() { wxGetApp().mainframe->select_tab(); };
    if (!m_main_toolbar.add_item(item))
        return false;

    /*
    if (!m_main_toolbar.add_separator())
        return false;
        */

    item.name = "search";
    item.icon_filename = "search_.svg";
    item.tooltip = _utf8(L("Search")) + " [" + GUI::shortkey_ctrl_prefix() + "F]";
    item.sprite_id = 11;
    item.left.toggable = true;
    item.left.render_callback = [this](float left, float right, float, float) {
        if (m_canvas != nullptr)
        {
            if (_render_search_list(0.5f * (left + right)))
                _deactivate_search_toolbar_item();
        }
    };
    item.left.action_callback   = GLToolbarItem::Default_Action_Callback;
    item.visibility_callback    = GLToolbarItem::Default_Visibility_Callback;
    item.enabling_callback      = GLToolbarItem::Default_Enabling_Callback;
    if (!m_main_toolbar.add_item(item))
        return false;

    if (!m_main_toolbar.add_separator())
        return false;

    item.name = "layersediting";
    item.icon_filename = "layers_white.svg";
    item.tooltip = _utf8(L("Variable layer height"));
    item.sprite_id = 12;
    item.left.action_callback = [this]() { if (m_canvas != nullptr) wxPostEvent(m_canvas, SimpleEvent(EVT_GLTOOLBAR_LAYERSEDITING)); };
    item.visibility_callback = [this]()->bool {
        bool res = current_printer_technology() == ptFFF;
        // turns off if changing printer technology
        if (!res && m_main_toolbar.is_item_visible("layersediting") && m_main_toolbar.is_item_pressed("layersediting"))
            force_main_toolbar_left_action(get_main_toolbar_item_id("layersediting"));

        return res;
    };
    item.enabling_callback      = []()->bool { return wxGetApp().plater()->can_layers_editing(); };
    item.left.render_callback   = GLToolbarItem::Default_Render_Callback;
    if (!m_main_toolbar.add_item(item))
        return false;

    return true;
}

bool GLCanvas3D::_init_undoredo_toolbar()
{
    if (!m_undoredo_toolbar.is_enabled())
        return true;

    BackgroundTexture::Metadata background_data;
    background_data.filename = "toolbar_background.png";
    background_data.left = 16;
    background_data.top = 16;
    background_data.right = 16;
    background_data.bottom = 16;

    if (!m_undoredo_toolbar.init(background_data))
    {
        // unable to init the toolbar texture, disable it
        m_undoredo_toolbar.set_enabled(false);
        return true;
    }

    // init arrow
    BackgroundTexture::Metadata arrow_data;
    arrow_data.filename = "toolbar_arrow.svg";
    arrow_data.left = 0;
    arrow_data.top = 0;
    arrow_data.right = 0;
    arrow_data.bottom = 0;
    if (!m_undoredo_toolbar.init_arrow(arrow_data))
    {
        BOOST_LOG_TRIVIAL(error) << "Undo/Redo toolbar failed to load arrow texture.";
    }

//    m_undoredo_toolbar.set_layout_type(GLToolbar::Layout::Vertical);
    m_undoredo_toolbar.set_layout_type(GLToolbar::Layout::Horizontal);
    m_undoredo_toolbar.set_horizontal_orientation(GLToolbar::Layout::HO_Left);
    m_undoredo_toolbar.set_vertical_orientation(GLToolbar::Layout::VO_Top);
    m_undoredo_toolbar.set_border(5.0f);
    m_undoredo_toolbar.set_separator_size(5);
    m_undoredo_toolbar.set_gap_size(4);

    GLToolbarItem::Data item;

    item.name = "undo";
    item.icon_filename = "undo_toolbar.svg";
    item.tooltip = _utf8(L("Undo")) + " [" + GUI::shortkey_ctrl_prefix() + "Z]\n" + _utf8(L("Click right mouse button to open/close History"));
    item.sprite_id = 0;
    item.left.action_callback = [this]() { post_event(SimpleEvent(EVT_GLCANVAS_UNDO)); };
    item.right.toggable = true;
    item.right.action_callback = [this]() { m_imgui_undo_redo_hovered_pos = -1; };
    item.right.render_callback = [this](float left, float right, float, float) {
        if (m_canvas != nullptr)
        {
            if (_render_undo_redo_stack(true, 0.5f * (left + right)))
                _deactivate_undo_redo_toolbar_items();
        }
    };
    item.enabling_callback = [this]()->bool {
        bool can_undo = wxGetApp().plater()->can_undo();
        int id = m_undoredo_toolbar.get_item_id("undo");

        std::string curr_additional_tooltip;
        m_undoredo_toolbar.get_additional_tooltip(id, curr_additional_tooltip);

        std::string new_additional_tooltip;
        if (can_undo) {
        	std::string action;
            wxGetApp().plater()->undo_redo_topmost_string_getter(true, action);
            new_additional_tooltip = (boost::format(_utf8(L("Next Undo action: %1%"))) % action).str();
        }

        if (new_additional_tooltip != curr_additional_tooltip)
        {
            m_undoredo_toolbar.set_additional_tooltip(id, new_additional_tooltip);
            set_tooltip("");
        }
        return can_undo;
    };

    if (!m_undoredo_toolbar.add_item(item))
        return false;

    item.name = "redo";
    item.icon_filename = "redo_toolbar.svg";
    item.tooltip = _utf8(L("Redo")) + " [" + GUI::shortkey_ctrl_prefix() + "Y]\n" + _utf8(L("Click right mouse button to open/close History"));
    item.sprite_id = 1;
    item.left.action_callback = [this]() { post_event(SimpleEvent(EVT_GLCANVAS_REDO)); };
    item.right.action_callback = [this]() { m_imgui_undo_redo_hovered_pos = -1; };
    item.right.render_callback = [this](float left, float right, float, float) {
        if (m_canvas != nullptr)
        {
            if (_render_undo_redo_stack(false, 0.5f * (left + right)))
                _deactivate_undo_redo_toolbar_items();
        }
    };
    item.enabling_callback = [this]()->bool {
        bool can_redo = wxGetApp().plater()->can_redo();
        int id = m_undoredo_toolbar.get_item_id("redo");

        std::string curr_additional_tooltip;
        m_undoredo_toolbar.get_additional_tooltip(id, curr_additional_tooltip);

        std::string new_additional_tooltip;
        if (can_redo) {
        	std::string action;
            wxGetApp().plater()->undo_redo_topmost_string_getter(false, action);
            new_additional_tooltip = (boost::format(_utf8(L("Next Redo action: %1%"))) % action).str();
        }

        if (new_additional_tooltip != curr_additional_tooltip)
        {
            m_undoredo_toolbar.set_additional_tooltip(id, new_additional_tooltip);
            set_tooltip("");
        }
        return can_redo;
    };

    if (!m_undoredo_toolbar.add_item(item))
        return false;
    /*
    if (!m_undoredo_toolbar.add_separator())
        return false;
        */
    return true;
}

bool GLCanvas3D::_init_view_toolbar()
{
    return wxGetApp().plater()->init_view_toolbar();
}

bool GLCanvas3D::_init_collapse_toolbar()
{
    return wxGetApp().plater()->init_collapse_toolbar();
}

bool GLCanvas3D::_set_current()
{
    return m_context != nullptr && m_canvas->SetCurrent(*m_context);
}

void GLCanvas3D::_resize(unsigned int w, unsigned int h)
{
    if (m_canvas == nullptr && m_context == nullptr)
        return;

    const std::array<unsigned int, 2> new_size = { w, h };
    if (m_old_size == new_size)
        return;

    m_old_size = new_size;

    auto *imgui = wxGetApp().imgui();
    imgui->set_display_size(static_cast<float>(w), static_cast<float>(h));
    const float font_size = 1.5f * wxGetApp().em_unit();
#if ENABLE_RETINA_GL
    imgui->set_scaling(font_size, 1.0f, m_retina_helper->get_scale_factor());
#else
    imgui->set_scaling(font_size, m_canvas->GetContentScaleFactor(), 1.0f);
#endif

    this->request_extra_frame();

    // ensures that this canvas is current
    _set_current();
}

BoundingBoxf3 GLCanvas3D::_max_bounding_box(bool include_gizmos, bool include_bed_model) const
{
    BoundingBoxf3 bb = volumes_bounding_box();

    // The following is a workaround for gizmos not being taken in account when calculating the tight camera frustrum
    // A better solution would ask the gizmo manager for the bounding box of the current active gizmo, if any
    if (include_gizmos && m_gizmos.is_running()) {
        const BoundingBoxf3 sel_bb = m_selection.get_bounding_box();
        const Vec3d sel_bb_center = sel_bb.center();
        const Vec3d extend_by = sel_bb.max_size() * Vec3d::Ones();
        bb.merge(BoundingBoxf3(sel_bb_center - extend_by, sel_bb_center + extend_by));
    }

    const BoundingBoxf3 bed_bb = include_bed_model ? m_bed.extended_bounding_box() : m_bed.build_volume().bounding_volume();
    bb.merge(bed_bb);

    if (!m_main_toolbar.is_enabled())
        bb.merge(m_gcode_viewer.get_max_bounding_box());

    // clamp max bb size with respect to bed bb size
    if (!m_picking_enabled) {
        static const double max_scale_factor = 1.5;
        const Vec3d bb_size = bb.size();
        const Vec3d bed_bb_size = bed_bb.size();
        if (bb_size.x() > max_scale_factor * bed_bb_size.x() ||
            bb_size.y() > max_scale_factor * bed_bb_size.y() ||
            bb_size.z() > max_scale_factor * bed_bb_size.z()) {
            const Vec3d bed_bb_center = bed_bb.center();
            const Vec3d extend_by = max_scale_factor * bed_bb_size;
            bb = BoundingBoxf3(bed_bb_center - extend_by, bed_bb_center + extend_by);
        }
    }

    return bb;
}

void GLCanvas3D::_zoom_to_box(const BoundingBoxf3& box, double margin_factor)
{
    wxGetApp().plater()->get_camera().zoom_to_box(box, margin_factor);
    m_dirty = true;
}

void GLCanvas3D::_update_camera_zoom(double zoom)
{
    wxGetApp().plater()->get_camera().update_zoom(zoom);
    m_dirty = true;
}

void GLCanvas3D::_refresh_if_shown_on_screen()
{
    if (_is_shown_on_screen()) {
        const Size& cnv_size = get_canvas_size();
        _resize((unsigned int)cnv_size.get_width(), (unsigned int)cnv_size.get_height());

        // Because of performance problems on macOS, where PaintEvents are not delivered
        // frequently enough, we call render() here directly when we can.
        render();
    }
}

void GLCanvas3D::_picking_pass()
{
    if (m_picking_enabled && !m_mouse.dragging && m_mouse.position != Vec2d(DBL_MAX, DBL_MAX)) {
        m_hover_volume_idxs.clear();

        // Render the object for picking.
        // FIXME This cannot possibly work in a multi - sampled context as the color gets mangled by the anti - aliasing.
        // Better to use software ray - casting on a bounding - box hierarchy.

        if (m_multisample_allowed)
        	// This flag is often ignored by NVIDIA drivers if rendering into a screen buffer.
            glsafe(::glDisable(GL_MULTISAMPLE));

        glsafe(::glDisable(GL_BLEND));
        glsafe(::glEnable(GL_DEPTH_TEST));

        glsafe(::glClear(GL_COLOR_BUFFER_BIT | GL_DEPTH_BUFFER_BIT));

        m_camera_clipping_plane = m_gizmos.get_clipping_plane();
        if (m_camera_clipping_plane.is_active()) {
            ::glClipPlane(GL_CLIP_PLANE0, (GLdouble*)m_camera_clipping_plane.get_data());
            ::glEnable(GL_CLIP_PLANE0);
        }
        _render_volumes_for_picking();
        if (m_camera_clipping_plane.is_active())
            ::glDisable(GL_CLIP_PLANE0);

        _render_bed_for_picking(!wxGetApp().plater()->get_camera().is_looking_downward());

        m_gizmos.render_current_gizmo_for_picking_pass();

        if (m_multisample_allowed)
            glsafe(::glEnable(GL_MULTISAMPLE));

        int volume_id = -1;
        int gizmo_id = -1;

        std::array<GLubyte, 4> color = { 0, 0, 0, 0 };
        const Size& cnv_size = get_canvas_size();
        bool inside = 0 <= m_mouse.position(0) && m_mouse.position(0) < cnv_size.get_width() && 0 <= m_mouse.position(1) && m_mouse.position(1) < cnv_size.get_height();
        if (inside) {
            glsafe(::glReadPixels(m_mouse.position(0), cnv_size.get_height() - m_mouse.position.y() - 1, 1, 1, GL_RGBA, GL_UNSIGNED_BYTE, (void*)color.data()));
            if (picking_checksum_alpha_channel(color[0], color[1], color[2]) == color[3]) {
                // Only non-interpolated colors are valid, those have their lowest three bits zeroed.
                // we reserve color = (0,0,0) for occluders (as the printbed) 
                // volumes' id are shifted by 1
                // see: _render_volumes_for_picking()
                unsigned int id = picking_encode(color[0], color[1], color[2]);
                volume_id = id - 1;
                // gizmos' id are instead properly encoded by the color
                gizmo_id = id;
            }
        }
        if (0 <= volume_id && volume_id < (int)m_volumes.volumes.size()) {
            // do not add the volume id if any gizmo is active and CTRL is pressed
            if (m_gizmos.get_current_type() == GLGizmosManager::EType::Undefined || !wxGetKeyState(WXK_CONTROL))
                m_hover_volume_idxs.emplace_back(volume_id);
            m_gizmos.set_hover_id(-1);
        }
        else
            m_gizmos.set_hover_id(inside && (unsigned int)gizmo_id <= GLGizmoBase::BASE_ID ? ((int)GLGizmoBase::BASE_ID - gizmo_id) : -1);

        _update_volumes_hover_state();
    }
}

void GLCanvas3D::_rectangular_selection_picking_pass()
{
    m_gizmos.set_hover_id(-1);

    std::set<int> idxs;

    if (m_picking_enabled) {
        if (m_multisample_allowed)
        	// This flag is often ignored by NVIDIA drivers if rendering into a screen buffer.
            glsafe(::glDisable(GL_MULTISAMPLE));

        glsafe(::glDisable(GL_BLEND));
        glsafe(::glEnable(GL_DEPTH_TEST));

        glsafe(::glClear(GL_COLOR_BUFFER_BIT | GL_DEPTH_BUFFER_BIT));

        _render_volumes_for_picking();
        _render_bed_for_picking(!wxGetApp().plater()->get_camera().is_looking_downward());

        if (m_multisample_allowed)
            glsafe(::glEnable(GL_MULTISAMPLE));

        int width = std::max((int)m_rectangle_selection.get_width(), 1);
        int height = std::max((int)m_rectangle_selection.get_height(), 1);
        int px_count = width * height;

        int left = (int)m_rectangle_selection.get_left();
        int top = get_canvas_size().get_height() - (int)m_rectangle_selection.get_top();
        if (left >= 0 && top >= 0) {
#define USE_PARALLEL 1
#if USE_PARALLEL
            struct Pixel
            {
                std::array<GLubyte, 4> data;
            	// Only non-interpolated colors are valid, those have their lowest three bits zeroed.
                bool valid() const { return picking_checksum_alpha_channel(data[0], data[1], data[2]) == data[3]; }
                // we reserve color = (0,0,0) for occluders (as the printbed) 
                // volumes' id are shifted by 1
                // see: _render_volumes_for_picking()
                int id() const { return data[0] + (data[1] << 8) + (data[2] << 16) - 1; }
            };

            std::vector<Pixel> frame(px_count);
            glsafe(::glReadPixels(left, top, width, height, GL_RGBA, GL_UNSIGNED_BYTE, (void*)frame.data()));

            tbb::spin_mutex mutex;
            tbb::parallel_for(tbb::blocked_range<size_t>(0, frame.size(), (size_t)width),
                [this, &frame, &idxs, &mutex](const tbb::blocked_range<size_t>& range) {
                for (size_t i = range.begin(); i < range.end(); ++i)
                	if (frame[i].valid()) {
                    	int volume_id = frame[i].id();
                    	if (0 <= volume_id && volume_id < (int)m_volumes.volumes.size()) {
                        	mutex.lock();
                        	idxs.insert(volume_id);
                        	mutex.unlock();
                    	}
                	}
            });
#else
            std::vector<GLubyte> frame(4 * px_count);
            glsafe(::glReadPixels(left, top, width, height, GL_RGBA, GL_UNSIGNED_BYTE, (void*)frame.data()));

            for (int i = 0; i < px_count; ++i)
            {
                int px_id = 4 * i;
                int volume_id = frame[px_id] + (frame[px_id + 1] << 8) + (frame[px_id + 2] << 16);
                if (0 <= volume_id && volume_id < (int)m_volumes.volumes.size())
                    idxs.insert(volume_id);
            }
#endif // USE_PARALLEL
        }
    }

    m_hover_volume_idxs.assign(idxs.begin(), idxs.end());
    _update_volumes_hover_state();
}

void GLCanvas3D::_render_background() const
{
    bool use_error_color = false;
    if (wxGetApp().is_editor()) {
        use_error_color = m_dynamic_background_enabled &&
        (current_printer_technology() != ptSLA || !m_volumes.empty());

        if (!m_volumes.empty())
            use_error_color &= _is_any_volume_outside();
        else
            use_error_color &= m_gcode_viewer.has_data() && !m_gcode_viewer.is_contained_in_bed();
    }

    glsafe(::glPushMatrix());
    glsafe(::glLoadIdentity());
    glsafe(::glMatrixMode(GL_PROJECTION));
    glsafe(::glPushMatrix());
    glsafe(::glLoadIdentity());

    // Draws a bottom to top gradient over the complete screen.
    glsafe(::glDisable(GL_DEPTH_TEST));

    ::glBegin(GL_QUADS);
    ::glColor3fv(use_error_color ? ERROR_BG_DARK_COLOR.data(): DEFAULT_BG_DARK_COLOR.data());
    ::glVertex2f(-1.0f, -1.0f);
    ::glVertex2f(1.0f, -1.0f);

    ::glColor3fv(use_error_color ? ERROR_BG_LIGHT_COLOR.data() : DEFAULT_BG_LIGHT_COLOR.data());
    ::glVertex2f(1.0f, 1.0f);
    ::glVertex2f(-1.0f, 1.0f);
    glsafe(::glEnd());

    glsafe(::glEnable(GL_DEPTH_TEST));

    glsafe(::glPopMatrix());
    glsafe(::glMatrixMode(GL_MODELVIEW));
    glsafe(::glPopMatrix());
}

void GLCanvas3D::_render_bed(bool bottom, bool show_axes)
{
    float scale_factor = 1.0;
#if ENABLE_RETINA_GL
    scale_factor = m_retina_helper->get_scale_factor();
#endif // ENABLE_RETINA_GL

    bool show_texture = ! bottom ||
            (m_gizmos.get_current_type() != GLGizmosManager::FdmSupports
          && m_gizmos.get_current_type() != GLGizmosManager::SlaSupports
          && m_gizmos.get_current_type() != GLGizmosManager::Hollow
          && m_gizmos.get_current_type() != GLGizmosManager::Seam
          && m_gizmos.get_current_type() != GLGizmosManager::MmuSegmentation);

    m_bed.render(*this, bottom, scale_factor, show_axes, show_texture);
}

void GLCanvas3D::_render_bed_for_picking(bool bottom)
{
    float scale_factor = 1.0;
#if ENABLE_RETINA_GL
    scale_factor = m_retina_helper->get_scale_factor();
#endif // ENABLE_RETINA_GL

    m_bed.render_for_picking(*this, bottom, scale_factor);
}

void GLCanvas3D::_render_objects(GLVolumeCollection::ERenderType type)
{
    if (m_volumes.empty())
        return;

    glsafe(::glEnable(GL_DEPTH_TEST));

    m_camera_clipping_plane = m_gizmos.get_clipping_plane();

    if (m_picking_enabled)
        // Update the layer editing selection to the first object selected, update the current object maximum Z.
        m_layers_editing.select_object(*m_model, this->is_layers_editing_enabled() ? m_selection.get_object_idx() : -1);

    if (const BuildVolume &build_volume = m_bed.build_volume(); build_volume.valid()) {
        switch (build_volume.type()) {
        case BuildVolume::Type::Rectangle: {
            const BoundingBox3Base<Vec3d> bed_bb = build_volume.bounding_volume().inflated(BuildVolume::SceneEpsilon);
            m_volumes.set_print_volume({ 0, // circle
                { float(bed_bb.min.x()), float(bed_bb.min.y()), float(bed_bb.max.x()), float(bed_bb.max.y()) },
                { 0.0f, float(build_volume.max_print_height()) } });
            break;
        }
        case BuildVolume::Type::Circle: {
            m_volumes.set_print_volume({ 1, // rectangle
                { unscaled<float>(build_volume.circle().center.x()), unscaled<float>(build_volume.circle().center.y()), unscaled<float>(build_volume.circle().radius + BuildVolume::SceneEpsilon), 0.0f },
                { 0.0f, float(build_volume.max_print_height() + BuildVolume::SceneEpsilon) } });
            break;
        }
        default:
        case BuildVolume::Type::Convex:
        case BuildVolume::Type::Custom: {
            m_volumes.set_print_volume({ static_cast<int>(type),
                { -FLT_MAX, -FLT_MAX, FLT_MAX, FLT_MAX },
                { -FLT_MAX, FLT_MAX } }
            );
        }
        }
        if (m_requires_check_outside_state) {
            m_volumes.check_outside_state(build_volume, nullptr);
            m_requires_check_outside_state = false;
        }
    }

    if (m_use_clipping_planes)
        m_volumes.set_z_range(-m_clipping_planes[0].get_data()[3], m_clipping_planes[1].get_data()[3]);
    else
        m_volumes.set_z_range(-FLT_MAX, FLT_MAX);

    m_volumes.set_clipping_plane(m_camera_clipping_plane.get_data());
    m_volumes.set_show_sinking_contours(! m_gizmos.is_hiding_instances());
#if ENABLE_SHOW_NON_MANIFOLD_EDGES
    m_volumes.set_show_non_manifold_edges(!m_gizmos.is_hiding_instances() && m_gizmos.get_current_type() != GLGizmosManager::Simplify);
#endif // ENABLE_SHOW_NON_MANIFOLD_EDGES

    GLShaderProgram* shader = wxGetApp().get_shader("gouraud");
    if (shader != nullptr) {
        shader->start_using();

        switch (type)
        {
        default:
        case GLVolumeCollection::ERenderType::Opaque:
        {
            if (m_picking_enabled && !m_gizmos.is_dragging() && m_layers_editing.is_enabled() && (m_layers_editing.last_object_id != -1) && (m_layers_editing.object_max_z() > 0.0f)) {
                int object_id = m_layers_editing.last_object_id;
                m_volumes.render(type, false, wxGetApp().plater()->get_camera().get_view_matrix(), [object_id](const GLVolume& volume) {
                    // Which volume to paint without the layer height profile shader?
                    return volume.is_active && (volume.is_modifier || volume.composite_id.object_id != object_id);
                    });
                // Let LayersEditing handle rendering of the active object using the layer height profile shader.
                m_layers_editing.render_volumes(*this, m_volumes);
            }
            else {
                // do not cull backfaces to show broken geometry, if any
                m_volumes.render(type, m_picking_enabled, wxGetApp().plater()->get_camera().get_view_matrix(), [this](const GLVolume& volume) {
                    return (m_render_sla_auxiliaries || volume.composite_id.volume_id >= 0);
                    });
            }

            // In case a painting gizmo is open, it should render the painted triangles
            // before transparent objects are rendered. Otherwise they would not be
            // visible when inside modifier meshes etc.
            {
                GLGizmosManager& gm = get_gizmos_manager();
//                GLGizmosManager::EType type = gm.get_current_type();
                if (dynamic_cast<GLGizmoPainterBase*>(gm.get_current())) {
                    shader->stop_using();
                    gm.render_painter_gizmo();
                    shader->start_using();
                }
            }
            break;
        }
        case GLVolumeCollection::ERenderType::Transparent:
        {
            m_volumes.render(type, false, wxGetApp().plater()->get_camera().get_view_matrix());
            break;
        }
        }
        shader->stop_using();
    }

    m_camera_clipping_plane = ClippingPlane::ClipsNothing();
}

void GLCanvas3D::_render_gcode()
{
    m_gcode_viewer.render();
}

#if ENABLE_GLBEGIN_GLEND_REMOVAL
void GLCanvas3D::_render_selection()
#else
void GLCanvas3D::_render_selection() const
#endif // ENABLE_GLBEGIN_GLEND_REMOVAL
{
    float scale_factor = 1.0;
#if ENABLE_RETINA_GL
    scale_factor = m_retina_helper->get_scale_factor();
#endif // ENABLE_RETINA_GL

    if (!m_gizmos.is_running())
        m_selection.render(scale_factor);
}

void GLCanvas3D::_render_sequential_clearance()
{
    if (m_layers_editing.is_enabled() || m_gizmos.is_dragging())
        return;

    switch (m_gizmos.get_current_type())
    {
    case GLGizmosManager::EType::Flatten:
    case GLGizmosManager::EType::Cut:
    case GLGizmosManager::EType::Hollow:
    case GLGizmosManager::EType::SlaSupports:
    case GLGizmosManager::EType::FdmSupports:
    case GLGizmosManager::EType::Seam: { return; }
    default: { break; }
    }
 
    m_sequential_print_clearance.render();
}

#if ENABLE_RENDER_SELECTION_CENTER
void GLCanvas3D::_render_selection_center()
{
    m_selection.render_center(m_gizmos.is_dragging());
}
#endif // ENABLE_RENDER_SELECTION_CENTER

void GLCanvas3D::_check_and_update_toolbar_icon_scale()
{
    // Don't update a toolbar scale, when we are on a Preview
    if (wxGetApp().plater()->is_preview_shown())
        return;

    float scale = wxGetApp().toolbar_icon_scale();
    Size cnv_size = get_canvas_size();

    float size = GLToolbar::Default_Icons_Size * scale;

    // Set current size for all top toolbars. It will be used for next calculations
    GLToolbar& collapse_toolbar = wxGetApp().plater()->get_collapse_toolbar();
#if ENABLE_RETINA_GL
    const float sc = m_retina_helper->get_scale_factor() * scale;
    m_main_toolbar.set_scale(sc);
    m_undoredo_toolbar.set_scale(sc);
    collapse_toolbar.set_scale(sc);
    size *= m_retina_helper->get_scale_factor();
#else
    m_main_toolbar.set_icons_size(size);
    m_undoredo_toolbar.set_icons_size(size);
    collapse_toolbar.set_icons_size(size);
#endif // ENABLE_RETINA_GL

    float top_tb_width = m_main_toolbar.get_width() + m_undoredo_toolbar.get_width() + collapse_toolbar.get_width();
    int   items_cnt = m_main_toolbar.get_visible_items_cnt() + m_undoredo_toolbar.get_visible_items_cnt() + collapse_toolbar.get_visible_items_cnt();
    float noitems_width = top_tb_width - size * items_cnt; // width of separators and borders in top toolbars 

    // calculate scale needed for items in all top toolbars
    float new_h_scale = (cnv_size.get_width() - noitems_width) / (items_cnt * GLToolbar::Default_Icons_Size);

    items_cnt = m_gizmos.get_selectable_icons_cnt() + 3; // +3 means a place for top and view toolbars and separators in gizmos toolbar

    // calculate scale needed for items in the gizmos toolbar
    float new_v_scale = cnv_size.get_height() / (items_cnt * GLGizmosManager::Default_Icons_Size);

    // set minimum scale as a auto scale for the toolbars
    float new_scale = std::min(new_h_scale, new_v_scale);
#if ENABLE_RETINA_GL
    new_scale /= m_retina_helper->get_scale_factor();
#endif
    if (fabs(new_scale - scale) > 0.01) // scale is changed by 1% and more
        wxGetApp().set_auto_toolbar_icon_scale(new_scale);
}

void GLCanvas3D::_render_overlays()
{
    glsafe(::glDisable(GL_DEPTH_TEST));
    glsafe(::glPushMatrix());
    glsafe(::glLoadIdentity());
    // ensure that the textures are renderered inside the frustrum
    const Camera& camera = wxGetApp().plater()->get_camera();
    glsafe(::glTranslated(0.0, 0.0, -(camera.get_near_z() + 0.005)));
    // ensure that the overlay fits the frustrum near z plane
    double gui_scale = camera.get_gui_scale();
    glsafe(::glScaled(gui_scale, gui_scale, 1.0));

    _check_and_update_toolbar_icon_scale();

    _render_gizmos_overlay();

    // main toolbar and undoredo toolbar need to be both updated before rendering because both their sizes are needed
    // to correctly place them
#if ENABLE_RETINA_GL
    const float scale = m_retina_helper->get_scale_factor() * wxGetApp().toolbar_icon_scale(/*true*/);
    m_main_toolbar.set_scale(scale);
    m_undoredo_toolbar.set_scale(scale);
    wxGetApp().plater()->get_collapse_toolbar().set_scale(scale);
#else
    const float size = int(GLToolbar::Default_Icons_Size * wxGetApp().toolbar_icon_scale(/*true*/));
    m_main_toolbar.set_icons_size(size);
    m_undoredo_toolbar.set_icons_size(size);
    wxGetApp().plater()->get_collapse_toolbar().set_icons_size(size);
#endif // ENABLE_RETINA_GL

    _render_main_toolbar();
    _render_undoredo_toolbar();
    _render_collapse_toolbar();
    _render_view_toolbar();

    if (m_layers_editing.last_object_id >= 0 && m_layers_editing.object_max_z() > 0.0f)
        m_layers_editing.render_overlay(*this);

    const ConfigOptionBool* opt = dynamic_cast<const ConfigOptionBool*>(m_config->option("complete_objects"));
    bool sequential_print = opt != nullptr && opt->value;
    std::vector<const ModelInstance*> sorted_instances;
    if (sequential_print) {
        for (ModelObject* model_object : m_model->objects)
            for (ModelInstance* model_instance : model_object->instances) {
                sorted_instances.emplace_back(model_instance);
            }
    }
    m_labels.render(sorted_instances);

    glsafe(::glPopMatrix());
}

void GLCanvas3D::_render_volumes_for_picking() const
{
    // do not cull backfaces to show broken geometry, if any
    glsafe(::glDisable(GL_CULL_FACE));

    glsafe(::glEnableClientState(GL_VERTEX_ARRAY));
    glsafe(::glEnableClientState(GL_NORMAL_ARRAY));

    const Transform3d& view_matrix = wxGetApp().plater()->get_camera().get_view_matrix();
    for (size_t type = 0; type < 2; ++ type) {
        GLVolumeWithIdAndZList to_render = volumes_to_render(m_volumes.volumes, (type == 0) ? GLVolumeCollection::ERenderType::Opaque : GLVolumeCollection::ERenderType::Transparent, view_matrix);
        for (const GLVolumeWithIdAndZ& volume : to_render)
	        if (!volume.first->disabled && (volume.first->composite_id.volume_id >= 0 || m_render_sla_auxiliaries)) {
		        // Object picking mode. Render the object with a color encoding the object index.
                // we reserve color = (0,0,0) for occluders (as the printbed) 
                // so we shift volumes' id by 1 to get the proper color
                const unsigned int id = 1 + volume.second.first;
                glsafe(::glColor4fv(picking_decode(id).data()));
                volume.first->render();
	        }
	}

    glsafe(::glDisableClientState(GL_NORMAL_ARRAY));
    glsafe(::glDisableClientState(GL_VERTEX_ARRAY));

    glsafe(::glEnable(GL_CULL_FACE));
}

void GLCanvas3D::_render_current_gizmo() const
{
    m_gizmos.render_current_gizmo();
}

void GLCanvas3D::_render_gizmos_overlay()
{
#if ENABLE_RETINA_GL
//     m_gizmos.set_overlay_scale(m_retina_helper->get_scale_factor());
    const float scale = m_retina_helper->get_scale_factor()*wxGetApp().toolbar_icon_scale();
    m_gizmos.set_overlay_scale(scale); //! #ys_FIXME_experiment
#else
//     m_gizmos.set_overlay_scale(m_canvas->GetContentScaleFactor());
//     m_gizmos.set_overlay_scale(wxGetApp().em_unit()*0.1f);
    const float size = int(GLGizmosManager::Default_Icons_Size * wxGetApp().toolbar_icon_scale());
    m_gizmos.set_overlay_icon_size(size); //! #ys_FIXME_experiment
#endif /* __WXMSW__ */

    m_gizmos.render_overlay();

    if (m_gizmo_highlighter.m_render_arrow)
    {
        m_gizmos.render_arrow(*this, m_gizmo_highlighter.m_gizmo_type);
    }
}

void GLCanvas3D::_render_main_toolbar()
{
    if (!m_main_toolbar.is_enabled())
        return;

    Size cnv_size = get_canvas_size();
    float inv_zoom = (float)wxGetApp().plater()->get_camera().get_inv_zoom();

    float top = 0.5f * (float)cnv_size.get_height() * inv_zoom;
    GLToolbar& collapse_toolbar = wxGetApp().plater()->get_collapse_toolbar();
    float collapse_toolbar_width = collapse_toolbar.is_enabled() ? collapse_toolbar.get_width() : 0.0f;
    float left = -0.5f * (m_main_toolbar.get_width() + m_undoredo_toolbar.get_width() + collapse_toolbar_width) * inv_zoom;

    m_main_toolbar.set_position(top, left);
    m_main_toolbar.render(*this);
    if (m_toolbar_highlighter.m_render_arrow)
    {
        m_main_toolbar.render_arrow(*this, m_toolbar_highlighter.m_toolbar_item);
    }
}

void GLCanvas3D::_render_undoredo_toolbar()
{
    if (!m_undoredo_toolbar.is_enabled())
        return;

    Size cnv_size = get_canvas_size();
    float inv_zoom = (float)wxGetApp().plater()->get_camera().get_inv_zoom();

    float top = 0.5f * (float)cnv_size.get_height() * inv_zoom;
    GLToolbar& collapse_toolbar = wxGetApp().plater()->get_collapse_toolbar();
    float collapse_toolbar_width = collapse_toolbar.is_enabled() ? collapse_toolbar.get_width() : 0.0f;
    float left = (m_main_toolbar.get_width() - 0.5f * (m_main_toolbar.get_width() + m_undoredo_toolbar.get_width() + collapse_toolbar_width)) * inv_zoom;

    m_undoredo_toolbar.set_position(top, left);
    m_undoredo_toolbar.render(*this);
    if (m_toolbar_highlighter.m_render_arrow)
    {
        m_undoredo_toolbar.render_arrow(*this, m_toolbar_highlighter.m_toolbar_item);
    }
}

void GLCanvas3D::_render_collapse_toolbar() const
{
    GLToolbar& collapse_toolbar = wxGetApp().plater()->get_collapse_toolbar();

    Size cnv_size = get_canvas_size();
    float inv_zoom = (float)wxGetApp().plater()->get_camera().get_inv_zoom();

    float band = m_layers_editing.is_enabled() ? (wxGetApp().imgui()->get_style_scaling() * LayersEditing::THICKNESS_BAR_WIDTH) : 0.0;

    float top  = 0.5f * (float)cnv_size.get_height() * inv_zoom;
    float left = (0.5f * (float)cnv_size.get_width() - (float)collapse_toolbar.get_width() - band) * inv_zoom;

    collapse_toolbar.set_position(top, left);
    collapse_toolbar.render(*this);
}

void GLCanvas3D::_render_view_toolbar() const
{
    GLToolbar& view_toolbar = wxGetApp().plater()->get_view_toolbar();

#if ENABLE_RETINA_GL
    const float scale = m_retina_helper->get_scale_factor() * wxGetApp().toolbar_icon_scale();
#if __APPLE__
    view_toolbar.set_scale(scale);
#else // if GTK3
    const float size = int(GLGizmosManager::Default_Icons_Size * scale);
    view_toolbar.set_icons_size(size);
#endif // __APPLE__
#else
    const float size = int(GLGizmosManager::Default_Icons_Size * wxGetApp().toolbar_icon_scale());
    view_toolbar.set_icons_size(size);
#endif // ENABLE_RETINA_GL

    Size cnv_size = get_canvas_size();
    float inv_zoom = (float)wxGetApp().plater()->get_camera().get_inv_zoom();

    // places the toolbar on the bottom-left corner of the 3d scene
    float top = (-0.5f * (float)cnv_size.get_height() + view_toolbar.get_height()) * inv_zoom;
    float left = -0.5f * (float)cnv_size.get_width() * inv_zoom;
    view_toolbar.set_position(top, left);
    view_toolbar.render(*this);
}

#if ENABLE_SHOW_CAMERA_TARGET
#if ENABLE_GLBEGIN_GLEND_REMOVAL
void GLCanvas3D::_render_camera_target()
#else
void GLCanvas3D::_render_camera_target() const
#endif // ENABLE_GLBEGIN_GLEND_REMOVAL
{
    static const double half_length = 5.0;

    glsafe(::glDisable(GL_DEPTH_TEST));
    glsafe(::glLineWidth(2.0f));

#if ENABLE_GLBEGIN_GLEND_REMOVAL
    const Vec3d& target = wxGetApp().plater()->get_camera().get_target();
    bool target_changed = !m_camera_target.target.isApprox(target);
    m_camera_target.target = target;

    for (int i = 0; i < 3; ++i) {
        if (!m_camera_target.axis[i].is_initialized() || target_changed) {
            m_camera_target.axis[i].reset();

            GLModel::InitializationData init_data;
            GLModel::InitializationData::Entity entity;
            entity.type = GLModel::PrimitiveType::Lines;
            entity.positions.reserve(2);
            if (i == X) {
                entity.positions.emplace_back(target.x() - half_length, target.y(), target.z());
                entity.positions.emplace_back(target.x() + half_length, target.y(), target.z());
            }
            else if (i == Y) {
                entity.positions.emplace_back(target.x(), target.y() - half_length, target.z());
                entity.positions.emplace_back(target.x(), target.y() + half_length, target.z());
            }
            else {
                entity.positions.emplace_back(target.x(), target.y(), target.z() - half_length);
                entity.positions.emplace_back(target.x(), target.y(), target.z() + half_length);
            }
            entity.normals.reserve(2);
            for (size_t j = 0; j < 2; ++j) {
                entity.normals.emplace_back(Vec3f::UnitZ());
            }

            entity.indices.reserve(2);
            entity.indices.emplace_back(0);
            entity.indices.emplace_back(1);

            init_data.entities.emplace_back(entity);
            m_camera_target.axis[i].init_from(init_data);
            m_camera_target.axis[i].set_color(-1, (i == X) ? ColorRGBA::X() : (i == Y) ? ColorRGBA::Y() : ColorRGBA::Z());
        }
    }

    GLShaderProgram* shader = wxGetApp().get_shader("flat");
    if (shader != nullptr) {
        shader->start_using();
        for (int i = 0; i < 3; ++i) {
            m_camera_target.axis[i].render();
        }
        shader->stop_using();
    }
#else
    ::glBegin(GL_LINES);
    const Vec3d& target = wxGetApp().plater()->get_camera().get_target();
    // draw line for x axis
    ::glColor3f(1.0f, 0.0f, 0.0f);
    ::glVertex3d(target.x() - half_length, target.y(), target.z());
    ::glVertex3d(target.x() + half_length, target.y(), target.z());
    // draw line for y axis
    ::glColor3f(0.0f, 1.0f, 0.0f);
    ::glVertex3d(target.x(), target.y() - half_length, target.z());
    ::glVertex3d(target.x(), target.y() + half_length, target.z());
    // draw line for z axis
    ::glColor3f(0.0f, 0.0f, 1.0f);
    ::glVertex3d(target.x(), target.y(), target.z() - half_length);
    ::glVertex3d(target.x(), target.y(), target.z() + half_length);
    glsafe(::glEnd());
#endif // ENABLE_GLBEGIN_GLEND_REMOVAL
}
#endif // ENABLE_SHOW_CAMERA_TARGET

void GLCanvas3D::_render_sla_slices()
{
    if (!m_use_clipping_planes || current_printer_technology() != ptSLA)
        return;

    const SLAPrint* print = this->sla_print();
    const PrintObjects& print_objects = print->objects();
    if (print_objects.empty())
        // nothing to render, return
        return;

    double clip_min_z = -m_clipping_planes[0].get_data()[3];
    double clip_max_z = m_clipping_planes[1].get_data()[3];
    for (unsigned int i = 0; i < (unsigned int)print_objects.size(); ++i) {
        const SLAPrintObject* obj = print_objects[i];

        if (!obj->is_step_done(slaposSliceSupports))
            continue;

        SlaCap::ObjectIdToTrianglesMap::iterator it_caps_bottom = m_sla_caps[0].triangles.find(i);
        SlaCap::ObjectIdToTrianglesMap::iterator it_caps_top = m_sla_caps[1].triangles.find(i);
        {
            if (it_caps_bottom == m_sla_caps[0].triangles.end())
                it_caps_bottom = m_sla_caps[0].triangles.emplace(i, SlaCap::Triangles()).first;
            if (!m_sla_caps[0].matches(clip_min_z)) {
                m_sla_caps[0].z = clip_min_z;
                it_caps_bottom->second.object.clear();
                it_caps_bottom->second.supports.clear();
            }
            if (it_caps_top == m_sla_caps[1].triangles.end())
                it_caps_top = m_sla_caps[1].triangles.emplace(i, SlaCap::Triangles()).first;
            if (!m_sla_caps[1].matches(clip_max_z)) {
                m_sla_caps[1].z = clip_max_z;
                it_caps_top->second.object.clear();
                it_caps_top->second.supports.clear();
            }
        }
        Pointf3s &bottom_obj_triangles = it_caps_bottom->second.object;
        Pointf3s &bottom_sup_triangles = it_caps_bottom->second.supports;
        Pointf3s &top_obj_triangles    = it_caps_top->second.object;
        Pointf3s &top_sup_triangles    = it_caps_top->second.supports;

        if ((bottom_obj_triangles.empty() || bottom_sup_triangles.empty() || top_obj_triangles.empty() || top_sup_triangles.empty()) &&
            !obj->get_slice_index().empty())
        {
            double layer_height         = print->default_object_config().layer_height.value;
            double initial_layer_height = print->material_config().initial_layer_height.value;
            bool   left_handed          = obj->is_left_handed();

            coord_t key_zero = obj->get_slice_index().front().print_level();
            // Slice at the center of the slab starting at clip_min_z will be rendered for the lower plane.
            coord_t key_low  = coord_t((clip_min_z - initial_layer_height + layer_height) / SCALING_FACTOR) + key_zero;
            // Slice at the center of the slab ending at clip_max_z will be rendered for the upper plane.
            coord_t key_high = coord_t((clip_max_z - initial_layer_height) / SCALING_FACTOR) + key_zero;

            const SliceRecord& slice_low  = obj->closest_slice_to_print_level(key_low, coord_t(SCALED_EPSILON));
            const SliceRecord& slice_high = obj->closest_slice_to_print_level(key_high, coord_t(SCALED_EPSILON));

            // Offset to avoid OpenGL Z fighting between the object's horizontal surfaces and the triangluated surfaces of the cuts.
            double plane_shift_z = 0.002;

            if (slice_low.is_valid()) {
                const ExPolygons& obj_bottom = slice_low.get_slice(soModel);
                const ExPolygons& sup_bottom = slice_low.get_slice(soSupport);
                // calculate model bottom cap
                if (bottom_obj_triangles.empty() && !obj_bottom.empty())
                    bottom_obj_triangles = triangulate_expolygons_3d(obj_bottom, clip_min_z - plane_shift_z, ! left_handed);
                // calculate support bottom cap
                if (bottom_sup_triangles.empty() && !sup_bottom.empty())
                    bottom_sup_triangles = triangulate_expolygons_3d(sup_bottom, clip_min_z - plane_shift_z, ! left_handed);
            }

            if (slice_high.is_valid()) {
                const ExPolygons& obj_top = slice_high.get_slice(soModel);
                const ExPolygons& sup_top = slice_high.get_slice(soSupport);
                // calculate model top cap
                if (top_obj_triangles.empty() && !obj_top.empty())
                    top_obj_triangles = triangulate_expolygons_3d(obj_top, clip_max_z + plane_shift_z, left_handed);
                // calculate support top cap
                if (top_sup_triangles.empty() && !sup_top.empty())
                    top_sup_triangles = triangulate_expolygons_3d(sup_top, clip_max_z + plane_shift_z, left_handed);
            }
        }

        if (!bottom_obj_triangles.empty() || !top_obj_triangles.empty() || !bottom_sup_triangles.empty() || !top_sup_triangles.empty()) {
			for (const SLAPrintObject::Instance& inst : obj->instances()) {
                glsafe(::glPushMatrix());
                glsafe(::glTranslated(unscale<double>(inst.shift.x()), unscale<double>(inst.shift.y()), 0));
                glsafe(::glRotatef(Geometry::rad2deg(inst.rotation), 0.0, 0.0, 1.0));
				if (obj->is_left_handed())
                    // The polygons are mirrored by X.
                    glsafe(::glScalef(-1.0, 1.0, 1.0));
                glsafe(::glEnableClientState(GL_VERTEX_ARRAY));
                glsafe(::glColor3f(1.0f, 0.37f, 0.0f));
				if (!bottom_obj_triangles.empty()) {
                    glsafe(::glVertexPointer(3, GL_DOUBLE, 0, (GLdouble*)bottom_obj_triangles.front().data()));
                    glsafe(::glDrawArrays(GL_TRIANGLES, 0, bottom_obj_triangles.size()));
				}
				if (! top_obj_triangles.empty()) {
                    glsafe(::glVertexPointer(3, GL_DOUBLE, 0, (GLdouble*)top_obj_triangles.front().data()));
                    glsafe(::glDrawArrays(GL_TRIANGLES, 0, top_obj_triangles.size()));
				}
                glsafe(::glColor3f(1.0f, 0.0f, 0.37f));
				if (! bottom_sup_triangles.empty()) {
                    glsafe(::glVertexPointer(3, GL_DOUBLE, 0, (GLdouble*)bottom_sup_triangles.front().data()));
                    glsafe(::glDrawArrays(GL_TRIANGLES, 0, bottom_sup_triangles.size()));
				}
				if (! top_sup_triangles.empty()) {
                    glsafe(::glVertexPointer(3, GL_DOUBLE, 0, (GLdouble*)top_sup_triangles.front().data()));
                    glsafe(::glDrawArrays(GL_TRIANGLES, 0, top_sup_triangles.size()));
				}
                glsafe(::glDisableClientState(GL_VERTEX_ARRAY));
                glsafe(::glPopMatrix());
            }
        }
    }
}

#if ENABLE_GLBEGIN_GLEND_REMOVAL
void GLCanvas3D::_render_selection_sidebar_hints()
#else
void GLCanvas3D::_render_selection_sidebar_hints() const
#endif // ENABLE_GLBEGIN_GLEND_REMOVAL
{
    m_selection.render_sidebar_hints(m_sidebar_field);
}

void GLCanvas3D::_update_volumes_hover_state()
{
    for (GLVolume* v : m_volumes.volumes) {
        v->hover = GLVolume::HS_None;
    }

    if (m_hover_volume_idxs.empty())
        return;

    bool ctrl_pressed = wxGetKeyState(WXK_CONTROL); // additive select/deselect
    bool shift_pressed = wxGetKeyState(WXK_SHIFT);  // select by rectangle
    bool alt_pressed = wxGetKeyState(WXK_ALT);      // deselect by rectangle

    if (alt_pressed && (shift_pressed || ctrl_pressed)) {
        // illegal combinations of keys
        m_hover_volume_idxs.clear();
        return;
    }

    bool selection_modifiers_only = m_selection.is_empty() || m_selection.is_any_modifier();

    bool hover_modifiers_only = true;
    for (int i : m_hover_volume_idxs) {
        if (!m_volumes.volumes[i]->is_modifier) {
            hover_modifiers_only = false;
            break;
        }
    }

    std::set<std::pair<int, int>> hover_instances;
    for (int i : m_hover_volume_idxs) {
        const GLVolume& v = *m_volumes.volumes[i];
        hover_instances.insert(std::make_pair(v.object_idx(), v.instance_idx()));
    }

    bool hover_from_single_instance = hover_instances.size() == 1;

    if (hover_modifiers_only && !hover_from_single_instance) {
        // do not allow to select volumes from different instances
        m_hover_volume_idxs.clear();
        return;
    }

    for (int i : m_hover_volume_idxs) {
        GLVolume& volume = *m_volumes.volumes[i];
        if (volume.hover != GLVolume::HS_None)
            continue;

        bool deselect = volume.selected && ((ctrl_pressed && !shift_pressed) || alt_pressed);
        // (volume->is_modifier && !selection_modifiers_only && !is_ctrl_pressed) -> allows hovering on selected modifiers belonging to selection of type Instance
        bool select = (!volume.selected || (volume.is_modifier && !selection_modifiers_only && !ctrl_pressed)) && !alt_pressed;

        if (select || deselect) {
            bool as_volume =
                volume.is_modifier && hover_from_single_instance && !ctrl_pressed &&
                (
                (!deselect) ||
                (deselect && !m_selection.is_single_full_instance() && (volume.object_idx() == m_selection.get_object_idx()) && (volume.instance_idx() == m_selection.get_instance_idx()))
                );

            if (as_volume)
                volume.hover = deselect ? GLVolume::HS_Deselect : GLVolume::HS_Select;
            else {
                int object_idx = volume.object_idx();
                int instance_idx = volume.instance_idx();

                for (GLVolume* v : m_volumes.volumes) {
                    if (v->object_idx() == object_idx && v->instance_idx() == instance_idx)
                        v->hover = deselect ? GLVolume::HS_Deselect : GLVolume::HS_Select;
                }
            }
        }
        else if (volume.selected)
            volume.hover = GLVolume::HS_Hover;
    }
}

void GLCanvas3D::_perform_layer_editing_action(wxMouseEvent* evt)
{
    int object_idx_selected = m_layers_editing.last_object_id;
    if (object_idx_selected == -1)
        return;

    // A volume is selected. Test, whether hovering over a layer thickness bar.
    if (evt != nullptr) {
        const Rect& rect = LayersEditing::get_bar_rect_screen(*this);
        float b = rect.get_bottom();
        m_layers_editing.last_z = m_layers_editing.object_max_z() * (b - evt->GetY() - 1.0f) / (b - rect.get_top());
        m_layers_editing.last_action = 
            evt->ShiftDown() ? (evt->RightIsDown() ? LAYER_HEIGHT_EDIT_ACTION_SMOOTH : LAYER_HEIGHT_EDIT_ACTION_REDUCE) : 
                               (evt->RightIsDown() ? LAYER_HEIGHT_EDIT_ACTION_INCREASE : LAYER_HEIGHT_EDIT_ACTION_DECREASE);
    }

    m_layers_editing.adjust_layer_height_profile();
    _refresh_if_shown_on_screen();

    // Automatic action on mouse down with the same coordinate.
    _start_timer();
}

Vec3d GLCanvas3D::_mouse_to_3d(const Point& mouse_pos, float* z)
{
    if (m_canvas == nullptr)
        return Vec3d(DBL_MAX, DBL_MAX, DBL_MAX);

    const Camera& camera = wxGetApp().plater()->get_camera();
    Matrix4d modelview = camera.get_view_matrix().matrix();
    Matrix4d projection= camera.get_projection_matrix().matrix();
    Vec4i viewport(camera.get_viewport().data());

    GLint y = viewport[3] - (GLint)mouse_pos(1);
    GLfloat mouse_z;
    if (z == nullptr)
        glsafe(::glReadPixels((GLint)mouse_pos(0), y, 1, 1, GL_DEPTH_COMPONENT, GL_FLOAT, (void*)&mouse_z));
    else
        mouse_z = *z;

    Vec3d out;
    igl::unproject(Vec3d(mouse_pos(0), y, mouse_z), modelview, projection, viewport, out);
    return out;
}

Vec3d GLCanvas3D::_mouse_to_bed_3d(const Point& mouse_pos)
{
    return mouse_ray(mouse_pos).intersect_plane(0.0);
}

void GLCanvas3D::_start_timer()
{
    m_timer.Start(100, wxTIMER_CONTINUOUS);
}

void GLCanvas3D::_stop_timer()
{
    m_timer.Stop();
}

void GLCanvas3D::_load_print_toolpaths(const BuildVolume &build_volume)
{
    const Print *print = this->fff_print();
    if (print == nullptr)
        return;

    if (! print->is_step_done(psSkirtBrim))
        return;

    if (!print->has_skirt() && !print->has_brim())
        return;

    const ColorRGBA color = ColorRGBA::GREENISH();

    // number of skirt layers
    size_t total_layer_count = 0;
    for (const PrintObject* print_object : print->objects()) {
        total_layer_count = std::max(total_layer_count, print_object->total_layer_count());
    }
    size_t skirt_height = print->has_infinite_skirt() ? total_layer_count : std::min<size_t>(print->config().skirt_height.value, total_layer_count);
    if (skirt_height == 0 && print->has_brim())
        skirt_height = 1;

    // Get first skirt_height layers.
    //FIXME This code is fishy. It may not work for multiple objects with different layering due to variable layer height feature.
    // This is not critical as this is just an initial preview.
    const PrintObject* highest_object = *std::max_element(print->objects().begin(), print->objects().end(), [](auto l, auto r){ return l->layers().size() < r->layers().size(); });
    std::vector<float> print_zs;
    print_zs.reserve(skirt_height * 2);
    for (size_t i = 0; i < std::min(skirt_height, highest_object->layers().size()); ++ i)
        print_zs.emplace_back(float(highest_object->layers()[i]->print_z));
    // Only add skirt for the raft layers.
    for (size_t i = 0; i < std::min(skirt_height, std::min(highest_object->slicing_parameters().raft_layers(), highest_object->support_layers().size())); ++ i)
        print_zs.emplace_back(float(highest_object->support_layers()[i]->print_z));
    sort_remove_duplicates(print_zs);
    skirt_height = std::min(skirt_height, print_zs.size());
    print_zs.erase(print_zs.begin() + skirt_height, print_zs.end());

    GLVolume *volume = m_volumes.new_toolpath_volume(color, VERTEX_BUFFER_RESERVE_SIZE);
    for (size_t i = 0; i < skirt_height; ++ i) {
        volume->print_zs.emplace_back(print_zs[i]);
        volume->offsets.emplace_back(volume->indexed_vertex_array.quad_indices.size());
        volume->offsets.emplace_back(volume->indexed_vertex_array.triangle_indices.size());
        if (i == 0)
            _3DScene::extrusionentity_to_verts(print->brim(), print_zs[i], Point(0, 0), *volume);
        _3DScene::extrusionentity_to_verts(print->skirt(), print_zs[i], Point(0, 0), *volume);
        // Ensure that no volume grows over the limits. If the volume is too large, allocate a new one.
        if (volume->indexed_vertex_array.vertices_and_normals_interleaved.size() > MAX_VERTEX_BUFFER_SIZE) {
        	GLVolume &vol = *volume;
            volume = m_volumes.new_toolpath_volume(vol.color);
            reserve_new_volume_finalize_old_volume(*volume, vol, m_initialized);
        }
    }
    volume->is_outside = ! build_volume.all_paths_inside_vertices_and_normals_interleaved(volume->indexed_vertex_array.vertices_and_normals_interleaved, volume->indexed_vertex_array.bounding_box());
    volume->indexed_vertex_array.finalize_geometry(m_initialized);
}

void GLCanvas3D::_load_print_object_toolpaths(const PrintObject& print_object, const BuildVolume& build_volume, const std::vector<std::string>& str_tool_colors, const std::vector<CustomGCode::Item>& color_print_values)
{
    std::vector<ColorRGBA> tool_colors;
    decode_colors(str_tool_colors, tool_colors);

    struct Ctxt
    {
        const PrintInstances        *shifted_copies;
        std::vector<const Layer*>    layers;
        bool                         has_perimeters;
        bool                         has_infill;
        bool                         has_support;
        const std::vector<ColorRGBA>* tool_colors;
        bool                         is_single_material_print;
        int                          extruders_cnt;
        const std::vector<CustomGCode::Item>*   color_print_values;

        static ColorRGBA color_perimeters()           { return ColorRGBA::YELLOW(); }
        static ColorRGBA color_infill()               { return ColorRGBA::REDISH(); }
        static ColorRGBA color_support()              { return ColorRGBA::GREENISH(); }
        static ColorRGBA color_pause_or_custom_code() { return ColorRGBA::GRAY(); }

        // For cloring by a tool, return a parsed color.
        bool                         color_by_tool() const { return tool_colors != nullptr; }
        size_t                       number_tools() const { return color_by_tool() ? tool_colors->size() : 0; }
        const ColorRGBA&             color_tool(size_t tool) const { return (*tool_colors)[tool]; }

        // For coloring by a color_print(M600), return a parsed color.
        bool                         color_by_color_print() const { return color_print_values!=nullptr; }
        const size_t                 color_print_color_idx_by_layer_idx(const size_t layer_idx) const {
            const CustomGCode::Item value{layers[layer_idx]->print_z + EPSILON, CustomGCode::Custom, 0, ""};
            auto it = std::lower_bound(color_print_values->begin(), color_print_values->end(), value);
            return (it - color_print_values->begin()) % number_tools();
        }

        const size_t                 color_print_color_idx_by_layer_idx_and_extruder(const size_t layer_idx, const int extruder) const
        {
            const coordf_t print_z = layers[layer_idx]->print_z;

            auto it = std::find_if(color_print_values->begin(), color_print_values->end(),
                [print_z](const CustomGCode::Item& code)
                { return fabs(code.print_z - print_z) < EPSILON; });
            if (it != color_print_values->end()) {
                CustomGCode::Type type = it->type;
                // pause print or custom Gcode
                if (type == CustomGCode::PausePrint ||
                    (type != CustomGCode::ColorChange && type != CustomGCode::ToolChange))
                    return number_tools()-1; // last color item is a gray color for pause print or custom G-code 

                // change tool (extruder) 
                if (type == CustomGCode::ToolChange)
                    return get_color_idx_for_tool_change(it, extruder);
                // change color for current extruder
                if (type == CustomGCode::ColorChange) {
                    int color_idx = get_color_idx_for_color_change(it, extruder);
                    if (color_idx >= 0)
                        return color_idx;
                }
            }

            const CustomGCode::Item value{print_z + EPSILON, CustomGCode::Custom, 0, ""};
            it = std::lower_bound(color_print_values->begin(), color_print_values->end(), value);
            while (it != color_print_values->begin()) {
                --it;
                // change color for current extruder
                if (it->type == CustomGCode::ColorChange) {
                    int color_idx = get_color_idx_for_color_change(it, extruder);
                    if (color_idx >= 0)
                        return color_idx;
                }
                // change tool (extruder) 
                if (it->type == CustomGCode::ToolChange)
                    return get_color_idx_for_tool_change(it, extruder);
            }

            return std::min<int>(extruders_cnt - 1, std::max<int>(extruder - 1, 0));;
        }

    private:
        int get_m600_color_idx(std::vector<CustomGCode::Item>::const_iterator it) const
        {
            int shift = 0;
            while (it != color_print_values->begin()) {
                --it;
                if (it->type == CustomGCode::ColorChange)
                    shift++;
            }
            return extruders_cnt + shift;
        }

        int get_color_idx_for_tool_change(std::vector<CustomGCode::Item>::const_iterator it, const int extruder) const
        {
            const int current_extruder = it->extruder == 0 ? extruder : it->extruder;
            if (number_tools() == size_t(extruders_cnt + 1)) // there is no one "M600"
                return std::min<int>(extruders_cnt - 1, std::max<int>(current_extruder - 1, 0));

            auto it_n = it;
            while (it_n != color_print_values->begin()) {
                --it_n;
                if (it_n->type == CustomGCode::ColorChange && it_n->extruder == current_extruder)
                    return get_m600_color_idx(it_n);
            }

            return std::min<int>(extruders_cnt - 1, std::max<int>(current_extruder - 1, 0));
        }

        int get_color_idx_for_color_change(std::vector<CustomGCode::Item>::const_iterator it, const int extruder) const
        {
            if (extruders_cnt == 1)
                return get_m600_color_idx(it);

            auto it_n = it;
            bool is_tool_change = false;
            while (it_n != color_print_values->begin()) {
                --it_n;
                if (it_n->type == CustomGCode::ToolChange) {
                    is_tool_change = true;
                    if (it_n->extruder == it->extruder || (it_n->extruder == 0 && it->extruder == extruder))
                        return get_m600_color_idx(it);
                    break;
                }
            }
            if (!is_tool_change && it->extruder == extruder)
                return get_m600_color_idx(it);

            return -1;
        }

    } ctxt;

    ctxt.has_perimeters = print_object.is_step_done(posPerimeters);
    ctxt.has_infill = print_object.is_step_done(posInfill);
    ctxt.has_support = print_object.is_step_done(posSupportMaterial);
    ctxt.tool_colors = tool_colors.empty() ? nullptr : &tool_colors;
    ctxt.color_print_values = color_print_values.empty() ? nullptr : &color_print_values;
    ctxt.is_single_material_print = this->fff_print()->extruders().size()==1;
    ctxt.extruders_cnt = wxGetApp().extruders_edited_cnt();

    ctxt.shifted_copies = &print_object.instances();

    // order layers by print_z
    {
        size_t nlayers = 0;
        if (ctxt.has_perimeters || ctxt.has_infill)
            nlayers = print_object.layers().size();
        if (ctxt.has_support)
            nlayers += print_object.support_layers().size();
        ctxt.layers.reserve(nlayers);
    }
    if (ctxt.has_perimeters || ctxt.has_infill)
        for (const Layer *layer : print_object.layers())
            ctxt.layers.emplace_back(layer);
    if (ctxt.has_support)
        for (const Layer *layer : print_object.support_layers())
            ctxt.layers.emplace_back(layer);
    std::sort(ctxt.layers.begin(), ctxt.layers.end(), [](const Layer *l1, const Layer *l2) { return l1->print_z < l2->print_z; });

    // Maximum size of an allocation block: 32MB / sizeof(float)
    BOOST_LOG_TRIVIAL(debug) << "Loading print object toolpaths in parallel - start" << m_volumes.log_memory_info() << log_memory_info();

    const bool is_selected_separate_extruder = m_selected_extruder > 0 && ctxt.color_by_color_print();

    //FIXME Improve the heuristics for a grain size.
    size_t          grain_size = std::max(ctxt.layers.size() / 16, size_t(1));
    tbb::spin_mutex new_volume_mutex;
    auto            new_volume = [this, &new_volume_mutex](const ColorRGBA& color) {
        // Allocate the volume before locking.
		GLVolume *volume = new GLVolume(color);
		volume->is_extrusion_path = true;
    	tbb::spin_mutex::scoped_lock lock;
    	// Lock by ROII, so if the emplace_back() fails, the lock will be released.
        lock.acquire(new_volume_mutex);
        m_volumes.volumes.emplace_back(volume);
        lock.release();
        return volume;
    };
    const size_t    volumes_cnt_initial = m_volumes.volumes.size();
    tbb::parallel_for(
        tbb::blocked_range<size_t>(0, ctxt.layers.size(), grain_size),
        [&ctxt, &new_volume, is_selected_separate_extruder, this](const tbb::blocked_range<size_t>& range) {
        GLVolumePtrs 		vols;
        auto                volume = [&ctxt, &vols](size_t layer_idx, int extruder, int feature) -> GLVolume& {
            return *vols[ctxt.color_by_color_print()?
                ctxt.color_print_color_idx_by_layer_idx_and_extruder(layer_idx, extruder) :
				ctxt.color_by_tool() ? 
					std::min<int>(ctxt.number_tools() - 1, std::max<int>(extruder - 1, 0)) : 
					feature
				];
        };
        if (ctxt.color_by_color_print() || ctxt.color_by_tool()) {
            for (size_t i = 0; i < ctxt.number_tools(); ++i)
                vols.emplace_back(new_volume(ctxt.color_tool(i)));
        }
        else
            vols = { new_volume(ctxt.color_perimeters()), new_volume(ctxt.color_infill()), new_volume(ctxt.color_support()) };
        for (GLVolume *vol : vols)
			// Reserving number of vertices (3x position + 3x color)
        	vol->indexed_vertex_array.reserve(VERTEX_BUFFER_RESERVE_SIZE / 6);
        for (size_t idx_layer = range.begin(); idx_layer < range.end(); ++ idx_layer) {
            const Layer *layer = ctxt.layers[idx_layer];

            if (is_selected_separate_extruder)
            {
                bool at_least_one_has_correct_extruder = false;
                for (const LayerRegion* layerm : layer->regions())
                {
                    if (layerm->slices.surfaces.empty())
                        continue;
                    const PrintRegionConfig& cfg = layerm->region().config();
                    if (cfg.perimeter_extruder.value    == m_selected_extruder ||
                        cfg.infill_extruder.value       == m_selected_extruder ||
                        cfg.solid_infill_extruder.value == m_selected_extruder ) {
                        at_least_one_has_correct_extruder = true;
                        break;
                    }
                }
                if (!at_least_one_has_correct_extruder)
                    continue;
            }

            for (GLVolume *vol : vols)
                if (vol->print_zs.empty() || vol->print_zs.back() != layer->print_z) {
                    vol->print_zs.emplace_back(layer->print_z);
                    vol->offsets.emplace_back(vol->indexed_vertex_array.quad_indices.size());
                    vol->offsets.emplace_back(vol->indexed_vertex_array.triangle_indices.size());
                }
            for (const PrintInstance &instance : *ctxt.shifted_copies) {
                const Point &copy = instance.shift;
                for (const LayerRegion *layerm : layer->regions()) {
                    if (is_selected_separate_extruder)
                    {
                        const PrintRegionConfig& cfg = layerm->region().config();
                        if (cfg.perimeter_extruder.value    != m_selected_extruder ||
                            cfg.infill_extruder.value       != m_selected_extruder ||
                            cfg.solid_infill_extruder.value != m_selected_extruder)
                            continue;
                    }
                    if (ctxt.has_perimeters)
                        _3DScene::extrusionentity_to_verts(layerm->perimeters, float(layer->print_z), copy,
                        	volume(idx_layer, layerm->region().config().perimeter_extruder.value, 0));
                    if (ctxt.has_infill) {
                        for (const ExtrusionEntity *ee : layerm->fills.entities) {
                            // fill represents infill extrusions of a single island.
                            const auto *fill = dynamic_cast<const ExtrusionEntityCollection*>(ee);
                            if (! fill->entities.empty())
                                _3DScene::extrusionentity_to_verts(*fill, float(layer->print_z), copy,
	                                volume(idx_layer, 
		                                is_solid_infill(fill->entities.front()->role()) ?
			                                layerm->region().config().solid_infill_extruder :
			                                layerm->region().config().infill_extruder,
		                                1));
                        }
                    }
                }
                if (ctxt.has_support) {
                    const SupportLayer *support_layer = dynamic_cast<const SupportLayer*>(layer);
                    if (support_layer) {
                        for (const ExtrusionEntity *extrusion_entity : support_layer->support_fills.entities)
                            _3DScene::extrusionentity_to_verts(extrusion_entity, float(layer->print_z), copy,
	                            volume(idx_layer, 
		                            (extrusion_entity->role() == erSupportMaterial) ?
			                            support_layer->object()->config().support_material_extruder :
			                            support_layer->object()->config().support_material_interface_extruder,
		                            2));
                    }
                }
            }
            // Ensure that no volume grows over the limits. If the volume is too large, allocate a new one.
	        for (size_t i = 0; i < vols.size(); ++i) {
	            GLVolume &vol = *vols[i];
	            if (vol.indexed_vertex_array.vertices_and_normals_interleaved.size() > MAX_VERTEX_BUFFER_SIZE) {
	                vols[i] = new_volume(vol.color);
	                reserve_new_volume_finalize_old_volume(*vols[i], vol, false);
	            }
	        }
        }
        for (GLVolume *vol : vols)
        	// Ideally one would call vol->indexed_vertex_array.finalize() here to move the buffers to the OpenGL driver,
        	// but this code runs in parallel and the OpenGL driver is not thread safe.
            vol->indexed_vertex_array.shrink_to_fit();
    });

    BOOST_LOG_TRIVIAL(debug) << "Loading print object toolpaths in parallel - finalizing results" << m_volumes.log_memory_info() << log_memory_info();
    // Remove empty volumes from the newly added volumes.
    m_volumes.volumes.erase(
        std::remove_if(m_volumes.volumes.begin() + volumes_cnt_initial, m_volumes.volumes.end(),
        [](const GLVolume *volume) { return volume->empty(); }),
        m_volumes.volumes.end());
    for (size_t i = volumes_cnt_initial; i < m_volumes.volumes.size(); ++i) {
        GLVolume* v = m_volumes.volumes[i];
        v->is_outside = ! build_volume.all_paths_inside_vertices_and_normals_interleaved(v->indexed_vertex_array.vertices_and_normals_interleaved, v->indexed_vertex_array.bounding_box());
        v->indexed_vertex_array.finalize_geometry(m_initialized);
    }

    BOOST_LOG_TRIVIAL(debug) << "Loading print object toolpaths in parallel - end" << m_volumes.log_memory_info() << log_memory_info();
}

void GLCanvas3D::_load_wipe_tower_toolpaths(const BuildVolume& build_volume, const std::vector<std::string>& str_tool_colors)
{
    const Print *print = this->fff_print();
    if (print == nullptr || print->wipe_tower_data().tool_changes.empty())
        return;

    if (!print->is_step_done(psWipeTower))
        return;

    std::vector<ColorRGBA> tool_colors;
    decode_colors(str_tool_colors, tool_colors);

    struct Ctxt
    {
        const Print                 *print;
        const std::vector<ColorRGBA>* tool_colors;
        Vec2f                        wipe_tower_pos;
        float                        wipe_tower_angle;

        static ColorRGBA color_support() { return ColorRGBA::GREENISH(); }

        // For cloring by a tool, return a parsed color.
        bool                         color_by_tool() const { return tool_colors != nullptr; }
        size_t                       number_tools() const { return this->color_by_tool() ? tool_colors->size() : 0; }
        const ColorRGBA&             color_tool(size_t tool) const { return (*tool_colors)[tool]; }
        int                          volume_idx(int tool, int feature) const {
            return this->color_by_tool() ? std::min<int>(this->number_tools() - 1, std::max<int>(tool, 0)) : feature;
        }

        const std::vector<WipeTower::ToolChangeResult>& tool_change(size_t idx) {
            const auto &tool_changes = print->wipe_tower_data().tool_changes;
            return priming.empty() ?
                ((idx == tool_changes.size()) ? final : tool_changes[idx]) :
                ((idx == 0) ? priming : (idx == tool_changes.size() + 1) ? final : tool_changes[idx - 1]);
        }
        std::vector<WipeTower::ToolChangeResult> priming;
        std::vector<WipeTower::ToolChangeResult> final;
    } ctxt;

    ctxt.print = print;
    ctxt.tool_colors = tool_colors.empty() ? nullptr : &tool_colors;
    if (print->wipe_tower_data().priming && print->config().single_extruder_multi_material_priming)
        for (int i=0; i<(int)print->wipe_tower_data().priming.get()->size(); ++i)
            ctxt.priming.emplace_back(print->wipe_tower_data().priming.get()->at(i));
    if (print->wipe_tower_data().final_purge)
        ctxt.final.emplace_back(*print->wipe_tower_data().final_purge.get());

    ctxt.wipe_tower_angle = ctxt.print->config().wipe_tower_rotation_angle.value/180.f * PI;
    ctxt.wipe_tower_pos = Vec2f(ctxt.print->config().wipe_tower_x.value, ctxt.print->config().wipe_tower_y.value);

    BOOST_LOG_TRIVIAL(debug) << "Loading wipe tower toolpaths in parallel - start" << m_volumes.log_memory_info() << log_memory_info();

    //FIXME Improve the heuristics for a grain size.
    size_t          n_items = print->wipe_tower_data().tool_changes.size() + (ctxt.priming.empty() ? 0 : 1);
    size_t          grain_size = std::max(n_items / 128, size_t(1));
    tbb::spin_mutex new_volume_mutex;
    auto            new_volume = [this, &new_volume_mutex](const ColorRGBA& color) {
        auto *volume = new GLVolume(color);
		volume->is_extrusion_path = true;
        tbb::spin_mutex::scoped_lock lock;
        lock.acquire(new_volume_mutex);
        m_volumes.volumes.emplace_back(volume);
        lock.release();
        return volume;
    };
    const size_t   volumes_cnt_initial = m_volumes.volumes.size();
    std::vector<GLVolumeCollection> volumes_per_thread(n_items);
    tbb::parallel_for(
        tbb::blocked_range<size_t>(0, n_items, grain_size),
        [&ctxt, &new_volume](const tbb::blocked_range<size_t>& range) {
        // Bounding box of this slab of a wipe tower.
        GLVolumePtrs vols;
        if (ctxt.color_by_tool()) {
            for (size_t i = 0; i < ctxt.number_tools(); ++i)
                vols.emplace_back(new_volume(ctxt.color_tool(i)));
        }
        else
            vols = { new_volume(ctxt.color_support()) };
        for (GLVolume *volume : vols)
			// Reserving number of vertices (3x position + 3x color)
            volume->indexed_vertex_array.reserve(VERTEX_BUFFER_RESERVE_SIZE / 6);
        for (size_t idx_layer = range.begin(); idx_layer < range.end(); ++idx_layer) {
            const std::vector<WipeTower::ToolChangeResult> &layer = ctxt.tool_change(idx_layer);
            for (size_t i = 0; i < vols.size(); ++i) {
                GLVolume &vol = *vols[i];
                if (vol.print_zs.empty() || vol.print_zs.back() != layer.front().print_z) {
                    vol.print_zs.emplace_back(layer.front().print_z);
                    vol.offsets.emplace_back(vol.indexed_vertex_array.quad_indices.size());
                    vol.offsets.emplace_back(vol.indexed_vertex_array.triangle_indices.size());
                }
            }
            for (const WipeTower::ToolChangeResult &extrusions : layer) {
                for (size_t i = 1; i < extrusions.extrusions.size();) {
                    const WipeTower::Extrusion &e = extrusions.extrusions[i];
                    if (e.width == 0.) {
                        ++i;
                        continue;
                    }
                    size_t j = i + 1;
                    if (ctxt.color_by_tool())
                        for (; j < extrusions.extrusions.size() && extrusions.extrusions[j].tool == e.tool && extrusions.extrusions[j].width > 0.f; ++j);
                    else
                        for (; j < extrusions.extrusions.size() && extrusions.extrusions[j].width > 0.f; ++j);
                    size_t              n_lines = j - i;
                    Lines               lines;
                    std::vector<double> widths;
                    std::vector<double> heights;
                    lines.reserve(n_lines);
                    widths.reserve(n_lines);
                    heights.assign(n_lines, extrusions.layer_height);
                    WipeTower::Extrusion e_prev = extrusions.extrusions[i-1];

                    if (!extrusions.priming) { // wipe tower extrusions describe the wipe tower at the origin with no rotation
                        e_prev.pos = Eigen::Rotation2Df(ctxt.wipe_tower_angle) * e_prev.pos;
                        e_prev.pos += ctxt.wipe_tower_pos;
                    }

                    for (; i < j; ++i) {
                        WipeTower::Extrusion e = extrusions.extrusions[i];
                        assert(e.width > 0.f);
                        if (!extrusions.priming) {
                            e.pos = Eigen::Rotation2Df(ctxt.wipe_tower_angle) * e.pos;
                            e.pos += ctxt.wipe_tower_pos;
                        }

                        lines.emplace_back(Point::new_scale(e_prev.pos.x(), e_prev.pos.y()), Point::new_scale(e.pos.x(), e.pos.y()));
                        widths.emplace_back(e.width);

                        e_prev = e;
                    }
                    _3DScene::thick_lines_to_verts(lines, widths, heights, lines.front().a == lines.back().b, extrusions.print_z,
                        *vols[ctxt.volume_idx(e.tool, 0)]);
                }
            }
        }
        for (size_t i = 0; i < vols.size(); ++i) {
            GLVolume &vol = *vols[i];
            if (vol.indexed_vertex_array.vertices_and_normals_interleaved.size() > MAX_VERTEX_BUFFER_SIZE) {
                vols[i] = new_volume(vol.color);
                reserve_new_volume_finalize_old_volume(*vols[i], vol, false);
            }
        }
        for (GLVolume *vol : vols)
            vol->indexed_vertex_array.shrink_to_fit();
    });

    BOOST_LOG_TRIVIAL(debug) << "Loading wipe tower toolpaths in parallel - finalizing results" << m_volumes.log_memory_info() << log_memory_info();
    // Remove empty volumes from the newly added volumes.
    m_volumes.volumes.erase(
        std::remove_if(m_volumes.volumes.begin() + volumes_cnt_initial, m_volumes.volumes.end(),
        [](const GLVolume *volume) { return volume->empty(); }),
        m_volumes.volumes.end());
    for (size_t i = volumes_cnt_initial; i < m_volumes.volumes.size(); ++i) {
        GLVolume* v = m_volumes.volumes[i];
        v->is_outside = ! build_volume.all_paths_inside_vertices_and_normals_interleaved(v->indexed_vertex_array.vertices_and_normals_interleaved, v->indexed_vertex_array.bounding_box());
        v->indexed_vertex_array.finalize_geometry(m_initialized);
    }

    BOOST_LOG_TRIVIAL(debug) << "Loading wipe tower toolpaths in parallel - end" << m_volumes.log_memory_info() << log_memory_info();
}

// While it looks like we can call 
// this->reload_scene(true, true)
// the two functions are quite different:
// 1) This function only loads objects, for which the step slaposSliceSupports already finished. Therefore objects outside of the print bed never load.
// 2) This function loads object mesh with the relative scaling correction (the "relative_correction" parameter) was applied,
// 	  therefore the mesh may be slightly larger or smaller than the mesh shown in the 3D scene.
void GLCanvas3D::_load_sla_shells()
{
    const SLAPrint* print = this->sla_print();
    if (print->objects().empty())
        // nothing to render, return
        return;

    auto add_volume = [this](const SLAPrintObject &object, int volume_id, const SLAPrintObject::Instance& instance,
        const TriangleMesh& mesh, const ColorRGBA& color, bool outside_printer_detection_enabled) {
        m_volumes.volumes.emplace_back(new GLVolume(color));
        GLVolume& v = *m_volumes.volumes.back();
#if ENABLE_SMOOTH_NORMALS
        v.indexed_vertex_array.load_mesh(mesh, true);
#else
        v.indexed_vertex_array.load_mesh(mesh);
#endif // ENABLE_SMOOTH_NORMALS
        v.indexed_vertex_array.finalize_geometry(m_initialized);
        v.shader_outside_printer_detection_enabled = outside_printer_detection_enabled;
        v.composite_id.volume_id = volume_id;
        v.set_instance_offset(unscale(instance.shift.x(), instance.shift.y(), 0.0));
        v.set_instance_rotation({ 0.0, 0.0, (double)instance.rotation });
        v.set_instance_mirror(X, object.is_left_handed() ? -1. : 1.);
        v.set_convex_hull(mesh.convex_hull_3d());
    };

    // adds objects' volumes 
    for (const SLAPrintObject* obj : print->objects())
        if (obj->is_step_done(slaposSliceSupports)) {
            unsigned int initial_volumes_count = (unsigned int)m_volumes.volumes.size();
            for (const SLAPrintObject::Instance& instance : obj->instances()) {
                add_volume(*obj, 0, instance, obj->get_mesh_to_print(), GLVolume::MODEL_COLOR[0], true);
                // Set the extruder_id and volume_id to achieve the same color as in the 3D scene when
                // through the update_volumes_colors_by_extruder() call.
                m_volumes.volumes.back()->extruder_id = obj->model_object()->volumes.front()->extruder_id();
                if (obj->is_step_done(slaposSupportTree) && obj->has_mesh(slaposSupportTree))
                    add_volume(*obj, -int(slaposSupportTree), instance, obj->support_mesh(), GLVolume::SLA_SUPPORT_COLOR, true);
                if (obj->is_step_done(slaposPad) && obj->has_mesh(slaposPad))
                    add_volume(*obj, -int(slaposPad), instance, obj->pad_mesh(), GLVolume::SLA_PAD_COLOR, false);
            }
            double shift_z = obj->get_current_elevation();
            for (unsigned int i = initial_volumes_count; i < m_volumes.volumes.size(); ++ i) {
                // apply shift z
                m_volumes.volumes[i]->set_sla_shift_z(shift_z);
            }
        }

    update_volumes_colors_by_extruder();
}

void GLCanvas3D::_update_sla_shells_outside_state()
{
    check_volumes_outside_state();
}

void GLCanvas3D::_set_warning_notification_if_needed(EWarning warning)
{
    _set_current();
    bool show = false;
    if (!m_volumes.empty())
        show = _is_any_volume_outside();
    else {
        if (wxGetApp().is_editor()) {
            if (current_printer_technology() != ptSLA)
                show = m_gcode_viewer.has_data() && !m_gcode_viewer.is_contained_in_bed();
        }
    }

    _set_warning_notification(warning, show);
}

void GLCanvas3D::_set_warning_notification(EWarning warning, bool state)
{
    enum ErrorType{
        PLATER_WARNING,
        PLATER_ERROR,
        SLICING_ERROR
    };
    std::string text;
    ErrorType error = ErrorType::PLATER_WARNING;
    switch (warning) {
    case EWarning::ObjectOutside:      text = _u8L("An object outside the print area was detected."); break;
    case EWarning::ToolpathOutside:    text = _u8L("A toolpath outside the print area was detected."); error = ErrorType::SLICING_ERROR; break;
    case EWarning::SlaSupportsOutside: text = _u8L("SLA supports outside the print area were detected."); error = ErrorType::PLATER_ERROR; break;
    case EWarning::SomethingNotShown:  text = _u8L("Some objects are not visible during editing."); break;
    case EWarning::ObjectClashed:
        text = _u8L("An object outside the print area was detected.\n"
            "Resolve the current problem to continue slicing.");
        error = ErrorType::PLATER_ERROR;
        break;
    }
    auto& notification_manager = *wxGetApp().plater()->get_notification_manager();
    switch (error)
    {
    case PLATER_WARNING:
        if (state)
            notification_manager.push_plater_warning_notification(text);
        else
            notification_manager.close_plater_warning_notification(text);
        break;
    case PLATER_ERROR:
        if (state)
            notification_manager.push_plater_error_notification(text);
        else
            notification_manager.close_plater_error_notification(text);
        break;
    case SLICING_ERROR:
        if (state)
            notification_manager.push_slicing_error_notification(text);
        else
            notification_manager.close_slicing_error_notification(text);
        break;
    default:
        break;
    }
}

bool GLCanvas3D::_is_any_volume_outside() const
{
    for (const GLVolume* volume : m_volumes.volumes) {
        if (volume != nullptr && volume->is_outside)
            return true;
    }

    return false;
}

void GLCanvas3D::_update_selection_from_hover()
{
    bool ctrl_pressed = wxGetKeyState(WXK_CONTROL);

    if (m_hover_volume_idxs.empty()) {
        if (!ctrl_pressed && (m_rectangle_selection.get_state() == GLSelectionRectangle::Select))
            m_selection.remove_all();

        return;
    }

    GLSelectionRectangle::EState state = m_rectangle_selection.get_state();

    bool hover_modifiers_only = true;
    for (int i : m_hover_volume_idxs) {
        if (!m_volumes.volumes[i]->is_modifier) {
            hover_modifiers_only = false;
            break;
        }
    }

    bool selection_changed = false;
    if (state == GLSelectionRectangle::Select) {
        bool contains_all = true;
        for (int i : m_hover_volume_idxs) {
            if (!m_selection.contains_volume((unsigned int)i)) {
                contains_all = false;
                break;
            }
        }

        // the selection is going to be modified (Add)
        if (!contains_all) {
            wxGetApp().plater()->take_snapshot(_(L("Selection-Add from rectangle")), UndoRedo::SnapshotType::Selection);
            selection_changed = true;
        }
    }
    else {
        bool contains_any = false;
        for (int i : m_hover_volume_idxs) {
            if (m_selection.contains_volume((unsigned int)i)) {
                contains_any = true;
                break;
            }
        }

        // the selection is going to be modified (Remove)
        if (contains_any) {
            wxGetApp().plater()->take_snapshot(_(L("Selection-Remove from rectangle")), UndoRedo::SnapshotType::Selection);
            selection_changed = true;
        }
    }

    if (!selection_changed)
        return;

    Plater::SuppressSnapshots suppress(wxGetApp().plater());

    if ((state == GLSelectionRectangle::Select) && !ctrl_pressed)
        m_selection.clear();

    for (int i : m_hover_volume_idxs) {
        if (state == GLSelectionRectangle::Select) {
            if (hover_modifiers_only) {
                const GLVolume& v = *m_volumes.volumes[i];
                m_selection.add_volume(v.object_idx(), v.volume_idx(), v.instance_idx(), false);
            }
            else
                m_selection.add(i, false);
        }
        else
            m_selection.remove(i);
    }

    if (m_selection.is_empty())
        m_gizmos.reset_all_states();
    else
        m_gizmos.refresh_on_off_state();

    m_gizmos.update_data();
    post_event(SimpleEvent(EVT_GLCANVAS_OBJECT_SELECT));
    m_dirty = true;
}

bool GLCanvas3D::_deactivate_undo_redo_toolbar_items()
{
    if (m_undoredo_toolbar.is_item_pressed("undo")) {
        m_undoredo_toolbar.force_right_action(m_undoredo_toolbar.get_item_id("undo"), *this);
        return true;
    }
    else if (m_undoredo_toolbar.is_item_pressed("redo")) {
        m_undoredo_toolbar.force_right_action(m_undoredo_toolbar.get_item_id("redo"), *this);
        return true;
    }

    return false;
}

bool GLCanvas3D::is_search_pressed() const
{
    return m_main_toolbar.is_item_pressed("search");
}

bool GLCanvas3D::_deactivate_arrange_menu()
{
    if (m_main_toolbar.is_item_pressed("arrange")) {
        m_main_toolbar.force_right_action(m_main_toolbar.get_item_id("arrange"), *this);
        return true;
    }

    return false;
}

bool GLCanvas3D::_deactivate_search_toolbar_item()
{
    if (is_search_pressed()) {
        m_main_toolbar.force_left_action(m_main_toolbar.get_item_id("search"), *this);
        return true;
    }

    return false;
}

bool GLCanvas3D::_activate_search_toolbar_item()
{
    if (!m_main_toolbar.is_item_pressed("search")) {
        m_main_toolbar.force_left_action(m_main_toolbar.get_item_id("search"), *this);
        return true;
    }

    return false;
}

bool GLCanvas3D::_deactivate_collapse_toolbar_items()
{
    GLToolbar& collapse_toolbar = wxGetApp().plater()->get_collapse_toolbar();
    if (collapse_toolbar.is_item_pressed("print")) {
        collapse_toolbar.force_left_action(collapse_toolbar.get_item_id("print"), *this);
        return true;
    }

    return false;
}

void GLCanvas3D::highlight_toolbar_item(const std::string& item_name)
{
    GLToolbarItem* item = m_main_toolbar.get_item(item_name);
    if (!item)
        item = m_undoredo_toolbar.get_item(item_name);
    if (!item || !item->is_visible())
        return;
    m_toolbar_highlighter.init(item, this);
}

void GLCanvas3D::highlight_gizmo(const std::string& gizmo_name)
{
    GLGizmosManager::EType gizmo = m_gizmos.get_gizmo_from_name(gizmo_name);
    if(gizmo == GLGizmosManager::EType::Undefined)
        return;
    m_gizmo_highlighter.init(&m_gizmos, gizmo, this);
}

const Print* GLCanvas3D::fff_print() const
{
    return (m_process == nullptr) ? nullptr : m_process->fff_print();
}

const SLAPrint* GLCanvas3D::sla_print() const
{
    return (m_process == nullptr) ? nullptr : m_process->sla_print();
}

void GLCanvas3D::WipeTowerInfo::apply_wipe_tower() const
{
    DynamicPrintConfig cfg;
    cfg.opt<ConfigOptionFloat>("wipe_tower_x", true)->value = m_pos(X);
    cfg.opt<ConfigOptionFloat>("wipe_tower_y", true)->value = m_pos(Y);
    cfg.opt<ConfigOptionFloat>("wipe_tower_rotation_angle", true)->value = (180./M_PI) * m_rotation;
    wxGetApp().get_tab(Preset::TYPE_PRINT)->load_config(cfg);
}

void GLCanvas3D::RenderTimer::Notify()
{
    wxPostEvent((wxEvtHandler*)GetOwner(), RenderTimerEvent( EVT_GLCANVAS_RENDER_TIMER, *this));
}

void GLCanvas3D::ToolbarHighlighterTimer::Notify()
{
    wxPostEvent((wxEvtHandler*)GetOwner(), ToolbarHighlighterTimerEvent(EVT_GLCANVAS_TOOLBAR_HIGHLIGHTER_TIMER, *this));
}

void GLCanvas3D::GizmoHighlighterTimer::Notify()
{
    wxPostEvent((wxEvtHandler*)GetOwner(), GizmoHighlighterTimerEvent(EVT_GLCANVAS_GIZMO_HIGHLIGHTER_TIMER, *this));
}

void GLCanvas3D::ToolbarHighlighter::set_timer_owner(wxEvtHandler* owner, int timerid/* = wxID_ANY*/)
{
    m_timer.SetOwner(owner, timerid);
}

void GLCanvas3D::ToolbarHighlighter::init(GLToolbarItem* toolbar_item, GLCanvas3D* canvas)
{
    if (m_timer.IsRunning())
        invalidate();
    if (!toolbar_item || !canvas)
        return;

    m_timer.Start(300, false);

    m_toolbar_item = toolbar_item;
    m_canvas       = canvas;
}

void GLCanvas3D::ToolbarHighlighter::invalidate()
{
    m_timer.Stop();

    if (m_toolbar_item) {
        m_toolbar_item->set_highlight(GLToolbarItem::EHighlightState::NotHighlighted);
    }
    m_toolbar_item = nullptr;
    m_blink_counter = 0;
    m_render_arrow = false;
}

void GLCanvas3D::ToolbarHighlighter::blink()
{
    if (m_toolbar_item) {
        char state = m_toolbar_item->get_highlight();
        if (state != (char)GLToolbarItem::EHighlightState::HighlightedShown)
            m_toolbar_item->set_highlight(GLToolbarItem::EHighlightState::HighlightedShown);
        else 
            m_toolbar_item->set_highlight(GLToolbarItem::EHighlightState::HighlightedHidden);

        m_render_arrow = !m_render_arrow;
        m_canvas->set_as_dirty();
    }
    else
        invalidate();

    if ((++m_blink_counter) >= 11)
        invalidate();
}

void GLCanvas3D::GizmoHighlighter::set_timer_owner(wxEvtHandler* owner, int timerid/* = wxID_ANY*/)
{
    m_timer.SetOwner(owner, timerid);
}

void GLCanvas3D::GizmoHighlighter::init(GLGizmosManager* manager, GLGizmosManager::EType gizmo, GLCanvas3D* canvas)
{
    if (m_timer.IsRunning())
        invalidate();
    if (!gizmo || !canvas)
        return;

    m_timer.Start(300, false);

    m_gizmo_manager = manager;
    m_gizmo_type    = gizmo;
    m_canvas        = canvas;
}

void GLCanvas3D::GizmoHighlighter::invalidate()
{
    m_timer.Stop();

    if (m_gizmo_manager) {
        m_gizmo_manager->set_highlight(GLGizmosManager::EType::Undefined, false);
    }
    m_gizmo_manager = nullptr;
    m_gizmo_type = GLGizmosManager::EType::Undefined;
    m_blink_counter = 0;
    m_render_arrow = false;
}

void GLCanvas3D::GizmoHighlighter::blink()
{
    if (m_gizmo_manager) {
        if (m_blink_counter % 2 == 0)
            m_gizmo_manager->set_highlight(m_gizmo_type, true);
        else
            m_gizmo_manager->set_highlight(m_gizmo_type, false);

        m_render_arrow = !m_render_arrow;
        m_canvas->set_as_dirty();
    }
    else
        invalidate();

    if ((++m_blink_counter) >= 11)
        invalidate();
}

} // namespace GUI
} // namespace Slic3r<|MERGE_RESOLUTION|>--- conflicted
+++ resolved
@@ -448,7 +448,6 @@
         m_profile.old_layer_height_profile = m_layer_height_profile;
         m_profile.profile.reset();
 
-<<<<<<< HEAD
         GLModel::Geometry init_data;
         init_data.format = { GLModel::Geometry::EPrimitiveType::LineStrip, GLModel::Geometry::EVertexLayout::P3, GLModel::Geometry::EIndexType::UINT };
         init_data.color = ColorRGBA::BLUE();
@@ -461,18 +460,6 @@
                                        bar_rect.get_bottom() + float(m_layer_height_profile[i]) * scale_y,
                                        0.0f));
             init_data.add_uint_index(i / 2);
-=======
-        GLModel::InitializationData init_data;
-        GLModel::InitializationData::Entity entity;
-        entity.type = GLModel::PrimitiveType::LineStrip;
-        entity.positions.reserve(m_layer_height_profile.size());
-        entity.normals.reserve(m_layer_height_profile.size());
-        entity.indices.reserve(m_layer_height_profile.size());
-        for (unsigned int i = 0; i < (unsigned int)m_layer_height_profile.size(); i += 2) {
-            entity.positions.emplace_back(bar_rect.get_left() + float(m_layer_height_profile[i + 1]) * scale_x, bar_rect.get_bottom() + float(m_layer_height_profile[i]) * scale_y, 0.0f);
-            entity.normals.emplace_back(Vec3f::UnitZ());
-            entity.indices.emplace_back(i / 2);
->>>>>>> c823ea07
         }
 
         m_profile.profile.init_from(std::move(init_data));
