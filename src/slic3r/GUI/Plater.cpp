#include "Plater.hpp"

#include <cstddef>
#include <algorithm>
#include <vector>
#include <string>
#include <regex>
#include <boost/algorithm/string/predicate.hpp>
#include <boost/algorithm/string/trim.hpp>
#include <boost/optional.hpp>
#include <boost/filesystem/path.hpp>

#include <wx/sizer.h>
#include <wx/stattext.h>
#include <wx/button.h>
#include <wx/bmpcbox.h>
#include <wx/statbox.h>
#include <wx/statbmp.h>
#include <wx/filedlg.h>
#include <wx/dnd.h>
#include <wx/progdlg.h>
#include <wx/wupdlock.h>
#include <wx/colordlg.h>
#include <wx/numdlg.h>
#include <wx/debug.h>

#include "libslic3r/libslic3r.h"
#include "libslic3r/Format/STL.hpp"
#include "libslic3r/Format/AMF.hpp"
#include "libslic3r/Format/3mf.hpp"
#include "libslic3r/GCode/PreviewData.hpp"
#include "libslic3r/Model.hpp"
#include "libslic3r/ModelArrange.hpp"
#include "libslic3r/Polygon.hpp"
#include "libslic3r/Print.hpp"
#include "libslic3r/PrintConfig.hpp"
#include "libslic3r/SLAPrint.hpp"
#include "libslic3r/SLA/SLARotfinder.hpp"
#include "libslic3r/Utils.hpp"

#include "libnest2d/optimizers/nlopt/genetic.hpp"

#include "GUI.hpp"
#include "GUI_App.hpp"
#include "GUI_ObjectList.hpp"
#include "GUI_ObjectManipulation.hpp"
#include "GUI_Utils.hpp"
#include "wxExtensions.hpp"
#include "MainFrame.hpp"
#include "3DScene.hpp"
#include "GLCanvas3D.hpp"
#include "Selection.hpp"
#include "GLToolbar.hpp"
#include "GUI_Preview.hpp"
#include "3DBed.hpp"
#include "Camera.hpp"
#include "Tab.hpp"
#include "PresetBundle.hpp"
#include "BackgroundSlicingProcess.hpp"
#include "ProgressStatusBar.hpp"
#include "PrintHostDialogs.hpp"
#include "ConfigWizard.hpp"
#include "../Utils/ASCIIFolding.hpp"
#include "../Utils/PrintHost.hpp"
#include "../Utils/FixModelByWin10.hpp"

#include <wx/glcanvas.h>    // Needs to be last because reasons :-/
#include "WipeTowerDialog.hpp"

using boost::optional;
namespace fs = boost::filesystem;
using Slic3r::_3DScene;
using Slic3r::Preset;
using Slic3r::PrintHostJob;


namespace Slic3r {
namespace GUI {

wxDEFINE_EVENT(EVT_SCHEDULE_BACKGROUND_PROCESS,     SimpleEvent);
wxDEFINE_EVENT(EVT_SLICING_UPDATE,                  SlicingStatusEvent);
wxDEFINE_EVENT(EVT_SLICING_COMPLETED,               wxCommandEvent);
wxDEFINE_EVENT(EVT_PROCESS_COMPLETED,               wxCommandEvent);

// Sidebar widgets

// struct InfoBox : public wxStaticBox
// {
//     InfoBox(wxWindow *parent, const wxString &label) :
//         wxStaticBox(parent, wxID_ANY, label)
//     {
//         SetFont(GUI::small_font().Bold());
//     }
// };

class ObjectInfo : public wxStaticBoxSizer
{
public:
    ObjectInfo(wxWindow *parent);

    wxStaticBitmap *manifold_warning_icon;
    wxStaticText *info_size;
    wxStaticText *info_volume;
    wxStaticText *info_facets;
    wxStaticText *info_materials;
    wxStaticText *info_manifold;

    wxStaticText *label_volume;
    wxStaticText *label_materials;
    std::vector<wxStaticText *> sla_hidden_items;

    bool        showing_manifold_warning_icon;
    void        show_sizer(bool show);
    void        rescale();
};

ObjectInfo::ObjectInfo(wxWindow *parent) :
    wxStaticBoxSizer(new wxStaticBox(parent, wxID_ANY, _(L("Info"))), wxVERTICAL)
{
    GetStaticBox()->SetFont(wxGetApp().bold_font());

    auto *grid_sizer = new wxFlexGridSizer(4, 5, 15);
    grid_sizer->SetFlexibleDirection(wxHORIZONTAL);
//     grid_sizer->AddGrowableCol(1, 1);
//     grid_sizer->AddGrowableCol(3, 1);

    auto init_info_label = [parent, grid_sizer](wxStaticText **info_label, wxString text_label) {
        auto *text = new wxStaticText(parent, wxID_ANY, text_label+":");
        text->SetFont(wxGetApp().small_font());
        *info_label = new wxStaticText(parent, wxID_ANY, "");
        (*info_label)->SetFont(wxGetApp().small_font());
        grid_sizer->Add(text, 0);
        grid_sizer->Add(*info_label, 0);
        return text;
    };

    init_info_label(&info_size, _(L("Size")));
    label_volume = init_info_label(&info_volume, _(L("Volume")));
    init_info_label(&info_facets, _(L("Facets")));
    label_materials = init_info_label(&info_materials, _(L("Materials")));
    Add(grid_sizer, 0, wxEXPAND);

    auto *info_manifold_text = new wxStaticText(parent, wxID_ANY, _(L("Manifold")) + ":");
    info_manifold_text->SetFont(wxGetApp().small_font());
    info_manifold = new wxStaticText(parent, wxID_ANY, "");
    info_manifold->SetFont(wxGetApp().small_font());
    manifold_warning_icon = new wxStaticBitmap(parent, wxID_ANY, create_scaled_bitmap(parent, "exclamation"));
    auto *sizer_manifold = new wxBoxSizer(wxHORIZONTAL);
    sizer_manifold->Add(info_manifold_text, 0);
    sizer_manifold->Add(manifold_warning_icon, 0, wxLEFT, 2);
    sizer_manifold->Add(info_manifold, 0, wxLEFT, 2);
    Add(sizer_manifold, 0, wxEXPAND | wxTOP, 4);

    sla_hidden_items = { label_volume, info_volume, label_materials, info_materials };
}

void ObjectInfo::show_sizer(bool show)
{
    Show(show);
    if (show)
        manifold_warning_icon->Show(showing_manifold_warning_icon && show);
}

void ObjectInfo::rescale()
{
    manifold_warning_icon->SetBitmap(create_scaled_bitmap(nullptr, "exclamation"));
}

enum SlisedInfoIdx
{
    siFilament_m,
    siFilament_mm3,
    siFilament_g,
    siMateril_unit,
    siCost,
    siEstimatedTime,
    siWTNumbetOfToolchanges,

    siCount
};

class SlicedInfo : public wxStaticBoxSizer
{
public:
    SlicedInfo(wxWindow *parent);
    void SetTextAndShow(SlisedInfoIdx idx, const wxString& text, const wxString& new_label="");

private:
    std::vector<std::pair<wxStaticText*, wxStaticText*>> info_vec;
};

SlicedInfo::SlicedInfo(wxWindow *parent) :
    wxStaticBoxSizer(new wxStaticBox(parent, wxID_ANY, _(L("Sliced Info"))), wxVERTICAL)
{
    GetStaticBox()->SetFont(wxGetApp().bold_font());

    auto *grid_sizer = new wxFlexGridSizer(2, 5, 15);
    grid_sizer->SetFlexibleDirection(wxVERTICAL);

    info_vec.reserve(siCount);

    auto init_info_label = [this, parent, grid_sizer](wxString text_label) {
        auto *text = new wxStaticText(parent, wxID_ANY, text_label);
        text->SetFont(wxGetApp().small_font());
        auto info_label = new wxStaticText(parent, wxID_ANY, "N/A");
        info_label->SetFont(wxGetApp().small_font());
        grid_sizer->Add(text, 0);
        grid_sizer->Add(info_label, 0);
        info_vec.push_back(std::pair<wxStaticText*, wxStaticText*>(text, info_label));
    };

    init_info_label(_(L("Used Filament (m)")));
    init_info_label(_(L("Used Filament (mm³)")));
    init_info_label(_(L("Used Filament (g)")));
    init_info_label(_(L("Used Material (unit)")));
    init_info_label(_(L("Cost")));
    init_info_label(_(L("Estimated printing time")));
    init_info_label(_(L("Number of tool changes")));

    Add(grid_sizer, 0, wxEXPAND);
    this->Show(false);
}

void SlicedInfo::SetTextAndShow(SlisedInfoIdx idx, const wxString& text, const wxString& new_label/*=""*/)
{
    const bool show = text != "N/A";
    if (show)
        info_vec[idx].second->SetLabelText(text);
    if (!new_label.IsEmpty())
        info_vec[idx].first->SetLabelText(new_label);
    info_vec[idx].first->Show(show);
    info_vec[idx].second->Show(show);
}

PresetComboBox::PresetComboBox(wxWindow *parent, Preset::Type preset_type) :
wxBitmapComboBox(parent, wxID_ANY, wxEmptyString, wxDefaultPosition, wxSize(15 * wxGetApp().em_unit(), -1), 0, nullptr, wxCB_READONLY),
    preset_type(preset_type),
    last_selected(wxNOT_FOUND)
{
    Bind(wxEVT_COMBOBOX, [this](wxCommandEvent &evt) {
        auto selected_item = this->GetSelection();

        auto marker = reinterpret_cast<Marker>(this->GetClientData(selected_item));
        if (marker == LABEL_ITEM_MARKER || marker == LABEL_ITEM_CONFIG_WIZARD) {
            this->SetSelection(this->last_selected);
            evt.StopPropagation();
            if (marker == LABEL_ITEM_CONFIG_WIZARD)
                wxTheApp->CallAfter([]() { Slic3r::GUI::config_wizard(Slic3r::GUI::ConfigWizard::RR_USER); });
        } else if ( this->last_selected != selected_item || 
                    wxGetApp().get_tab(this->preset_type)->get_presets()->current_is_dirty() ) {
            this->last_selected = selected_item;
            evt.SetInt(this->preset_type);
            evt.Skip();
        } else {
            evt.StopPropagation();
        }
    });
    
    if (preset_type == Slic3r::Preset::TYPE_FILAMENT)
    {
        Bind(wxEVT_LEFT_DOWN, [this](wxMouseEvent &event) {
            if (extruder_idx < 0 || event.GetLogicalPosition(wxClientDC(this)).x > 24) {
                // Let the combo box process the mouse click.
                event.Skip();
                return;
            }
            
            // Swallow the mouse click and open the color picker.
            auto data = new wxColourData();
            data->SetChooseFull(1);
            auto dialog = new wxColourDialog(/* wxGetApp().mainframe */this, data);
            dialog->CenterOnParent();
            if (dialog->ShowModal() == wxID_OK) {
                DynamicPrintConfig cfg = *wxGetApp().get_tab(Preset::TYPE_PRINTER)->get_config(); 

                //FIXME this is too expensive to call full_config to get just the extruder color!
                auto colors = static_cast<ConfigOptionStrings*>(wxGetApp().preset_bundle->full_config().option("extruder_colour")->clone());
                colors->values[extruder_idx] = dialog->GetColourData().GetColour().GetAsString(wxC2S_HTML_SYNTAX);

                cfg.set_key_value("extruder_colour", colors);

                wxGetApp().get_tab(Preset::TYPE_PRINTER)->load_config(cfg);
                wxGetApp().preset_bundle->update_platter_filament_ui(extruder_idx, this, wxGetApp().em_unit());
                wxGetApp().plater()->on_config_change(cfg);
            }
            dialog->Destroy();
        });
    }

//     edit_btn = new wxButton(parent, wxID_ANY, "", wxDefaultPosition, wxDefaultSize, wxBU_EXACTFIT | wxNO_BORDER);
// #ifdef __WINDOWS__
//     edit_btn->SetBackgroundColour(wxSystemSettings::GetColour(wxSYS_COLOUR_WINDOW));
// #endif
//     edit_btn->SetBitmap(create_scaled_bitmap(this, "cog"));
    edit_btn = new PrusaButton(parent, wxID_ANY, "cog");
    edit_btn->SetToolTip(_(L("Click to edit preset")));

    edit_btn->Bind(wxEVT_BUTTON, ([preset_type, this](wxCommandEvent)
    {
        Tab* tab = wxGetApp().get_tab(preset_type);
        if (!tab)
            return;

        int page_id = wxGetApp().tab_panel()->FindPage(tab);
        if (page_id == wxNOT_FOUND)
            return;

        wxGetApp().tab_panel()->ChangeSelection(page_id);

        /* In a case of a multi-material printing, for editing another Filament Preset 
         * it's needed to select this preset for the "Filament settings" Tab 
         */
        if (preset_type == Preset::TYPE_FILAMENT && wxGetApp().extruders_cnt() > 1) 
        {
            const std::string& selected_preset = GetString(GetSelection()).ToUTF8().data();

            // Call select_preset() only if there is new preset and not just modified 
            if ( !boost::algorithm::ends_with(selected_preset, Preset::suffix_modified()) )
                tab->select_preset(selected_preset);
        }
    }));
}

PresetComboBox::~PresetComboBox()
{
    if (edit_btn)
        edit_btn->Destroy();
}


void PresetComboBox::set_label_marker(int item, LabelItemType label_item_type)
{
    this->SetClientData(item, (void*)label_item_type);
}

void PresetComboBox::check_selection()
{
    this->last_selected = GetSelection();
}

void PresetComboBox::rescale()
{
    // update min control's height from new scaled size
    this->SetMinSize(wxSize(20*wxGetApp().em_unit(), this->GetSize().GetHeight()));
    edit_btn->rescale();
}

// Frequently changed parameters

class FreqChangedParams : public OG_Settings
{
    double		    m_brim_width = 0.0;
    wxButton*       m_wiping_dialog_button{ nullptr };
    wxSizer*        m_sizer {nullptr};

    std::shared_ptr<ConfigOptionsGroup> m_og_sla;
public:
    FreqChangedParams(wxWindow* parent, const int label_width);
    ~FreqChangedParams() {}

    wxButton*       get_wiping_dialog_button() { return m_wiping_dialog_button; }
    wxSizer*        get_sizer() override;
    ConfigOptionsGroup* get_og(const bool is_fff);
    void            Show(const bool is_fff);
};

FreqChangedParams::FreqChangedParams(wxWindow* parent, const int label_width) :
    OG_Settings(parent, false)
{
    DynamicPrintConfig*	config = &wxGetApp().preset_bundle->prints.get_edited_preset().config;

    // Frequently changed parameters for FFF_technology
    m_og->set_config(config);
    m_og->label_width = label_width == 0 ? 1 : label_width;

    m_og->m_on_change = [config, this](t_config_option_key opt_key, boost::any value) {
        Tab* tab_print = wxGetApp().get_tab(Preset::TYPE_PRINT);
        if (!tab_print) return;

        if (opt_key == "fill_density") {
            value = m_og->get_config_value(*config, opt_key);
            tab_print->set_value(opt_key, value);
            tab_print->update();
        }
        else{
            DynamicPrintConfig new_conf = *config;
            if (opt_key == "brim") {
                double new_val;
                double brim_width = config->opt_float("brim_width");
                if (boost::any_cast<bool>(value) == true)
                {
                    new_val = m_brim_width == 0.0 ? 5 :
                        m_brim_width < 0.0 ? m_brim_width * (-1) :
                        m_brim_width;
                }
                else {
                    m_brim_width = brim_width * (-1);
                    new_val = 0;
                }
                new_conf.set_key_value("brim_width", new ConfigOptionFloat(new_val));
            }
            else { //(opt_key == "support")
                const wxString& selection = boost::any_cast<wxString>(value);

                auto support_material = selection == _("None") ? false : true;
                new_conf.set_key_value("support_material", new ConfigOptionBool(support_material));

                if (selection == _("Everywhere"))
                    new_conf.set_key_value("support_material_buildplate_only", new ConfigOptionBool(false));
                else if (selection == _("Support on build plate only"))
                    new_conf.set_key_value("support_material_buildplate_only", new ConfigOptionBool(true));
            }
            tab_print->load_config(new_conf);
        }

        tab_print->update_dirty();
    };

    
    Line line = Line { "", "" };

    ConfigOptionDef support_def;
    support_def.label = L("Supports");
    support_def.type = coStrings;
    support_def.gui_type = "select_open";
    support_def.tooltip = L("Select what kind of support do you need");
    support_def.enum_labels.push_back(L("None"));
    support_def.enum_labels.push_back(L("Support on build plate only"));
    support_def.enum_labels.push_back(L("Everywhere"));
    std::string selection = !config->opt_bool("support_material") ?
                            "None" : config->opt_bool("support_material_buildplate_only") ?
                            "Support on build plate only" :
                            "Everywhere";
    support_def.default_value = new ConfigOptionStrings{ selection };
    Option option = Option(support_def, "support");
    option.opt.full_width = true;
    line.append_option(option);
    m_og->append_line(line);

    
    line = Line { "", "" };

    option = m_og->get_option("fill_density");
    option.opt.label = L("Infill");
    option.opt.width = 6;
    option.opt.sidetext = "     ";
    line.append_option(option);

    m_brim_width = config->opt_float("brim_width");
    ConfigOptionDef def;
    def.label = L("Brim");
    def.type = coBool;
    def.tooltip = L("This flag enables the brim that will be printed around each object on the first layer.");
    def.gui_type = "";
    def.default_value = new ConfigOptionBool{ m_brim_width > 0.0 ? true : false };
    option = Option(def, "brim");
    option.opt.sidetext = "     ";
    line.append_option(option);

    auto wiping_dialog_btn = [config, this](wxWindow* parent) {
        m_wiping_dialog_button = new wxButton(parent, wxID_ANY, _(L("Purging volumes")) + dots, wxDefaultPosition, wxDefaultSize, wxBU_EXACTFIT);
        auto sizer = new wxBoxSizer(wxHORIZONTAL);
        sizer->Add(m_wiping_dialog_button);
        m_wiping_dialog_button->Bind(wxEVT_BUTTON, ([parent](wxCommandEvent& e)
        {
            auto &config = wxGetApp().preset_bundle->project_config;
            const std::vector<double> &init_matrix = (config.option<ConfigOptionFloats>("wiping_volumes_matrix"))->values;
            const std::vector<double> &init_extruders = (config.option<ConfigOptionFloats>("wiping_volumes_extruders"))->values;

            WipingDialog dlg(parent, cast<float>(init_matrix), cast<float>(init_extruders));

            if (dlg.ShowModal() == wxID_OK) {
                std::vector<float> matrix = dlg.get_matrix();
                std::vector<float> extruders = dlg.get_extruders();
                (config.option<ConfigOptionFloats>("wiping_volumes_matrix"))->values = std::vector<double>(matrix.begin(), matrix.end());
                (config.option<ConfigOptionFloats>("wiping_volumes_extruders"))->values = std::vector<double>(extruders.begin(), extruders.end());
                wxPostEvent(parent, SimpleEvent(EVT_SCHEDULE_BACKGROUND_PROCESS, parent));
            }
        }));
        return sizer;
    };
    line.append_widget(wiping_dialog_btn);

    m_og->append_line(line);


    // Frequently changed parameters for SLA_technology
    m_og_sla = std::make_shared<ConfigOptionsGroup>(parent, "");
    DynamicPrintConfig*	config_sla = &wxGetApp().preset_bundle->sla_prints.get_edited_preset().config;
    m_og_sla->set_config(config_sla);
    m_og_sla->label_width = label_width == 0 ? 1 : label_width;

    m_og_sla->m_on_change = [config_sla, this](t_config_option_key opt_key, boost::any value) {
        Tab* tab = wxGetApp().get_tab(Preset::TYPE_SLA_PRINT);
        if (!tab) return;

        if (opt_key == "pad_enable") {
            tab->set_value(opt_key, value);
            tab->update();
        }
        else //(opt_key == "support")
        {
            DynamicPrintConfig new_conf = *config_sla;
            const wxString& selection = boost::any_cast<wxString>(value);

            const bool supports_enable = selection == _("None") ? false : true;
            new_conf.set_key_value("supports_enable", new ConfigOptionBool(supports_enable));

            if (selection == _("Everywhere"))
                new_conf.set_key_value("support_buildplate_only", new ConfigOptionBool(false));
            else if (selection == _("Support on build plate only"))
                new_conf.set_key_value("support_buildplate_only", new ConfigOptionBool(true));

            tab->load_config(new_conf);
        }

        tab->update_dirty();
    };

    line = Line{ "", "" };

    selection = !config_sla->opt_bool("supports_enable") ?
                "None" : config_sla->opt_bool("support_buildplate_only") ?
                "Support on build plate only" :
                "Everywhere";
    support_def.default_value = new ConfigOptionStrings{ selection };
    option = Option(support_def, "support");
    option.opt.full_width = true;
    line.append_option(option);
    m_og_sla->append_line(line);


    line = Line{ "", "" };

    option = m_og_sla->get_option("pad_enable");
    option.opt.sidetext = "     ";
    line.append_option(option);

    m_og_sla->append_line(line);

    m_sizer = new wxBoxSizer(wxVERTICAL);
    m_sizer->Add(m_og->sizer, 0, wxEXPAND);
    m_sizer->Add(m_og_sla->sizer, 0, wxEXPAND);
}


wxSizer* FreqChangedParams::get_sizer()
{
    return m_sizer;
}

void FreqChangedParams::Show(const bool is_fff)
{
    const bool is_wdb_shown = m_wiping_dialog_button->IsShown();
    m_og->Show(is_fff);
    m_og_sla->Show(!is_fff);

    // correct showing of the FreqChangedParams sizer when m_wiping_dialog_button is hidden 
    if (is_fff && !is_wdb_shown)
        m_wiping_dialog_button->Hide();
}

ConfigOptionsGroup* FreqChangedParams::get_og(const bool is_fff)
{
    return is_fff ? m_og.get() : m_og_sla.get();
}

// Sidebar / private

enum class ActionButtonType : int {
    abReslice,
    abExport,
    abSendGCode
};

struct Sidebar::priv
{
    Plater *plater;

    wxScrolledWindow *scrolled;
    wxPanel* presets_panel; // Used for MSW better layouts

    PrusaModeSizer  *mode_sizer;
    wxFlexGridSizer *sizer_presets;
    PresetComboBox *combo_print;
    std::vector<PresetComboBox*> combos_filament;
    wxBoxSizer *sizer_filaments;
    PresetComboBox *combo_sla_print;
    PresetComboBox *combo_sla_material;
    PresetComboBox *combo_printer;

    wxBoxSizer *sizer_params;
    FreqChangedParams   *frequently_changed_parameters;
    ObjectList          *object_list;
    ObjectManipulation  *object_manipulation;
    ObjectSettings      *object_settings;
    ObjectInfo *object_info;
    SlicedInfo *sliced_info;

    wxButton *btn_export_gcode;
    wxButton *btn_reslice;
    wxButton *btn_send_gcode;

    priv(Plater *plater) : plater(plater) {}

    void show_preset_comboboxes();
};

void Sidebar::priv::show_preset_comboboxes()
{
    const bool showSLA = wxGetApp().preset_bundle->printers.get_edited_preset().printer_technology() == ptSLA;

    for (size_t i = 0; i < 4; ++i)
        sizer_presets->Show(i, !showSLA);

    for (size_t i = 4; i < 8; ++i) {
        if (sizer_presets->IsShown(i) != showSLA)
            sizer_presets->Show(i, showSLA);
    }

    frequently_changed_parameters->Show(!showSLA);

    scrolled->GetParent()->Layout();
    scrolled->Refresh();
}


// Sidebar / public

Sidebar::Sidebar(Plater *parent)
    : wxPanel(parent, wxID_ANY, wxDefaultPosition, wxSize(40 * wxGetApp().em_unit(), -1)), p(new priv(parent))
{
    p->scrolled = new wxScrolledWindow(this, wxID_ANY/*, wxDefaultPosition, wxSize(40 * wxGetApp().em_unit(), -1)*/);
    p->scrolled->SetScrollbars(0, 20, 1, 2);


    // Sizer in the scrolled area
    auto *scrolled_sizer = new wxBoxSizer(wxVERTICAL);
    p->scrolled->SetSizer(scrolled_sizer);

    // Sizer with buttons for mode changing
    p->mode_sizer = new PrusaModeSizer(p->scrolled, 2 * wxGetApp().em_unit());

    // The preset chooser
    p->sizer_presets = new wxFlexGridSizer(10, 1, 1, 2);
    p->sizer_presets->AddGrowableCol(0, 1);
    p->sizer_presets->SetFlexibleDirection(wxBOTH);

    bool is_msw = false;
#ifdef __WINDOWS__
    p->scrolled->SetDoubleBuffered(true);

    p->presets_panel = new wxPanel(p->scrolled, wxID_ANY, wxDefaultPosition, wxDefaultSize, wxTAB_TRAVERSAL);
    p->presets_panel->SetSizer(p->sizer_presets);

    is_msw = true;
#else
    p->presets_panel = p->scrolled;
#endif //__WINDOWS__

    p->sizer_filaments = new wxBoxSizer(wxVERTICAL);

    auto init_combo = [this](PresetComboBox **combo, wxString label, Preset::Type preset_type, bool filament) {
        auto *text = new wxStaticText(p->presets_panel, wxID_ANY, label + " :");
        text->SetFont(wxGetApp().small_font());
        *combo = new PresetComboBox(p->presets_panel, preset_type);

        auto combo_and_btn_sizer = new wxBoxSizer(wxHORIZONTAL);
        combo_and_btn_sizer->Add(*combo, 1, wxEXPAND);
        if ((*combo)->edit_btn)
            combo_and_btn_sizer->Add((*combo)->edit_btn, 0, wxLEFT|wxRIGHT, int(0.3*wxGetApp().em_unit()));

        auto *sizer_presets = this->p->sizer_presets;
        auto *sizer_filaments = this->p->sizer_filaments;
        sizer_presets->Add(text, 0, wxALIGN_LEFT | wxEXPAND | wxRIGHT, 4);
        if (! filament) {
            sizer_presets->Add(combo_and_btn_sizer, 0, wxEXPAND | wxBOTTOM, 1);
        } else {
            sizer_filaments->Add(combo_and_btn_sizer, 0, wxEXPAND | wxBOTTOM, 1);
            (*combo)->set_extruder_idx(0);
            sizer_presets->Add(sizer_filaments, 1, wxEXPAND);
        }
    };

    p->combos_filament.push_back(nullptr);
    init_combo(&p->combo_print,         _(L("Print settings")), Preset::TYPE_PRINT,         false);
    init_combo(&p->combos_filament[0],  _(L("Filament")),       Preset::TYPE_FILAMENT,      true);
    init_combo(&p->combo_sla_print,     _(L("SLA print")),      Preset::TYPE_SLA_PRINT,     false);
    init_combo(&p->combo_sla_material,  _(L("SLA material")),   Preset::TYPE_SLA_MATERIAL,  false);
    init_combo(&p->combo_printer,       _(L("Printer")),        Preset::TYPE_PRINTER,       false);

    const int margin_5  = int(0.5*wxGetApp().em_unit());// 5;
    const int margin_10 = 10;//int(1.5*wxGetApp().em_unit());// 15;

    p->sizer_params = new wxBoxSizer(wxVERTICAL);

    // Frequently changed parameters
    p->frequently_changed_parameters = new FreqChangedParams(p->scrolled, 0/*label_width*/);
    p->sizer_params->Add(p->frequently_changed_parameters->get_sizer(), 0, wxEXPAND | wxTOP | wxBOTTOM, margin_10);
    
    // Object List
    p->object_list = new ObjectList(p->scrolled);
    p->sizer_params->Add(p->object_list->get_sizer(), 1, wxEXPAND);
 
    // Object Manipulations
    p->object_manipulation = new ObjectManipulation(p->scrolled);
    p->object_manipulation->Hide();
    p->sizer_params->Add(p->object_manipulation->get_sizer(), 0, wxEXPAND | wxTOP, margin_5);

    // Frequently Object Settings
    p->object_settings = new ObjectSettings(p->scrolled);
    p->object_settings->Hide();
    p->sizer_params->Add(p->object_settings->get_sizer(), 0, wxEXPAND | wxTOP, margin_5);

    // Info boxes
    p->object_info = new ObjectInfo(p->scrolled);
    p->sliced_info = new SlicedInfo(p->scrolled);

    // Sizer in the scrolled area
    scrolled_sizer->Add(p->mode_sizer, 0, wxALIGN_CENTER_HORIZONTAL/*RIGHT | wxBOTTOM | wxRIGHT, 5*/);
    is_msw ?
        scrolled_sizer->Add(p->presets_panel, 0, wxEXPAND | wxLEFT, margin_5) :  
        scrolled_sizer->Add(p->sizer_presets, 0, wxEXPAND | wxLEFT, margin_5);
    scrolled_sizer->Add(p->sizer_params, 1, wxEXPAND | wxLEFT, margin_5);
    scrolled_sizer->Add(p->object_info, 0, wxEXPAND | wxTOP | wxLEFT, margin_5);
    scrolled_sizer->Add(p->sliced_info, 0, wxEXPAND | wxTOP | wxLEFT, margin_5);

    // Buttons underneath the scrolled area

    auto init_btn = [this](wxButton **btn, wxString label) {
        *btn = new wxButton(this, wxID_ANY, label, wxDefaultPosition, 
                            wxDefaultSize, wxBU_EXACTFIT | wxNO_BORDER);
        (*btn)->SetFont(wxGetApp().bold_font());
    };

    init_btn(&p->btn_send_gcode,   _(L("Send to printer")));
    p->btn_send_gcode->Hide();
    init_btn(&p->btn_export_gcode, _(L("Export G-code")) + dots);
    init_btn(&p->btn_reslice,      _(L("Slice now")));
    enable_buttons(false);

    auto *btns_sizer = new wxBoxSizer(wxVERTICAL);
    btns_sizer->Add(p->btn_reslice, 0, wxEXPAND | wxTOP, margin_5);
    btns_sizer->Add(p->btn_send_gcode, 0, wxEXPAND | wxTOP, margin_5);
    btns_sizer->Add(p->btn_export_gcode, 0, wxEXPAND | wxTOP, margin_5);

    auto *sizer = new wxBoxSizer(wxVERTICAL);
    sizer->Add(p->scrolled, 1, wxEXPAND);
    sizer->Add(btns_sizer, 0, wxEXPAND | wxLEFT, margin_5);
    SetSizer(sizer);

    // Events
    p->btn_export_gcode->Bind(wxEVT_BUTTON, [this](wxCommandEvent&) { p->plater->export_gcode(); });
    p->btn_reslice->Bind(wxEVT_BUTTON, [this](wxCommandEvent&)
    {
        const bool export_gcode_after_slicing = wxGetKeyState(WXK_SHIFT);
        if (export_gcode_after_slicing)
            p->plater->export_gcode();
        else
            p->plater->reslice();
		p->plater->select_view_3D("Preview");
    });
    p->btn_send_gcode->Bind(wxEVT_BUTTON, [this](wxCommandEvent&) { p->plater->send_gcode(); });
}

Sidebar::~Sidebar() {}

void Sidebar::init_filament_combo(PresetComboBox **combo, const int extr_idx) {
    *combo = new PresetComboBox(p->presets_panel, Slic3r::Preset::TYPE_FILAMENT);
//         # copy icons from first choice
//         $choice->SetItemBitmap($_, $choices->[0]->GetItemBitmap($_)) for 0..$#presets;

    (*combo)->set_extruder_idx(extr_idx);

    auto combo_and_btn_sizer = new wxBoxSizer(wxHORIZONTAL);
    combo_and_btn_sizer->Add(*combo, 1, wxEXPAND);
    combo_and_btn_sizer->Add((*combo)->edit_btn, 0, wxLEFT | wxRIGHT, int(0.3*wxGetApp().em_unit()));

    auto /***/sizer_filaments = this->p->sizer_filaments;
    sizer_filaments->Add(combo_and_btn_sizer, 1, wxEXPAND | wxBOTTOM, 1);
}

void Sidebar::remove_unused_filament_combos(const int current_extruder_count)
{
    if (current_extruder_count >= p->combos_filament.size())
        return;
    auto sizer_filaments = this->p->sizer_filaments;
    while (p->combos_filament.size() > current_extruder_count) {
        const int last = p->combos_filament.size() - 1;
        sizer_filaments->Remove(last);
        (*p->combos_filament[last]).Destroy();
        p->combos_filament.pop_back();
    }
}

void Sidebar::update_all_preset_comboboxes()
{
    PresetBundle &preset_bundle = *wxGetApp().preset_bundle;
    const auto print_tech = preset_bundle.printers.get_edited_preset().printer_technology();

//     wxWindowUpdateLocker noUpdates_scrolled(p->scrolled);

    // Update the print choosers to only contain the compatible presets, update the dirty flags.
    if (print_tech == ptFFF)
        preset_bundle.prints.update_platter_ui(p->combo_print);
    else {
        preset_bundle.sla_prints.update_platter_ui(p->combo_sla_print);
        preset_bundle.sla_materials.update_platter_ui(p->combo_sla_material);
    }
    // Update the printer choosers, update the dirty flags.
    preset_bundle.printers.update_platter_ui(p->combo_printer);
    // Update the filament choosers to only contain the compatible presets, update the color preview,
    // update the dirty flags.
    if (print_tech == ptFFF) {
        for (size_t i = 0; i < p->combos_filament.size(); ++i)
            preset_bundle.update_platter_filament_ui(i, p->combos_filament[i]);
    }
    p->show_preset_comboboxes();
}

void Sidebar::update_presets(Preset::Type preset_type)
{
	PresetBundle &preset_bundle = *wxGetApp().preset_bundle;
    const auto print_tech = preset_bundle.printers.get_edited_preset().printer_technology();

    switch (preset_type) {
    case Preset::TYPE_FILAMENT: 
    {
        const int extruder_cnt = print_tech != ptFFF ? 1 :
                                dynamic_cast<ConfigOptionFloats*>(preset_bundle.printers.get_edited_preset().config.option("nozzle_diameter"))->values.size();
        const int filament_cnt = p->combos_filament.size() > extruder_cnt ? extruder_cnt : p->combos_filament.size();

        if (filament_cnt == 1) {
            // Single filament printer, synchronize the filament presets.
            const std::string &name = preset_bundle.filaments.get_selected_preset().name;
            preset_bundle.set_filament_preset(0, name);
        }

        for (size_t i = 0; i < filament_cnt; i++) {
            preset_bundle.update_platter_filament_ui(i, p->combos_filament[i], wxGetApp().em_unit());
        }

        break;
    }

    case Preset::TYPE_PRINT:
		preset_bundle.prints.update_platter_ui(p->combo_print);
        break;

    case Preset::TYPE_SLA_PRINT:
		preset_bundle.sla_prints.update_platter_ui(p->combo_sla_print);
        break;

    case Preset::TYPE_SLA_MATERIAL:
		preset_bundle.sla_materials.update_platter_ui(p->combo_sla_material);
        break;

	case Preset::TYPE_PRINTER:
	{
//         wxWindowUpdateLocker noUpdates_scrolled(p->scrolled);

<<<<<<< HEAD
// 		// Update the print choosers to only contain the compatible presets, update the dirty flags.
//         if (print_tech == ptFFF)
// 			preset_bundle.prints.update_platter_ui(p->combo_print);
//         else {
//             preset_bundle.sla_prints.update_platter_ui(p->combo_sla_print);
//             preset_bundle.sla_materials.update_platter_ui(p->combo_sla_material);
//         }
// 		// Update the printer choosers, update the dirty flags.
// 		preset_bundle.printers.update_platter_ui(p->combo_printer);
// 		// Update the filament choosers to only contain the compatible presets, update the color preview,
// 		// update the dirty flags.
//         if (print_tech == ptFFF) {
//             for (size_t i = 0; i < p->combos_filament.size(); ++ i)
//                 preset_bundle.update_platter_filament_ui(i, p->combos_filament[i]);
// 		}
// 		p->show_preset_comboboxes();
        update_all_preset_comboboxes();
=======
		// Update the print choosers to only contain the compatible presets, update the dirty flags.
        if (print_tech == ptFFF)
			preset_bundle.prints.update_platter_ui(p->combo_print);
        else {
            preset_bundle.sla_prints.update_platter_ui(p->combo_sla_print);
            preset_bundle.sla_materials.update_platter_ui(p->combo_sla_material);
        }
		// Update the printer choosers, update the dirty flags.
		preset_bundle.printers.update_platter_ui(p->combo_printer);
		// Update the filament choosers to only contain the compatible presets, update the color preview,
		// update the dirty flags.
        if (print_tech == ptFFF) {
            for (size_t i = 0; i < p->combos_filament.size(); ++ i)
                preset_bundle.update_platter_filament_ui(i, p->combos_filament[i], wxGetApp().em_unit());
		}
		p->show_preset_comboboxes();
>>>>>>> 850eb863
		break;
	}

    default: break;
    }

    // Synchronize config.ini with the current selections.
    wxGetApp().preset_bundle->export_selections(*wxGetApp().app_config);
}

void Sidebar::update_mode_sizer() const
{
    p->mode_sizer->SetMode(m_mode);
}

void Sidebar::update_reslice_btn_tooltip() const
{
    wxString tooltip = wxString("Slice") + " [" + GUI::shortkey_ctrl_prefix() + "R]";
    if (m_mode != comSimple)
		tooltip += wxString("\n") + _(L("Hold Shift to Slice & Export G-code"));
    p->btn_reslice->SetToolTip(tooltip);
}

void Sidebar::rescale() 
{
    SetMinSize(wxSize(40 * wxGetApp().em_unit(), -1));

    p->mode_sizer->rescale();

    // first of all : recreate preset comboboxes, because of
    // in AddBitmap() function autonaticaly set the size of controll
    update_all_preset_comboboxes();
    // then rescale them to current min size to correct layout of the sidebar
    for (PresetComboBox* combo : std::vector<PresetComboBox*> { p->combo_print,
                                                                p->combo_sla_print,
                                                                p->combo_sla_material,
                                                                p->combo_printer } )
        combo->rescale();
    
    for (PresetComboBox* combo : p->combos_filament)
        combo->rescale();

    p->frequently_changed_parameters->get_og(true)->rescale();
    p->frequently_changed_parameters->get_og(false)->rescale();

    p->object_list->rescale();

    p->object_manipulation->get_og()->rescale();
    p->object_settings->rescale();

    p->object_info->rescale();

    p->scrolled->Layout();
}

ObjectManipulation* Sidebar::obj_manipul()
{
    return p->object_manipulation;
}

ObjectList* Sidebar::obj_list()
{
    return p->object_list;
}

ObjectSettings* Sidebar::obj_settings()
{
    return p->object_settings;
}

wxScrolledWindow* Sidebar::scrolled_panel()
{
    return p->scrolled;
}

wxPanel* Sidebar::presets_panel()
{
    return p->presets_panel;
}

ConfigOptionsGroup* Sidebar::og_freq_chng_params(const bool is_fff)
{
    return p->frequently_changed_parameters->get_og(is_fff);
}

wxButton* Sidebar::get_wiping_dialog_button()
{
    return p->frequently_changed_parameters->get_wiping_dialog_button();
}

void Sidebar::update_objects_list_extruder_column(int extruders_count)
{
    p->object_list->update_objects_list_extruder_column(extruders_count);
}

void Sidebar::show_info_sizer()
{
    if (!p->plater->is_single_full_object_selection() ||
        m_mode < comExpert ||
        p->plater->model().objects.empty()) {
        p->object_info->Show(false);
        return;
    }

    int obj_idx = p->plater->get_selected_object_idx();

    const ModelObject* model_object = p->plater->model().objects[obj_idx];
    // hack to avoid crash when deleting the last object on the bed
    if (model_object->volumes.empty())
    {
        p->object_info->Show(false);
        return;
    }

    const ModelInstance* model_instance = !model_object->instances.empty() ? model_object->instances.front() : nullptr;

    auto size = model_object->bounding_box().size();
    p->object_info->info_size->SetLabel(wxString::Format("%.2f x %.2f x %.2f",size(0), size(1), size(2)));
    p->object_info->info_materials->SetLabel(wxString::Format("%d", static_cast<int>(model_object->materials_count())));

    auto& stats = model_object->volumes.front()->mesh.stl.stats;
    p->object_info->info_volume->SetLabel(wxString::Format("%.2f", stats.volume));
    p->object_info->info_facets->SetLabel(wxString::Format(_(L("%d (%d shells)")), static_cast<int>(model_object->facets_count()), stats.number_of_parts));

    int errors = stats.degenerate_facets + stats.edges_fixed + stats.facets_removed +
        stats.facets_added + stats.facets_reversed + stats.backwards_edges;
    if (errors > 0) {
        wxString tooltip = wxString::Format(_(L("Auto-repaired (%d errors)")), errors);
        p->object_info->info_manifold->SetLabel(tooltip);
        
        tooltip += ":\n" + wxString::Format(_(L("%d degenerate facets, %d edges fixed, %d facets removed, "
                                        "%d facets added, %d facets reversed, %d backwards edges")),
                                        stats.degenerate_facets, stats.edges_fixed, stats.facets_removed,
                                        stats.facets_added, stats.facets_reversed, stats.backwards_edges);

        p->object_info->showing_manifold_warning_icon = true;
        p->object_info->info_manifold->SetToolTip(tooltip);
        p->object_info->manifold_warning_icon->SetToolTip(tooltip);
    } 
    else {
        p->object_info->info_manifold->SetLabel(L("Yes"));
        p->object_info->showing_manifold_warning_icon = false;
        p->object_info->info_manifold->SetToolTip("");
        p->object_info->manifold_warning_icon->SetToolTip("");
    }

    p->object_info->show_sizer(true);

    if (p->plater->printer_technology() == ptSLA) {
        for (auto item: p->object_info->sla_hidden_items)
            item->Show(false);
    }
}

void Sidebar::show_sliced_info_sizer(const bool show) 
{
    wxWindowUpdateLocker freeze_guard(this);

    p->sliced_info->Show(show);
    if (show) {
        if (p->plater->printer_technology() == ptSLA)
        {
            const SLAPrintStatistics& ps = p->plater->sla_print().print_statistics();
            wxString new_label = _(L("Used Material (ml)")) + " :";
            const bool is_supports = ps.support_used_material > 0.0;
            if (is_supports)
                new_label += wxString::Format("\n    - %s\n    - %s", _(L("object(s)")), _(L("supports and pad")));

            wxString info_text = is_supports ?
                wxString::Format("%.2f \n%.2f \n%.2f", (ps.objects_used_material + ps.support_used_material) / 1000,
                                                       ps.objects_used_material / 1000,
                                                       ps.support_used_material / 1000) :
                wxString::Format("%.2f", (ps.objects_used_material + ps.support_used_material) / 1000);
            p->sliced_info->SetTextAndShow(siMateril_unit, info_text, new_label);

            p->sliced_info->SetTextAndShow(siCost, "N/A"/*wxString::Format("%.2f", ps.total_cost)*/);
            p->sliced_info->SetTextAndShow(siEstimatedTime, ps.estimated_print_time, _(L("Estimated printing time")) + " :");

            // Hide non-SLA sliced info parameters
            p->sliced_info->SetTextAndShow(siFilament_m, "N/A");
            p->sliced_info->SetTextAndShow(siFilament_mm3, "N/A");
            p->sliced_info->SetTextAndShow(siFilament_g, "N/A");
            p->sliced_info->SetTextAndShow(siWTNumbetOfToolchanges, "N/A");
        }
        else
        { 
            const PrintStatistics& ps = p->plater->fff_print().print_statistics();
            const bool is_wipe_tower = ps.total_wipe_tower_filament > 0;

            wxString new_label = _(L("Used Filament (m)"));
            if (is_wipe_tower)
                new_label += wxString::Format(" :\n    - %s\n    - %s", _(L("objects")), _(L("wipe tower")));

            wxString info_text = is_wipe_tower ?
                                wxString::Format("%.2f \n%.2f \n%.2f", ps.total_used_filament / 1000,
                                                (ps.total_used_filament - ps.total_wipe_tower_filament) / 1000, 
                                                ps.total_wipe_tower_filament / 1000) :
                                wxString::Format("%.2f", ps.total_used_filament / 1000);
            p->sliced_info->SetTextAndShow(siFilament_m,    info_text,      new_label);

            p->sliced_info->SetTextAndShow(siFilament_mm3,  wxString::Format("%.2f", ps.total_extruded_volume));
            p->sliced_info->SetTextAndShow(siFilament_g,    wxString::Format("%.2f", ps.total_weight));


            new_label = _(L("Cost"));
            if (is_wipe_tower)
                new_label += wxString::Format(" :\n    - %s\n    - %s", _(L("objects")), _(L("wipe tower")));
                         
            info_text = is_wipe_tower ?
                        wxString::Format("%.2f \n%.2f \n%.2f", ps.total_cost,
                                            (ps.total_cost - ps.total_wipe_tower_cost), 
                                            ps.total_wipe_tower_cost) :
                        wxString::Format("%.2f", ps.total_cost);
            p->sliced_info->SetTextAndShow(siCost,       info_text,      new_label);

            if (ps.estimated_normal_print_time == "N/A" && ps.estimated_silent_print_time == "N/A")
                p->sliced_info->SetTextAndShow(siEstimatedTime, "N/A");
            else {
                new_label = _(L("Estimated printing time")) +" :";
                info_text = "";
                if (ps.estimated_normal_print_time != "N/A") {
                    new_label += wxString::Format("\n    - %s", _(L("normal mode")));
                    info_text += wxString::Format("\n%s", ps.estimated_normal_print_time);
                }
                if (ps.estimated_silent_print_time != "N/A") {
                    new_label += wxString::Format("\n    - %s", _(L("silent mode")));
                    info_text += wxString::Format("\n%s", ps.estimated_silent_print_time);
                }
                p->sliced_info->SetTextAndShow(siEstimatedTime,  info_text,      new_label);
            }

            // if there is a wipe tower, insert number of toolchanges info into the array:
            p->sliced_info->SetTextAndShow(siWTNumbetOfToolchanges, is_wipe_tower ? wxString::Format("%.d", p->plater->fff_print().wipe_tower_data().number_of_toolchanges) : "N/A");

            // Hide non-FFF sliced info parameters
            p->sliced_info->SetTextAndShow(siMateril_unit, "N/A");
        }    
    }

    Layout();
    p->scrolled->Refresh();
}

void Sidebar::enable_buttons(bool enable)
{
    p->btn_reslice->Enable(enable);
    p->btn_export_gcode->Enable(enable);
    p->btn_send_gcode->Enable(enable);
}

void Sidebar::show_reslice(bool show)   const { p->btn_reslice->Show(show); }
void Sidebar::show_export(bool show)    const { p->btn_export_gcode->Show(show); }
void Sidebar::show_send(bool show)      const { p->btn_send_gcode->Show(show); }

bool Sidebar::is_multifilament()
{
    return p->combos_filament.size() > 1;
}


void Sidebar::update_mode()
{
    m_mode = wxGetApp().get_mode();

    update_reslice_btn_tooltip();
    update_mode_sizer();

    wxWindowUpdateLocker noUpdates(this);

    p->object_list->get_sizer()->Show(m_mode > comSimple);

    p->object_list->unselect_objects();
    p->object_list->update_selections();
    p->object_list->update_object_menu();
    
    Layout();
}

std::vector<PresetComboBox*>& Sidebar::combos_filament()
{
    return p->combos_filament;
}

// Plater::DropTarget

class PlaterDropTarget : public wxFileDropTarget
{
public:
	PlaterDropTarget(Plater *plater) : plater(plater) { this->SetDefaultAction(wxDragCopy); }

    virtual bool OnDropFiles(wxCoord x, wxCoord y, const wxArrayString &filenames);

private:
    Plater *plater;

    static const std::regex pattern_drop;
};

const std::regex PlaterDropTarget::pattern_drop(".*[.](stl|obj|amf|3mf|prusa)", std::regex::icase);

bool PlaterDropTarget::OnDropFiles(wxCoord x, wxCoord y, const wxArrayString &filenames)
{
    std::vector<fs::path> paths;

    for (const auto &filename : filenames) {
        fs::path path(into_path(filename));

        if (std::regex_match(path.string(), pattern_drop)) {
            paths.push_back(std::move(path));
        } else {
            return false;
        }
    }

    plater->load_files(paths);
    return true;
}

// Plater / private
struct Plater::priv
{
    // PIMPL back pointer ("Q-Pointer")
    Plater *q;
    MainFrame *main_frame;

    // Object popup menu
    PrusaMenu object_menu;
    // Part popup menu
    PrusaMenu part_menu;
    // SLA-Object popup menu
    PrusaMenu sla_object_menu;

    // Removed/Prepended Items according to the view mode
    std::vector<wxMenuItem*> items_increase;
    std::vector<wxMenuItem*> items_decrease;
    std::vector<wxMenuItem*> items_set_number_of_copies;
    enum MenuIdentifier {
        miObjectFFF=0,
        miObjectSLA
    };

    // Data
    Slic3r::DynamicPrintConfig *config;        // FIXME: leak?
    Slic3r::Print               fff_print;
	Slic3r::SLAPrint            sla_print;
    Slic3r::Model               model;
    PrinterTechnology           printer_technology = ptFFF;
    Slic3r::GCodePreviewData    gcode_preview_data;

    // GUI elements
    wxSizer* panel_sizer{ nullptr };
    wxPanel* current_panel{ nullptr };
    std::vector<wxPanel*> panels;
    Sidebar *sidebar;
    Bed3D bed;
    Camera camera;
    View3D* view3D;
    GLToolbar view_toolbar;
    Preview *preview;

    wxString project_filename;

    BackgroundSlicingProcess    background_process;
    std::atomic<bool>           arranging;
    std::atomic<bool>           rotoptimizing;
    bool                        delayed_scene_refresh;
    std::string                 delayed_error_message;

    wxTimer                     background_process_timer;

    std::string                 label_btn_export;
    std::string                 label_btn_send;

    static const std::regex pattern_bundle;
    static const std::regex pattern_3mf;
    static const std::regex pattern_zip_amf;
    static const std::regex pattern_any_amf;
#if ENABLE_VOLUMES_CENTERING_FIXES
    static const std::regex pattern_prusa;
#endif // ENABLE_VOLUMES_CENTERING_FIXES

    priv(Plater *q, MainFrame *main_frame);

    void update(bool force_full_scene_refresh = false);
    void select_view(const std::string& direction);
    void select_view_3D(const std::string& name);
    void select_next_view_3D();
    void reset_all_gizmos();
    void update_ui_from_settings();
    ProgressStatusBar* statusbar();
    std::string get_config(const std::string &key) const;
    BoundingBoxf bed_shape_bb() const;
    BoundingBox scaled_bed_shape_bb() const;
    std::vector<size_t> load_files(const std::vector<fs::path>& input_files, bool load_model, bool load_config);
    std::vector<size_t> load_model_objects(const ModelObjectPtrs &model_objects);
    wxString get_export_file(GUI::FileType file_type);

    const Selection& get_selection() const;
    Selection& get_selection();
    int get_selected_object_idx() const;
    int get_selected_volume_idx() const;
    void selection_changed();
    void object_list_changed();

    void select_all();
    void remove(size_t obj_idx);
    void delete_object_from_model(size_t obj_idx);
    void reset();
    void mirror(Axis axis);
    void arrange();
    void sla_optimize_rotation();
    void split_object();
    void split_volume();
	bool background_processing_enabled() const { return this->get_config("background_processing") == "1"; }
    void update_print_volume_state();
    void schedule_background_process();
    // Update background processing thread from the current config and Model.
    enum UpdateBackgroundProcessReturnState {
        // update_background_process() reports, that the Print / SLAPrint was updated in a way,
        // that the background process was invalidated and it needs to be re-run.
        UPDATE_BACKGROUND_PROCESS_RESTART = 1,
        // update_background_process() reports, that the Print / SLAPrint was updated in a way,
        // that a scene needs to be refreshed (you should call _3DScene::reload_scene(canvas3Dwidget, false))
        UPDATE_BACKGROUND_PROCESS_REFRESH_SCENE = 2,   
        // update_background_process() reports, that the Print / SLAPrint is invalid, and the error message
        // was sent to the status line.
        UPDATE_BACKGROUND_PROCESS_INVALID = 4,
        // Restart even if the background processing is disabled.
        UPDATE_BACKGROUND_PROCESS_FORCE_RESTART = 8,
        // Restart for G-code (or SLA zip) export or upload.
        UPDATE_BACKGROUND_PROCESS_FORCE_EXPORT = 16,
    };
    // returns bit mask of UpdateBackgroundProcessReturnState
    unsigned int update_background_process(bool force_validation = false);
    // Restart background processing thread based on a bitmask of UpdateBackgroundProcessReturnState.
    bool restart_background_process(unsigned int state);
	// returns bit mask of UpdateBackgroundProcessReturnState
	unsigned int update_restart_background_process(bool force_scene_update, bool force_preview_update);
    void export_gcode(fs::path output_path, PrintHostJob upload_job);
    void reload_from_disk();
    void fix_through_netfabb(const int obj_idx, const int vol_idx = -1);

    void set_current_panel(wxPanel* panel);

    void on_select_preset(wxCommandEvent&);
    void on_slicing_update(SlicingStatusEvent&);
    void on_slicing_completed(wxCommandEvent&);
    void on_process_completed(wxCommandEvent&);
    void on_layer_editing_toggled(bool enable);

    void on_action_add(SimpleEvent&);
    void on_action_split_objects(SimpleEvent&);
    void on_action_split_volumes(SimpleEvent&);
    void on_action_layersediting(SimpleEvent&);

    void on_object_select(SimpleEvent&);
    void on_right_click(Vec2dEvent&);
    void on_wipetower_moved(Vec3dEvent&);
    void on_update_geometry(Vec3dsEvent<2>&);
    void on_3dcanvas_mouse_dragging_finished(SimpleEvent&);

    void update_object_menu();
    void show_action_buttons(const bool is_ready_to_slice) const;

    // Set the bed shape to a single closed 2D polygon(array of two element arrays),
    // triangulate the bed and store the triangles into m_bed.m_triangles,
    // fills the m_bed.m_grid_lines and sets m_bed.m_origin.
    // Sets m_bed.m_polygon to limit the object placement.
    void set_bed_shape(const Pointfs& shape);

    bool can_delete() const;
    bool can_delete_all() const;
    bool can_increase_instances() const;
    bool can_decrease_instances() const;
    bool can_split_to_objects() const;
    bool can_split_to_volumes() const;
    bool can_arrange() const;
    bool can_layers_editing() const;

private:
    bool init_object_menu();
    bool init_common_menu(wxMenu* menu, const bool is_part = false);
    bool complit_init_object_menu();
    bool complit_init_sla_object_menu();
    bool complit_init_part_menu();
    void init_view_toolbar();

    bool can_set_instance_to_object() const;
    bool can_split() const;
    bool layers_height_allowed() const;
    bool can_mirror() const;

    void update_fff_scene();
    void update_sla_scene();
};

const std::regex Plater::priv::pattern_bundle(".*[.](amf|amf[.]xml|zip[.]amf|3mf|prusa)", std::regex::icase);
const std::regex Plater::priv::pattern_3mf(".*3mf", std::regex::icase);
const std::regex Plater::priv::pattern_zip_amf(".*[.]zip[.]amf", std::regex::icase);
const std::regex Plater::priv::pattern_any_amf(".*[.](amf|amf[.]xml|zip[.]amf)", std::regex::icase);
#if ENABLE_VOLUMES_CENTERING_FIXES
const std::regex Plater::priv::pattern_prusa(".*prusa", std::regex::icase);
#endif // ENABLE_VOLUMES_CENTERING_FIXES

Plater::priv::priv(Plater *q, MainFrame *main_frame)
    : q(q)
    , main_frame(main_frame)
    , config(Slic3r::DynamicPrintConfig::new_from_defaults_keys({
        "bed_shape", "complete_objects", "duplicate_distance", "extruder_clearance_radius", "skirts", "skirt_distance",
        "brim_width", "variable_layer_height", "serial_port", "serial_speed", "host_type", "print_host",
        "printhost_apikey", "printhost_cafile", "nozzle_diameter", "single_extruder_multi_material",
        "wipe_tower", "wipe_tower_x", "wipe_tower_y", "wipe_tower_width", "wipe_tower_rotation_angle",
        "extruder_colour", "filament_colour", "max_print_height", "printer_model", "printer_technology",
        // These values are necessary to construct SlicingParameters by the Canvas3D variable layer height editor.
        "layer_height", "first_layer_height", "min_layer_height", "max_layer_height",
        "brim_width", "perimeters", "perimeter_extruder", "fill_density", "infill_extruder", "top_solid_layers", "bottom_solid_layers", "solid_infill_extruder",
        "support_material", "support_material_extruder", "support_material_interface_extruder", "support_material_contact_distance", "raft_layers"
        }))
    , sidebar(new Sidebar(q))
    , delayed_scene_refresh(false)
    , project_filename(wxEmptyString)
#if ENABLE_SVG_ICONS
    , view_toolbar(GLToolbar::Radio, "View")
#else
    , view_toolbar(GLToolbar::Radio)
#endif // ENABLE_SVG_ICONS
{
    arranging.store(false);
    rotoptimizing.store(false);
    background_process.set_fff_print(&fff_print);
	background_process.set_sla_print(&sla_print);
    background_process.set_gcode_preview_data(&gcode_preview_data);
    background_process.set_slicing_completed_event(EVT_SLICING_COMPLETED);
    background_process.set_finished_event(EVT_PROCESS_COMPLETED);
	// Default printer technology for default config.
    background_process.select_technology(this->printer_technology);
    // Register progress callback from the Print class to the Platter.

    auto statuscb = [this](const Slic3r::PrintBase::SlicingStatus &status) {
        wxQueueEvent(this->q, new Slic3r::SlicingStatusEvent(EVT_SLICING_UPDATE, 0, status));
    };
    fff_print.set_status_callback(statuscb);
    sla_print.set_status_callback(statuscb);
    this->q->Bind(EVT_SLICING_UPDATE, &priv::on_slicing_update, this);

    view3D = new View3D(q, bed, camera, view_toolbar, &model, config, &background_process);
    preview = new Preview(q, bed, camera, view_toolbar, &model, config, &background_process, &gcode_preview_data, [this](){ schedule_background_process(); });

    panels.push_back(view3D);
    panels.push_back(preview);

    this->background_process_timer.SetOwner(this->q, 0);
    this->q->Bind(wxEVT_TIMER, [this](wxTimerEvent &evt) { this->update_restart_background_process(false, false); });

    update();

    auto *hsizer = new wxBoxSizer(wxHORIZONTAL);
    panel_sizer = new wxBoxSizer(wxHORIZONTAL);
    panel_sizer->Add(view3D, 1, wxEXPAND | wxALL, 0);
    panel_sizer->Add(preview, 1, wxEXPAND | wxALL, 0);
    hsizer->Add(panel_sizer, 1, wxEXPAND | wxALL, 0);
    hsizer->Add(sidebar, 0, wxEXPAND | wxLEFT | wxRIGHT, 0);
    q->SetSizer(hsizer);

    init_object_menu();

    // Events:

    // Preset change event
    sidebar->Bind(wxEVT_COMBOBOX, &priv::on_select_preset, this);

    sidebar->Bind(EVT_OBJ_LIST_OBJECT_SELECT, [this](wxEvent&) { priv::selection_changed(); });
    sidebar->Bind(EVT_SCHEDULE_BACKGROUND_PROCESS, [this](SimpleEvent&) { this->schedule_background_process(); });

    wxGLCanvas* view3D_canvas = view3D->get_wxglcanvas();
    // 3DScene events:
    view3D_canvas->Bind(EVT_GLCANVAS_SCHEDULE_BACKGROUND_PROCESS, [this](SimpleEvent&) { this->schedule_background_process(); });
    view3D_canvas->Bind(EVT_GLCANVAS_OBJECT_SELECT, &priv::on_object_select, this);
    view3D_canvas->Bind(EVT_GLCANVAS_RIGHT_CLICK, &priv::on_right_click, this);
    view3D_canvas->Bind(EVT_GLCANVAS_REMOVE_OBJECT, [q](SimpleEvent&) { q->remove_selected(); });
    view3D_canvas->Bind(EVT_GLCANVAS_ARRANGE, [this](SimpleEvent&) { arrange(); });
    view3D_canvas->Bind(EVT_GLCANVAS_SELECT_ALL, [this](SimpleEvent&) { this->q->select_all(); });
    view3D_canvas->Bind(EVT_GLCANVAS_QUESTION_MARK, [this](SimpleEvent&) { wxGetApp().keyboard_shortcuts(); });
    view3D_canvas->Bind(EVT_GLCANVAS_INCREASE_INSTANCES, [this](Event<int> &evt) 
        { if (evt.data == 1) this->q->increase_instances(); else if (this->can_decrease_instances()) this->q->decrease_instances(); });
    view3D_canvas->Bind(EVT_GLCANVAS_INSTANCE_MOVED, [this](SimpleEvent&) { update(); });
    view3D_canvas->Bind(EVT_GLCANVAS_WIPETOWER_MOVED, &priv::on_wipetower_moved, this);
    view3D_canvas->Bind(EVT_GLCANVAS_INSTANCE_ROTATED, [this](SimpleEvent&) { update(); });
    view3D_canvas->Bind(EVT_GLCANVAS_INSTANCE_SCALED, [this](SimpleEvent&) { update(); });
    view3D_canvas->Bind(EVT_GLCANVAS_ENABLE_ACTION_BUTTONS, [this](Event<bool> &evt) { this->sidebar->enable_buttons(evt.data); });
    view3D_canvas->Bind(EVT_GLCANVAS_UPDATE_GEOMETRY, &priv::on_update_geometry, this);
    view3D_canvas->Bind(EVT_GLCANVAS_MOUSE_DRAGGING_FINISHED, &priv::on_3dcanvas_mouse_dragging_finished, this);
    view3D_canvas->Bind(EVT_GLCANVAS_TAB, [this](SimpleEvent&) { select_next_view_3D(); });
    view3D_canvas->Bind(EVT_GLCANVAS_RESETGIZMOS, [this](SimpleEvent&) { reset_all_gizmos(); });
    // 3DScene/Toolbar:
    view3D_canvas->Bind(EVT_GLTOOLBAR_ADD, &priv::on_action_add, this);
    view3D_canvas->Bind(EVT_GLTOOLBAR_DELETE, [q](SimpleEvent&) { q->remove_selected(); });
    view3D_canvas->Bind(EVT_GLTOOLBAR_DELETE_ALL, [this](SimpleEvent&) { reset(); });
    view3D_canvas->Bind(EVT_GLTOOLBAR_ARRANGE, [this](SimpleEvent&) { arrange(); });
    view3D_canvas->Bind(EVT_GLTOOLBAR_COPY, [q](SimpleEvent&) { q->copy_selection_to_clipboard(); });
    view3D_canvas->Bind(EVT_GLTOOLBAR_PASTE, [q](SimpleEvent&) { q->paste_from_clipboard(); });
    view3D_canvas->Bind(EVT_GLTOOLBAR_MORE, [q](SimpleEvent&) { q->increase_instances(); });
    view3D_canvas->Bind(EVT_GLTOOLBAR_FEWER, [q](SimpleEvent&) { q->decrease_instances(); });
    view3D_canvas->Bind(EVT_GLTOOLBAR_SPLIT_OBJECTS, &priv::on_action_split_objects, this);
    view3D_canvas->Bind(EVT_GLTOOLBAR_SPLIT_VOLUMES, &priv::on_action_split_volumes, this);
    view3D_canvas->Bind(EVT_GLTOOLBAR_LAYERSEDITING, &priv::on_action_layersediting, this);
    view3D_canvas->Bind(EVT_GLCANVAS_INIT, [this](SimpleEvent&) { init_view_toolbar(); });
    view3D_canvas->Bind(EVT_GLCANVAS_UPDATE_BED_SHAPE, [this](SimpleEvent&) { set_bed_shape(config->option<ConfigOptionPoints>("bed_shape")->values); });

    // Preview events:
    preview->get_wxglcanvas()->Bind(EVT_GLCANVAS_QUESTION_MARK, [this](SimpleEvent&) { wxGetApp().keyboard_shortcuts(); });
    preview->get_wxglcanvas()->Bind(EVT_GLCANVAS_UPDATE_BED_SHAPE, [this](SimpleEvent&) { set_bed_shape(config->option<ConfigOptionPoints>("bed_shape")->values); });
    preview->get_wxglcanvas()->Bind(EVT_GLCANVAS_TAB, [this](SimpleEvent&) { select_next_view_3D(); });

    q->Bind(EVT_SLICING_COMPLETED, &priv::on_slicing_completed, this);
    q->Bind(EVT_PROCESS_COMPLETED, &priv::on_process_completed, this);
    q->Bind(EVT_GLVIEWTOOLBAR_3D, [q](SimpleEvent&) { q->select_view_3D("3D"); });
    q->Bind(EVT_GLVIEWTOOLBAR_PREVIEW, [q](SimpleEvent&) { q->select_view_3D("Preview"); });

    // Drop target:
    q->SetDropTarget(new PlaterDropTarget(q));   // if my understanding is right, wxWindow takes the owenership

    update_ui_from_settings();
    q->Layout();

    set_current_panel(view3D);
}

void Plater::priv::update(bool force_full_scene_refresh)
{
    wxWindowUpdateLocker freeze_guard(q);
    if (get_config("autocenter") == "1") {
        // auto *bed_shape_opt = config->opt<ConfigOptionPoints>("bed_shape");
        // const auto bed_shape = Slic3r::Polygon::new_scale(bed_shape_opt->values);
        // const BoundingBox bed_shape_bb = bed_shape.bounding_box();
        const Vec2d& bed_center = bed_shape_bb().center();
        model.center_instances_around_point(bed_center);
    }

    unsigned int update_status = 0;
    if (this->printer_technology == ptSLA)
        // Update the SLAPrint from the current Model, so that the reload_scene()
        // pulls the correct data.
        update_status = this->update_background_process(false);
    this->view3D->reload_scene(false, force_full_scene_refresh);
	this->preview->reload_print();
    if (this->printer_technology == ptSLA)
        this->restart_background_process(update_status);
    else
        this->schedule_background_process();
}

void Plater::priv::select_view(const std::string& direction)
{
    if (current_panel == view3D)
        view3D->select_view(direction);
    else if (current_panel == preview)
        preview->select_view(direction);
}

void Plater::priv::select_view_3D(const std::string& name)
{
    if (name == "3D")
        set_current_panel(view3D);
    else if (name == "Preview")
        set_current_panel(preview);
}

void Plater::priv::select_next_view_3D()
{
    if (current_panel == view3D)
        set_current_panel(preview);
    else if (current_panel == preview)
        set_current_panel(view3D);
}

void Plater::priv::reset_all_gizmos()
{
    view3D->get_canvas3d()->reset_all_gizmos();
}

// Called after the Preferences dialog is closed and the program settings are saved.
// Update the UI based on the current preferences.
void Plater::priv::update_ui_from_settings()
{
    // TODO: (?)
    // my ($self) = @_;
    // if (defined($self->{btn_reslice}) && $self->{buttons_sizer}->IsShown($self->{btn_reslice}) != (! wxTheApp->{app_config}->get("background_processing"))) {
    //     $self->{buttons_sizer}->Show($self->{btn_reslice}, ! wxTheApp->{app_config}->get("background_processing"));
    //     $self->{buttons_sizer}->Layout;
    // }

#if ENABLE_RETINA_GL
    view3D->get_canvas3d()->update_ui_from_settings();
    preview->get_canvas3d()->update_ui_from_settings();
#endif
}

ProgressStatusBar* Plater::priv::statusbar()
{
    return main_frame->m_statusbar;
}

std::string Plater::priv::get_config(const std::string &key) const
{
    return wxGetApp().app_config->get(key);
}

BoundingBoxf Plater::priv::bed_shape_bb() const
{
    BoundingBox bb = scaled_bed_shape_bb();
    return BoundingBoxf(unscale(bb.min), unscale(bb.max));
}

BoundingBox Plater::priv::scaled_bed_shape_bb() const
{
    const auto *bed_shape_opt = config->opt<ConfigOptionPoints>("bed_shape");
    const auto bed_shape = Slic3r::Polygon::new_scale(bed_shape_opt->values);
    return bed_shape.bounding_box();
}

std::vector<size_t> Plater::priv::load_files(const std::vector<fs::path>& input_files, bool load_model, bool load_config)
{
    if (input_files.empty()) { return std::vector<size_t>(); }

    auto *nozzle_dmrs = config->opt<ConfigOptionFloats>("nozzle_diameter");

    bool one_by_one = input_files.size() == 1 || nozzle_dmrs->values.size() <= 1;
    if (! one_by_one) {
        for (const auto &path : input_files) {
            if (std::regex_match(path.string(), pattern_bundle)) {
                one_by_one = true;
                break;
            }
        }
    }

    const auto loading = _(L("Loading")) + dots;
    wxProgressDialog dlg(loading, loading);
    dlg.Pulse();

    auto *new_model = (!load_model || one_by_one) ? nullptr : new Slic3r::Model();
    std::vector<size_t> obj_idxs;

    for (size_t i = 0; i < input_files.size(); i++) {
        const auto &path = input_files[i];
        const auto filename = path.filename();
        const auto dlg_info = wxString::Format(_(L("Processing input file %s\n")), from_path(filename));
        dlg.Update(100 * i / input_files.size(), dlg_info);

        const bool type_3mf = std::regex_match(path.string(), pattern_3mf);
        const bool type_zip_amf = !type_3mf && std::regex_match(path.string(), pattern_zip_amf);
        const bool type_any_amf = !type_3mf && std::regex_match(path.string(), pattern_any_amf);
#if ENABLE_VOLUMES_CENTERING_FIXES
        const bool type_prusa = std::regex_match(path.string(), pattern_prusa);
#endif // ENABLE_VOLUMES_CENTERING_FIXES

        Slic3r::Model model;
        try {
            if (type_3mf || type_zip_amf) {
                DynamicPrintConfig config;
                {
                    DynamicPrintConfig config_loaded;
                    model = Slic3r::Model::read_from_archive(path.string(), &config_loaded, false);
                    if (load_config && !config_loaded.empty()) {
                        // Based on the printer technology field found in the loaded config, select the base for the config,
					    PrinterTechnology printer_technology = Preset::printer_technology(config_loaded);
					    config.apply(printer_technology == ptFFF ?
                            static_cast<const ConfigBase&>(FullPrintConfig::defaults()) : 
                            static_cast<const ConfigBase&>(SLAFullPrintConfig::defaults()));
                        // and place the loaded config over the base.
                        config += std::move(config_loaded);
                    }
                }

                if (load_config)
                {
                    if (!config.empty()) {
                        Preset::normalize(config);
                        wxGetApp().preset_bundle->load_config_model(filename.string(), std::move(config));
                        wxGetApp().load_current_presets();
                    }
                    wxGetApp().app_config->update_config_dir(path.parent_path().string());
                }
            }
            else {
                model = Slic3r::Model::read_from_file(path.string(), nullptr, false);
                for (auto obj : model.objects)
                    if (obj->name.empty())
                        obj->name = fs::path(obj->input_file).filename().string();
            }
        } catch (const std::exception &e) {
            GUI::show_error(q, e.what());
            continue;
        }

        if (load_model)
        {
            // The model should now be initialized

#if ENABLE_VOLUMES_CENTERING_FIXES
            if (!type_3mf && !type_any_amf && !type_prusa) {
#endif // ENABLE_VOLUMES_CENTERING_FIXES
                if (model.looks_like_multipart_object()) {
                    wxMessageDialog dlg(q, _(L(
                        "This file contains several objects positioned at multiple heights. "
                        "Instead of considering them as multiple objects, should I consider\n"
                        "this file as a single object having multiple parts?\n"
                        )), _(L("Multi-part object detected")), wxICON_WARNING | wxYES | wxNO);
                    if (dlg.ShowModal() == wxID_YES) {
                        model.convert_multipart_object(nozzle_dmrs->values.size());
                    }
                }
#if ENABLE_VOLUMES_CENTERING_FIXES
            }
            else if ((wxGetApp().get_mode() == comSimple) && (type_3mf || type_any_amf))
            {
                bool advanced = false;
                for (const ModelObject* model_object : model.objects)
                {
                    // is there more than one instance ?
                    if (model_object->instances.size() > 1)
                    {
                        advanced = true;
                        break;
                    }

                    // is there any advanced config data ?
                    auto opt_keys = model_object->config.keys();
                    if (!opt_keys.empty() && !((opt_keys.size() == 1) && (opt_keys[0] == "extruder")))
                    {
                        advanced = true;
                        break;
                    }

                    // is there any modifier ?
                    for (const ModelVolume* model_volume : model_object->volumes)
                    {
                        if (!model_volume->is_model_part())
                        {
                            advanced = true;
                            break;
                        }

                        // is there any advanced config data ?
                        opt_keys = model_volume->config.keys();
                        if (!opt_keys.empty() && !((opt_keys.size() == 1) && (opt_keys[0] == "extruder")))
                        {
                            advanced = true;
                            break;
                        }
                    }

                    if (advanced)
                        break;
                }

                if (advanced)
                {
                    wxMessageDialog dlg(q, _(L("This file cannot be loaded in a simple mode. Do you want to switch to an advanced mode?\n")),
                        _(L("Detected advanced data")), wxICON_WARNING | wxYES | wxNO);
                    if (dlg.ShowModal() == wxID_YES)
                    {
                        Slic3r::GUI::wxGetApp().save_mode(comAdvanced);
                        view3D->set_as_dirty();
                    }
                    else
                        return obj_idxs;
                }
            }
#endif // ENABLE_VOLUMES_CENTERING_FIXES

#if !ENABLE_VOLUMES_CENTERING_FIXES
            if (type_3mf || type_any_amf) {
#endif // !ENABLE_VOLUMES_CENTERING_FIXES
                for (ModelObject* model_object : model.objects) {
#if ENABLE_VOLUMES_CENTERING_FIXES
                    model_object->center_around_origin(false);
#else
                    model_object->center_around_origin();
#endif // ENABLE_VOLUMES_CENTERING_FIXES
                    model_object->ensure_on_bed();
                }
#if !ENABLE_VOLUMES_CENTERING_FIXES
            }
#endif // !ENABLE_VOLUMES_CENTERING_FIXES

            // check multi-part object adding for the SLA-printing
            if (printer_technology == ptSLA)
            {
                for (auto obj : model.objects)
                    if ( obj->volumes.size()>1 ) {
                        Slic3r::GUI::show_error(nullptr, 
                            wxString::Format(_(L("You can't to add the object(s) from %s because of one or some of them is(are) multi-part")), 
                                             from_path(filename)));
                        return obj_idxs;
                    }
            }

            if (one_by_one) {
                auto loaded_idxs = load_model_objects(model.objects);
                obj_idxs.insert(obj_idxs.end(), loaded_idxs.begin(), loaded_idxs.end());
            } else {
                // This must be an .stl or .obj file, which may contain a maximum of one volume.
                for (const ModelObject* model_object : model.objects) {
                    new_model->add_object(*model_object);
                }
            }
        }
    }

    if (new_model != nullptr) {
        wxMessageDialog dlg(q, _(L(
                "Multiple objects were loaded for a multi-material printer.\n"
                "Instead of considering them as multiple objects, should I consider\n"
                "these files to represent a single object having multiple parts?\n"
            )), _(L("Multi-part object detected")), wxICON_WARNING | wxYES | wxNO);
        if (dlg.ShowModal() == wxID_YES) {
            new_model->convert_multipart_object(nozzle_dmrs->values.size());
        }

        auto loaded_idxs = load_model_objects(new_model->objects);
        obj_idxs.insert(obj_idxs.end(), loaded_idxs.begin(), loaded_idxs.end());
    }

    if (load_model)
    {
        wxGetApp().app_config->update_skein_dir(input_files[input_files.size() - 1].parent_path().string());
        // XXX: Plater.pm had @loaded_files, but didn't seem to fill them with the filenames...
        statusbar()->set_status_text(_(L("Loaded")));
    }

    // automatic selection of added objects
    if (!obj_idxs.empty() && (view3D != nullptr))
    {
        Selection& selection = view3D->get_canvas3d()->get_selection();
        selection.clear();
        for (size_t idx : obj_idxs)
        {
            selection.add_object((unsigned int)idx, false);
        }
    }

    return obj_idxs;
}

// #define AUTOPLACEMENT_ON_LOAD

std::vector<size_t> Plater::priv::load_model_objects(const ModelObjectPtrs &model_objects)
{
    const BoundingBoxf bed_shape = bed_shape_bb();
    const Vec3d bed_size = Slic3r::to_3d(bed_shape.size().cast<double>(), 1.0) - 2.0 * Vec3d::Ones();

#ifndef AUTOPLACEMENT_ON_LOAD
    bool need_arrange = false;
#endif /* AUTOPLACEMENT_ON_LOAD */
    bool scaled_down = false;
    std::vector<size_t> obj_idxs;
    unsigned int obj_count = model.objects.size();

#ifdef AUTOPLACEMENT_ON_LOAD
    ModelInstancePtrs new_instances;
#endif /* AUTOPLACEMENT_ON_LOAD */
    for (ModelObject *model_object : model_objects) {
        auto *object = model.add_object(*model_object);
        std::string object_name = object->name.empty() ? fs::path(object->input_file).filename().string() : object->name;
        obj_idxs.push_back(obj_count++);

        if (model_object->instances.empty()) {
#ifdef AUTOPLACEMENT_ON_LOAD
            object->center_around_origin();
            new_instances.emplace_back(object->add_instance());
#else /* AUTOPLACEMENT_ON_LOAD */
            // if object has no defined position(s) we need to rearrange everything after loading
            need_arrange = true;
             // add a default instance and center object around origin  
            object->center_around_origin();  // also aligns object to Z = 0 
            ModelInstance* instance = object->add_instance();   
            instance->set_offset(Slic3r::to_3d(bed_shape.center().cast<double>(), -object->origin_translation(2)));
#endif /* AUTOPLACEMENT_ON_LOAD */
        }

        const Vec3d size = object->bounding_box().size();
        const Vec3d ratio = size.cwiseQuotient(bed_size);
        const double max_ratio = std::max(ratio(0), ratio(1));
        if (max_ratio > 10000) {
            // the size of the object is too big -> this could lead to overflow when moving to clipper coordinates,
            // so scale down the mesh
			double inv = 1. / max_ratio;
            object->scale_mesh(Vec3d(inv, inv, inv));
            object->origin_translation = Vec3d::Zero();
            object->center_around_origin();
            scaled_down = true;
        } else if (max_ratio > 5) {
            const Vec3d inverse = 1.0 / max_ratio * Vec3d::Ones();
            for (ModelInstance *instance : object->instances) {
                instance->set_scaling_factor(inverse);
            }
            scaled_down = true;
        }

        object->ensure_on_bed();

        // print.auto_assign_extruders(object);
        // print.add_model_object(object);
    }

#ifdef AUTOPLACEMENT_ON_LOAD
    // FIXME distance should be a config value /////////////////////////////////
    auto min_obj_distance = static_cast<coord_t>(6/SCALING_FACTOR);
    const auto *bed_shape_opt = config->opt<ConfigOptionPoints>("bed_shape");
    assert(bed_shape_opt);
    auto& bedpoints = bed_shape_opt->values;
    Polyline bed; bed.points.reserve(bedpoints.size());
    for(auto& v : bedpoints) bed.append(Point::new_scale(v(0), v(1)));

    arr::find_new_position(model, new_instances, min_obj_distance, bed);
#endif /* AUTOPLACEMENT_ON_LOAD */

    if (scaled_down) {
        GUI::show_info(q,
            _(L("Your object appears to be too large, so it was automatically scaled down to fit your print bed.")),
            _(L("Object too large?")));
    }

    for (const size_t idx : obj_idxs) {
        wxGetApp().obj_list()->add_object_to_list(idx);
    }

    update();
    object_list_changed();

    this->schedule_background_process();

    return obj_idxs;
}

wxString Plater::priv::get_export_file(GUI::FileType file_type)
{
    wxString wildcard;
    switch (file_type) {
        case FT_STL:
        case FT_AMF:
        case FT_3MF:
        case FT_GCODE:
            wildcard = file_wildcards(file_type);
        break;
        default:
            wildcard = file_wildcards(FT_MODEL);
        break;
    }

    // Update printbility state of each of the ModelInstances.
    this->update_print_volume_state();

    const Selection& selection = get_selection();
    int obj_idx = selection.get_object_idx();

    fs::path output_file;
    // first try to get the file name from the current selection
    if ((0 <= obj_idx) && (obj_idx < (int)this->model.objects.size()))
        output_file = this->model.objects[obj_idx]->get_export_filename();

    if (output_file.empty())
        // Find the file name of the first printable object.
        output_file = this->model.propose_export_file_name_and_path();

    wxString dlg_title;
    switch (file_type) {
        case FT_STL:
        {
            output_file.replace_extension("stl");
            dlg_title = _(L("Export STL file:"));
            break;
        }
        case FT_AMF:
        {
            // XXX: Problem on OS X with double extension?
            output_file.replace_extension("zip.amf");
            dlg_title = _(L("Export AMF file:"));
            break;
        }
        case FT_3MF:
        {
            output_file.replace_extension("3mf");
            dlg_title = _(L("Save file as:"));
            break;
        }
        default: break;
    }

    wxFileDialog* dlg = new wxFileDialog(q, dlg_title,
        from_path(output_file.parent_path()), from_path(output_file.filename()),
        wildcard, wxFD_SAVE | wxFD_OVERWRITE_PROMPT);

    if (dlg->ShowModal() != wxID_OK) {
        return wxEmptyString;
    }

    wxString out_path = dlg->GetPath();
    fs::path path(into_path(out_path));
    wxGetApp().app_config->update_last_output_dir(path.parent_path().string());

    return out_path;
}

const Selection& Plater::priv::get_selection() const
{
    return view3D->get_canvas3d()->get_selection();
}

Selection& Plater::priv::get_selection()
{
    return view3D->get_canvas3d()->get_selection();
}

int Plater::priv::get_selected_object_idx() const
{
    int idx = get_selection().get_object_idx();
    return ((0 <= idx) && (idx < 1000)) ? idx : -1;
}

int Plater::priv::get_selected_volume_idx() const
{
    auto& selection = get_selection();
    int idx = selection.get_object_idx();
    if ((0 > idx) || (idx > 1000)) 
        return-1;
    const GLVolume* v = selection.get_volume(*selection.get_volume_idxs().begin());
    if (model.objects[idx]->volumes.size() > 1)
        return v->volume_idx();
    return -1;
}

void Plater::priv::selection_changed()
{
    // if the selection is not valid to allow for layer editing, we need to turn off the tool if it is running
    bool enable_layer_editing = layers_height_allowed();
    if (!enable_layer_editing && view3D->is_layers_editing_enabled()) {
        SimpleEvent evt(EVT_GLTOOLBAR_LAYERSEDITING);
        on_action_layersediting(evt);
    }

    // forces a frame render to update the view (to avoid a missed update if, for example, the context menu appears)
    view3D->render();
}

void Plater::priv::object_list_changed()
{
    const bool export_in_progress = this->background_process.is_export_scheduled(); // || ! send_gcode_file.empty());
    // XXX: is this right?
    const bool model_fits = view3D->check_volumes_outside_state() == ModelInstance::PVS_Inside;

    sidebar->enable_buttons(!model.objects.empty() && !export_in_progress && model_fits);
}

void Plater::priv::select_all()
{
    view3D->select_all();
    this->sidebar->obj_list()->update_selections();
}

void Plater::priv::remove(size_t obj_idx)
{
    // Prevent toolpaths preview from rendering while we modify the Print object
    preview->set_enabled(false);

    if (view3D->is_layers_editing_enabled())
        view3D->enable_layers_editing(false);

    model.delete_object(obj_idx);
    // Delete object from Sidebar list
    sidebar->obj_list()->delete_object_from_list(obj_idx);

    object_list_changed();
    update();
}


void Plater::priv::delete_object_from_model(size_t obj_idx)
{
    model.delete_object(obj_idx);
    object_list_changed();
    update();
}

void Plater::priv::reset()
{
    project_filename.Clear();

    // Prevent toolpaths preview from rendering while we modify the Print object
    preview->set_enabled(false);

    if (view3D->is_layers_editing_enabled())
        view3D->enable_layers_editing(false);

    // Stop and reset the Print content.
    this->background_process.reset();
    model.clear_objects();

    // Delete all objects from list on c++ side
    sidebar->obj_list()->delete_all_objects_from_list();
    object_list_changed();
    update();

    // The hiding of the slicing results, if shown, is not taken care by the background process, so we do it here
    this->sidebar->show_sliced_info_sizer(false);

    auto& config = wxGetApp().preset_bundle->project_config;
    config.option<ConfigOptionFloats>("colorprint_heights")->values.clear();
}

void Plater::priv::mirror(Axis axis)
{
    view3D->mirror_selection(axis);
}

void Plater::priv::arrange()
{
    // don't do anything if currently arranging. Then this is a re-entrance
    if(arranging.load()) return;

    // Guard the arrange process
    arranging.store(true);

    wxBusyCursor wait;

    this->background_process.stop();
    unsigned count = 0;
    for(auto obj : model.objects) count += obj->instances.size();

    auto prev_range = statusbar()->get_range();
    statusbar()->set_range(count);

    auto statusfn = [this, count] (unsigned st, const std::string& msg) {
        /* // In case we would run the arrange asynchronously
        wxCommandEvent event(EVT_PROGRESS_BAR);
        event.SetInt(st);
        event.SetString(msg);
        wxQueueEvent(this->q, event.Clone()); */
        statusbar()->set_progress(count - st);
        statusbar()->set_status_text(msg);

        // ok, this is dangerous, but we are protected by the atomic flag
        // 'arranging' and the arrange button is also disabled.
        // This call is needed for the cancel button to work.
        wxYieldIfNeeded();
    };

    statusbar()->set_cancel_callback([this, statusfn](){
        arranging.store(false);
        statusfn(0, L("Arranging canceled"));
    });

    static const std::string arrangestr = L("Arranging");

    // FIXME: I don't know how to obtain the minimum distance, it depends
    // on printer technology. I guess the following should work but it crashes.
    double dist = 6; //PrintConfig::min_object_distance(config);
    if(printer_technology == ptFFF) {
        dist = PrintConfig::min_object_distance(config);
    }

    auto min_obj_distance = coord_t(dist/SCALING_FACTOR);

    const auto *bed_shape_opt = config->opt<ConfigOptionPoints>("bed_shape");

    assert(bed_shape_opt);
    auto& bedpoints = bed_shape_opt->values;
    Polyline bed; bed.points.reserve(bedpoints.size());
    for(auto& v : bedpoints) bed.append(Point::new_scale(v(0), v(1)));

    statusfn(0, arrangestr);

    try {
        arr::BedShapeHint hint;

        // TODO: from Sasha from GUI or
        hint.type = arr::BedShapeType::WHO_KNOWS;

        arr::arrange(model,
                     min_obj_distance,
                     bed,
                     hint,
                     false, // create many piles not just one pile
                     [statusfn](unsigned st) { statusfn(st, arrangestr); },
                     [this] () { return !arranging.load(); });
    } catch(std::exception& /*e*/) {
        GUI::show_error(this->q, L("Could not arrange model objects! "
                                   "Some geometries may be invalid."));
    }

    statusfn(0, L("Arranging done."));
    statusbar()->set_range(prev_range);
    statusbar()->set_cancel_callback(); // remove cancel button
    arranging.store(false);

    // Do a full refresh of scene tree, including regenerating all the GLVolumes.
    //FIXME The update function shall just reload the modified matrices.
    update(true);
}

// This method will find an optimal orientation for the currently selected item
// Very similar in nature to the arrange method above...
void Plater::priv::sla_optimize_rotation() {

    // TODO: we should decide whether to allow arrange when the search is
    // running we should probably disable explicit slicing and background
    // processing

    if(rotoptimizing.load()) return;
    rotoptimizing.store(true);

    int obj_idx = get_selected_object_idx();
    if(obj_idx < 0) { rotoptimizing.store(false); return; }

    ModelObject * o = model.objects[size_t(obj_idx)];

    background_process.stop();

    auto prev_range = statusbar()->get_range();
    statusbar()->set_range(100);

    auto stfn = [this] (unsigned st, const std::string& msg) {
        statusbar()->set_progress(int(st));
        statusbar()->set_status_text(msg);

        // could be problematic, but we need the cancel button.
        wxYieldIfNeeded();
    };

    statusbar()->set_cancel_callback([this, stfn](){
        rotoptimizing.store(false);
        stfn(0, L("Orientation search canceled"));
    });

    auto r = sla::find_best_rotation(
                *o, .005f,
                [stfn](unsigned s) { stfn(s, L("Searching for optimal orientation")); },
                [this](){ return !rotoptimizing.load(); }
    );

    const auto *bed_shape_opt = config->opt<ConfigOptionPoints>("bed_shape");
    assert(bed_shape_opt);

    auto& bedpoints = bed_shape_opt->values;
    Polyline bed; bed.points.reserve(bedpoints.size());
    for(auto& v : bedpoints) bed.append(Point::new_scale(v(0), v(1)));

    double mindist = 6.0; // FIXME
    double offs = mindist / 2.0 - EPSILON;

    if(rotoptimizing.load()) // wasn't canceled
    for(ModelInstance * oi : o->instances) {
        oi->set_rotation({r[X], r[Y], r[Z]});

        auto trchull = o->convex_hull_2d(oi->get_transformation().get_matrix());

        namespace opt = libnest2d::opt;
        opt::StopCriteria stopcr;
        stopcr.relative_score_difference = 0.01;
        stopcr.max_iterations = 10000;
        stopcr.stop_score = 0.0;
        opt::GeneticOptimizer solver(stopcr);
        Polygon pbed(bed);

        auto bin = pbed.bounding_box();
        double binw = bin.size()(X) * SCALING_FACTOR - offs;
        double binh = bin.size()(Y) * SCALING_FACTOR - offs;

        auto result = solver.optimize_min([&trchull, binw, binh](double rot){
            auto chull = trchull;
            chull.rotate(rot);

            auto bb = chull.bounding_box();
            double bbw = bb.size()(X) * SCALING_FACTOR;
            double bbh = bb.size()(Y) * SCALING_FACTOR;

            auto wdiff = bbw - binw;
            auto hdiff = bbh - binh;
            double diff = 0;
            if(wdiff < 0 && hdiff < 0) diff = wdiff + hdiff;
            if(wdiff > 0) diff += wdiff;
            if(hdiff > 0) diff += hdiff;

            return diff;
        }, opt::initvals(0.0), opt::bound(-PI/2, PI/2));

        double r = std::get<0>(result.optimum);

        Vec3d rt = oi->get_rotation(); rt(Z) += r;
        oi->set_rotation(rt);
    }

    arr::find_new_position(model, o->instances, coord_t(mindist/SCALING_FACTOR), bed);

    // Correct the z offset of the object which was corrupted be the rotation
    o->ensure_on_bed();

    stfn(0, L("Orientation found."));
    statusbar()->set_range(prev_range);
    statusbar()->set_cancel_callback();
    rotoptimizing.store(false);

    update(true);
}

void Plater::priv::split_object()
{
    int obj_idx = get_selected_object_idx();
    if (obj_idx == -1)
        return;

    // we clone model object because split_object() adds the split volumes
    // into the same model object, thus causing duplicates when we call load_model_objects()
    Model new_model = model;
    ModelObject* current_model_object = new_model.objects[obj_idx];

    if (current_model_object->volumes.size() > 1)
    {
        Slic3r::GUI::warning_catcher(q, _(L("The selected object can't be split because it contains more than one volume/material.")));
        return;
    }

    wxBusyCursor wait;
    ModelObjectPtrs new_objects;
    current_model_object->split(&new_objects);
    if (new_objects.size() == 1)
        Slic3r::GUI::warning_catcher(q, _(L("The selected object couldn't be split because it contains only one part.")));
    else
    {
        unsigned int counter = 1;
        for (ModelObject* m : new_objects)
            m->name = current_model_object->name + "_" + std::to_string(counter++);

        remove(obj_idx);

        // load all model objects at once, otherwise the plate would be rearranged after each one
        // causing original positions not to be kept
        std::vector<size_t> idxs = load_model_objects(new_objects);

        // select newly added objects
        for (size_t idx : idxs)
        {
            get_selection().add_object((unsigned int)idx, false);
        }
    }
}

void Plater::priv::split_volume()
{
    wxGetApp().obj_list()->split();
}

void Plater::priv::schedule_background_process()
{
    delayed_error_message.clear();
    // Trigger the timer event after 0.5s
    this->background_process_timer.Start(500, wxTIMER_ONE_SHOT);
    // Notify the Canvas3D that something has changed, so it may invalidate some of the layer editing stuff.
    this->view3D->get_canvas3d()->set_config(this->config);
}

void Plater::priv::update_print_volume_state()
{
    BoundingBox     bed_box_2D = get_extents(Polygon::new_scale(this->config->opt<ConfigOptionPoints>("bed_shape")->values));
    BoundingBoxf3   print_volume(unscale(bed_box_2D.min(0), bed_box_2D.min(1), 0.0), unscale(bed_box_2D.max(0), bed_box_2D.max(1), scale_(this->config->opt_float("max_print_height"))));
    // Allow the objects to protrude below the print bed, only the part of the object above the print bed will be sliced.
    print_volume.min(2) = -1e10;
    this->q->model().update_print_volume_state(print_volume);
}

// Update background processing thread from the current config and Model.
// Returns a bitmask of UpdateBackgroundProcessReturnState.
unsigned int Plater::priv::update_background_process(bool force_validation)
{
    // bitmap of enum UpdateBackgroundProcessReturnState
    unsigned int return_state = 0;

    // If the update_background_process() was not called by the timer, kill the timer, 
    // so the update_restart_background_process() will not be called again in vain.
    this->background_process_timer.Stop();
    // Update the "out of print bed" state of ModelInstances.
    this->update_print_volume_state();
    // The delayed error message is no more valid.
    this->delayed_error_message.clear();
    // Apply new config to the possibly running background task.
    bool               was_running = this->background_process.running();
    Print::ApplyStatus invalidated = this->background_process.apply(this->q->model(), wxGetApp().preset_bundle->full_config());

    // Just redraw the 3D canvas without reloading the scene to consume the update of the layer height profile.
    if (view3D->is_layers_editing_enabled())
        view3D->get_wxglcanvas()->Refresh();

    if (invalidated == Print::APPLY_STATUS_INVALIDATED) {
        // Some previously calculated data on the Print was invalidated.
        // Hide the slicing results, as the current slicing status is no more valid.
        this->sidebar->show_sliced_info_sizer(false);
        // Reset preview canvases. If the print has been invalidated, the preview canvases will be cleared.
        // Otherwise they will be just refreshed.
		if (this->preview != nullptr)
			// If the preview is not visible, the following line just invalidates the preview,
			// but the G-code paths or SLA preview are calculated first once the preview is made visible.
			this->preview->reload_print();
		// In FDM mode, we need to reload the 3D scene because of the wipe tower preview box.
		// In SLA mode, we need to reload the 3D scene every time to show the support structures.
		if (this->printer_technology == ptSLA || (this->printer_technology == ptFFF && this->config->opt_bool("wipe_tower")))
			return_state |= UPDATE_BACKGROUND_PROCESS_REFRESH_SCENE;
    }

    if ((invalidated != Print::APPLY_STATUS_UNCHANGED || force_validation) && ! this->background_process.empty()) {
        // The state of the Print changed, and it is non-zero. Let's validate it and give the user feedback on errors.
        std::string err = this->background_process.validate();
        if (err.empty()) {
			if (invalidated != Print::APPLY_STATUS_UNCHANGED && this->background_processing_enabled())
                return_state |= UPDATE_BACKGROUND_PROCESS_RESTART;
        } else {
            // The print is not valid.
            // Only show the error message immediately, if the top level parent of this window is active.
            auto p = dynamic_cast<wxWindow*>(this->q);
            while (p->GetParent())
                p = p->GetParent();
            auto *top_level_wnd = dynamic_cast<wxTopLevelWindow*>(p);
            if (top_level_wnd && top_level_wnd->IsActive()) {
                // The error returned from the Print needs to be translated into the local language.
                GUI::show_error(this->q, _(err));
            } else {
                // Show the error message once the main window gets activated.
                this->delayed_error_message = _(err);
            }
            return_state |= UPDATE_BACKGROUND_PROCESS_INVALID;
        }
    }

    if (invalidated != Print::APPLY_STATUS_UNCHANGED && was_running && ! this->background_process.running() &&
        (return_state & UPDATE_BACKGROUND_PROCESS_RESTART) == 0) {
		// The background processing was killed and it will not be restarted.
		wxCommandEvent evt(EVT_PROCESS_COMPLETED);
		evt.SetInt(-1);
		// Post the "canceled" callback message, so that it will be processed after any possible pending status bar update messages.
		wxQueueEvent(GUI::wxGetApp().mainframe->m_plater, evt.Clone());
	}

    if ((return_state & UPDATE_BACKGROUND_PROCESS_INVALID) != 0)
    {
        // Validation of the background data failed.
        const wxString invalid_str = _(L("Invalid data"));
        for (auto btn : {ActionButtonType::abReslice, ActionButtonType::abSendGCode, ActionButtonType::abExport})
            sidebar->set_btn_label(btn, invalid_str);
    }
    else
    {
        // Background data is valid.
        if ((return_state & UPDATE_BACKGROUND_PROCESS_RESTART) != 0 ||
            (return_state & UPDATE_BACKGROUND_PROCESS_REFRESH_SCENE) != 0 )
            this->statusbar()->set_status_text(L("Ready to slice"));

        sidebar->set_btn_label(ActionButtonType::abExport, _(label_btn_export));
        sidebar->set_btn_label(ActionButtonType::abSendGCode, _(label_btn_send));
        
        const wxString slice_string = background_process.running() && wxGetApp().get_mode() == comSimple ? 
                                      _(L("Slicing")) + dots : _(L("Slice now"));
        sidebar->set_btn_label(ActionButtonType::abReslice, slice_string);

        if (background_process.finished())
            show_action_buttons(false);
        else if (!background_process.empty() && 
                 !background_process.running()) /* Do not update buttons if background process is running
                                                 * This condition is important for SLA mode especially, 
                                                 * when this function is called several times during calculations 
                                                 * */
            show_action_buttons(true);
    }

    return return_state;
}

// Restart background processing thread based on a bitmask of UpdateBackgroundProcessReturnState.
bool Plater::priv::restart_background_process(unsigned int state)
{
	if ( ! this->background_process.empty() &&
		 (state & priv::UPDATE_BACKGROUND_PROCESS_INVALID) == 0 &&
		 ( ((state & UPDATE_BACKGROUND_PROCESS_FORCE_RESTART) != 0 && ! this->background_process.finished()) ||
           (state & UPDATE_BACKGROUND_PROCESS_FORCE_EXPORT) != 0 ||
           (state & UPDATE_BACKGROUND_PROCESS_RESTART) != 0 ) ) {
        // The print is valid and it can be started.
        if (this->background_process.start()) {
            this->statusbar()->set_cancel_callback([this]() {
                this->statusbar()->set_status_text(L("Cancelling"));
                this->background_process.stop();
            });
            return true;
        }
    }
    return false;
}

void Plater::priv::export_gcode(fs::path output_path, PrintHostJob upload_job)
{
    wxCHECK_RET(!(output_path.empty() && upload_job.empty()), "export_gcode: output_path and upload_job empty");

    if (model.objects.empty())
        return;

    if (background_process.is_export_scheduled()) {
        GUI::show_error(q, _(L("Another export job is currently running.")));
        return;
    }

    // bitmask of UpdateBackgroundProcessReturnState
    unsigned int state = update_background_process(true);
    if (state & priv::UPDATE_BACKGROUND_PROCESS_REFRESH_SCENE)
        view3D->reload_scene(false);

    if ((state & priv::UPDATE_BACKGROUND_PROCESS_INVALID) != 0)
        return;

    if (! output_path.empty()) {
        background_process.schedule_export(output_path.string());
    } else {
        background_process.schedule_upload(std::move(upload_job));
    }

    // If the SLA processing of just a single object's supports is running, restart slicing for the whole object.
    this->background_process.set_task(PrintBase::TaskParams());
    this->restart_background_process(priv::UPDATE_BACKGROUND_PROCESS_FORCE_EXPORT);
}

unsigned int Plater::priv::update_restart_background_process(bool force_update_scene, bool force_update_preview)
{
    // bitmask of UpdateBackgroundProcessReturnState
    unsigned int state = this->update_background_process(false);
    if (force_update_scene || (state & UPDATE_BACKGROUND_PROCESS_REFRESH_SCENE) != 0)
        view3D->reload_scene(false);

    if (force_update_preview)
        this->preview->reload_print();
    this->restart_background_process(state);
	return state;
}

void Plater::priv::update_fff_scene()
{
    if (this->preview != nullptr)
        this->preview->reload_print();
    // In case this was MM print, wipe tower bounding box on 3D tab might need redrawing with exact depth:
	view3D->reload_scene(true);
}

void Plater::priv::update_sla_scene()
{
    // Update the SLAPrint from the current Model, so that the reload_scene()
    // pulls the correct data.
    delayed_scene_refresh = false;
    this->update_restart_background_process(true, true);
}

void Plater::priv::reload_from_disk()
{
    const auto &selection = get_selection();
    const auto obj_orig_idx = selection.get_object_idx();
    if (selection.is_wipe_tower() || obj_orig_idx == -1) { return; }

    auto *object_orig = model.objects[obj_orig_idx];
    std::vector<fs::path> input_paths(1, object_orig->input_file);

    const auto new_idxs = load_files(input_paths, true, false);

    for (const auto idx : new_idxs) {
        ModelObject *object = model.objects[idx];

        object->clear_instances();
        for (const ModelInstance *instance : object_orig->instances) {
            object->add_instance(*instance);
        }

        if (object->volumes.size() == object_orig->volumes.size()) {
            for (size_t i = 0; i < object->volumes.size(); i++) {
                object->volumes[i]->config.apply(object_orig->volumes[i]->config);
            }
        }

        // XXX: Restore more: layer_height_ranges, layer_height_profile (?)
    }

    remove(obj_orig_idx);
}

void Plater::priv::fix_through_netfabb(const int obj_idx, const int vol_idx/* = -1*/)
{
    if (obj_idx < 0)
        return;
    fix_model_by_win10_sdk_gui(*model.objects[obj_idx], vol_idx);
    this->object_list_changed();
    this->update();
    this->schedule_background_process();
}

void Plater::priv::set_current_panel(wxPanel* panel)
{
    if (std::find(panels.begin(), panels.end(), panel) == panels.end())
        return;

#ifdef __WXMAC__
    bool force_render = (current_panel != nullptr);
#endif // __WXMAC__

    if (current_panel == panel)
        return;

    current_panel = panel;
    // to reduce flickering when changing view, first set as visible the new current panel
    for (wxPanel* p : panels)
    {
        if (p == current_panel)
        {
#ifdef __WXMAC__
            // On Mac we need also to force a render to avoid flickering when changing view
            if (force_render)
            {
                if (p == view3D)
                    dynamic_cast<View3D*>(p)->get_canvas3d()->render();
                else if (p == preview)
                    dynamic_cast<Preview*>(p)->get_canvas3d()->render();
            }
#endif // __WXMAC__
            p->Show();
        }
    }
    // then set to invisible the other
    for (wxPanel* p : panels)
    {
        if (p != current_panel)
            p->Hide();
    }

    panel_sizer->Layout();

    if (current_panel == view3D)
    {
        if (view3D->is_reload_delayed())
        {
            // Delayed loading of the 3D scene.
            if (this->printer_technology == ptSLA)
            {
                // Update the SLAPrint from the current Model, so that the reload_scene()
                // pulls the correct data.
                this->update_restart_background_process(true, false);
            } else
                view3D->reload_scene(true);
        }
        // sets the canvas as dirty to force a render at the 1st idle event (wxWidgets IsShownOnScreen() is buggy and cannot be used reliably)
        view3D->set_as_dirty();
        view_toolbar.select_item("3D");
    }
    else if (current_panel == preview)
    {
        this->q->reslice();        
        // keeps current gcode preview, if any
        preview->reload_print(true);
        preview->set_canvas_as_dirty();
        view_toolbar.select_item("Preview");
    }

    current_panel->SetFocusFromKbd();
}

void Plater::priv::on_select_preset(wxCommandEvent &evt)
{
    auto preset_type = static_cast<Preset::Type>(evt.GetInt());
    auto *combo = static_cast<PresetComboBox*>(evt.GetEventObject());

    auto idx = combo->get_extruder_idx();

    //! Because of The MSW and GTK version of wxBitmapComboBox derived from wxComboBox, 
    //! but the OSX version derived from wxOwnerDrawnCombo.
    //! So, to get selected string we do 
    //!     combo->GetString(combo->GetSelection()) 
    //! instead of 
    //!     combo->GetStringSelection().ToUTF8().data()); 

    const std::string& selected_string = combo->GetString(combo->GetSelection()).ToUTF8().data();

    if (preset_type == Preset::TYPE_FILAMENT) {
        wxGetApp().preset_bundle->set_filament_preset(idx, selected_string);
    }

    // TODO: ?
    if (preset_type == Preset::TYPE_FILAMENT && sidebar->is_multifilament()) {
        // Only update the platter UI for the 2nd and other filaments.
        wxGetApp().preset_bundle->update_platter_filament_ui(idx, combo, wxGetApp().em_unit());
    } 
    else {
        wxWindowUpdateLocker noUpdates(sidebar->presets_panel());
        wxGetApp().get_tab(preset_type)->select_preset(selected_string);
    }

    // update plater with new config
    wxGetApp().plater()->on_config_change(wxGetApp().preset_bundle->full_config());
    if (preset_type == Preset::TYPE_PRINTER)
        wxGetApp().obj_list()->update_settings_items();
}

void Plater::priv::on_slicing_update(SlicingStatusEvent &evt)
{
    if (evt.status.percent >= -1) {
        this->statusbar()->set_progress(evt.status.percent);
        this->statusbar()->set_status_text(_(L(evt.status.text)) + wxString::FromUTF8("…"));
    }
    if (evt.status.flags & (PrintBase::SlicingStatus::RELOAD_SCENE || PrintBase::SlicingStatus::RELOAD_SLA_SUPPORT_POINTS)) {
        switch (this->printer_technology) {
        case ptFFF:
            this->update_fff_scene();
            break;
        case ptSLA:
            // If RELOAD_SLA_SUPPORT_POINTS, then the SLA gizmo is updated (reload_scene calls update_gizmos_data)
            if (view3D->is_dragging())
                delayed_scene_refresh = true;
            else
                this->update_sla_scene();
            break;
        }
    } else if (evt.status.flags & PrintBase::SlicingStatus::RELOAD_SLA_PREVIEW) {
        // Update the SLA preview. Only called if not RELOAD_SLA_SUPPORT_POINTS, as the block above will refresh the preview anyways.
        this->preview->reload_print();
    }
}

void Plater::priv::on_slicing_completed(wxCommandEvent &)
{
    switch (this->printer_technology) {
    case ptFFF:
        this->update_fff_scene();
        break;
    case ptSLA:
        if (view3D->is_dragging())
            delayed_scene_refresh = true;
        else
            this->update_sla_scene();
        break;
    }
}

void Plater::priv::on_process_completed(wxCommandEvent &evt)
{
    // Stop the background task, wait until the thread goes into the "Idle" state.
    // At this point of time the thread should be either finished or canceled,
    // so the following call just confirms, that the produced data were consumed.
    this->background_process.stop();
    this->statusbar()->reset_cancel_callback();
    this->statusbar()->stop_busy();
  
    const bool canceled = evt.GetInt() < 0;
	const bool error = evt.GetInt() == 0;
    const bool success  = evt.GetInt() > 0;
    // Reset the "export G-code path" name, so that the automatic background processing will be enabled again.
    this->background_process.reset_export();

    if (error) {
        wxString message = evt.GetString();
        if (message.IsEmpty())
            message = _(L("Export failed"));
        show_error(q, message);
        this->statusbar()->set_status_text(message);
    }
	if (canceled)
		this->statusbar()->set_status_text(L("Cancelled"));

    this->sidebar->show_sliced_info_sizer(success);

    // This updates the "Slice now", "Export G-code", "Arrange" buttons status.
    // Namely, it refreshes the "Out of print bed" property of all the ModelObjects, and it enables
    // the "Slice now" and "Export G-code" buttons based on their "out of bed" status.
    this->object_list_changed();
    
    // refresh preview
    switch (this->printer_technology) {
    case ptFFF:
        this->update_fff_scene();
        break;
    case ptSLA:
        if (view3D->is_dragging())
            delayed_scene_refresh = true;
        else
            this->update_sla_scene();
        break;
    }

    if (canceled) {
        if (wxGetApp().get_mode() == comSimple)
            sidebar->set_btn_label(ActionButtonType::abReslice, "Slice now");
        show_action_buttons(true);
    }
    else if (wxGetApp().get_mode() == comSimple)
        show_action_buttons(false);
}

void Plater::priv::on_layer_editing_toggled(bool enable)
{
    view3D->enable_layers_editing(enable);
    view3D->set_as_dirty();
}

void Plater::priv::on_action_add(SimpleEvent&)
{
    if (q != nullptr)
        q->add_model();
}

void Plater::priv::on_action_split_objects(SimpleEvent&)
{
    split_object();
}

void Plater::priv::on_action_split_volumes(SimpleEvent&)
{
    split_volume();
}

void Plater::priv::on_action_layersediting(SimpleEvent&)
{
    view3D->enable_layers_editing(!view3D->is_layers_editing_enabled());
}

void Plater::priv::on_object_select(SimpleEvent& evt)
{
    wxGetApp().obj_list()->update_selections();
    selection_changed();
}

void Plater::priv::on_right_click(Vec2dEvent& evt)
{
    int obj_idx = get_selected_object_idx();
    if (obj_idx == -1)
        return;

    wxMenu* menu = printer_technology == ptSLA ? &sla_object_menu :
                   get_selection().is_single_full_instance() ? // show "Object menu" for each FullInstance instead of FullObject
                   &object_menu : &part_menu;

    sidebar->obj_list()->append_menu_item_settings(menu);

    if (printer_technology != ptSLA)
        sidebar->obj_list()->append_menu_item_change_extruder(menu);

    if (menu != &part_menu)
    {
        /* Remove/Prepend "increase/decrease instances" menu items according to the view mode.
         * Suppress to show those items for a Simple mode
         */
        const MenuIdentifier id = printer_technology == ptSLA ? miObjectSLA : miObjectFFF;
        if (wxGetApp().get_mode() == comSimple) {
            if (menu->FindItem(_(L("Increase copies"))) != wxNOT_FOUND)
            {
                /* Detach an items from the menu, but don't delete them
                 * so that they can be added back later
                 * (after switching to the Advanced/Expert mode)
                 */
                menu->Remove(items_increase[id]);
                menu->Remove(items_decrease[id]);
                menu->Remove(items_set_number_of_copies[id]);
            }
        }
        else {
            if (menu->FindItem(_(L("Increase copies"))) == wxNOT_FOUND)
            {
                // Prepend items to the menu, if those aren't not there
                menu->Prepend(items_set_number_of_copies[id]);
                menu->Prepend(items_decrease[id]);
                menu->Prepend(items_increase[id]);
            }
        }
    }

    if (q != nullptr) {
#ifdef __linux__
        // For some reason on Linux the menu isn't displayed if position is specified
        // (even though the position is sane).
        q->PopupMenu(menu);
#else
        q->PopupMenu(menu, (int)evt.data.x(), (int)evt.data.y());
#endif
    }
}

void Plater::priv::on_wipetower_moved(Vec3dEvent &evt)
{
    DynamicPrintConfig cfg;
    cfg.opt<ConfigOptionFloat>("wipe_tower_x", true)->value = evt.data(0);
    cfg.opt<ConfigOptionFloat>("wipe_tower_y", true)->value = evt.data(1);
    wxGetApp().get_tab(Preset::TYPE_PRINT)->load_config(cfg);
}

void Plater::priv::on_update_geometry(Vec3dsEvent<2>&)
{
    // TODO
}

// Update the scene from the background processing, 
// if the update message was received during mouse manipulation.
void Plater::priv::on_3dcanvas_mouse_dragging_finished(SimpleEvent&)
{
    if (this->delayed_scene_refresh) {
        this->delayed_scene_refresh = false;
        this->update_sla_scene();
    }
}

bool Plater::priv::init_object_menu()
{
    items_increase.reserve(2);
    items_decrease.reserve(2);
    items_set_number_of_copies.reserve(2);

    init_common_menu(&object_menu);
    complit_init_object_menu();

    init_common_menu(&sla_object_menu);
    complit_init_sla_object_menu();

    init_common_menu(&part_menu, true);
    complit_init_part_menu();

    return true;
}

bool Plater::priv::init_common_menu(wxMenu* menu, const bool is_part/* = false*/)
{
    wxMenuItem* item_delete = nullptr;
    if (is_part) {
        item_delete = append_menu_item(menu, wxID_ANY, _(L("Delete")) + "\tDel", _(L("Remove the selected object")),
            [this](wxCommandEvent&) { q->remove_selected(); }, "delete");

        sidebar->obj_list()->append_menu_item_export_stl(menu);
    }
    else {
        wxMenuItem* item_increase = append_menu_item(menu, wxID_ANY, _(L("Increase copies")) + "\t+", _(L("Place one more copy of the selected object")),
            [this](wxCommandEvent&) { q->increase_instances(); }, "add_copies");
        wxMenuItem* item_decrease = append_menu_item(menu, wxID_ANY, _(L("Decrease copies")) + "\t-", _(L("Remove one copy of the selected object")),
            [this](wxCommandEvent&) { q->decrease_instances(); }, "remove_copies");
        wxMenuItem* item_set_number_of_copies = append_menu_item(menu, wxID_ANY, _(L("Set number of copies")) + dots, _(L("Change the number of copies of the selected object")),
            [this](wxCommandEvent&) { q->set_number_of_copies(); }, "number_of_copies");

        items_increase.push_back(item_increase);
        items_decrease.push_back(item_decrease);
        items_set_number_of_copies.push_back(item_set_number_of_copies);

        // Delete menu was moved to be after +/- instace to make it more difficult to be selected by mistake.
        item_delete = append_menu_item(menu, wxID_ANY, _(L("Delete")) + "\tDel", _(L("Remove the selected object")),
            [this](wxCommandEvent&) { q->remove_selected(); }, "delete");

        menu->AppendSeparator();
        wxMenuItem* item_instance_to_object = sidebar->obj_list()->append_menu_item_instance_to_object(menu);

        if (q != nullptr)
        {
            q->Bind(wxEVT_UPDATE_UI, [this](wxUpdateUIEvent& evt) { evt.Enable(can_increase_instances()); }, item_increase->GetId());
            q->Bind(wxEVT_UPDATE_UI, [this](wxUpdateUIEvent& evt) { evt.Enable(can_decrease_instances()); }, item_decrease->GetId());
            q->Bind(wxEVT_UPDATE_UI, [this](wxUpdateUIEvent& evt) { evt.Enable(can_increase_instances()); }, item_set_number_of_copies->GetId());
            q->Bind(wxEVT_UPDATE_UI, [this](wxUpdateUIEvent& evt) { evt.Enable(can_set_instance_to_object()); }, item_instance_to_object->GetId());
        }
        menu->AppendSeparator();

        append_menu_item(menu, wxID_ANY, _(L("Reload from Disk")), _(L("Reload the selected file from Disk")),
            [this](wxCommandEvent&) { reload_from_disk(); });

        append_menu_item(menu, wxID_ANY, _(L("Export as STL")) + dots, _(L("Export the selected object as STL file")),
            [this](wxCommandEvent&) { q->export_stl(true); });

        menu->AppendSeparator();
    }

    sidebar->obj_list()->append_menu_item_fix_through_netfabb(menu);

    wxMenu* mirror_menu = new wxMenu();
    if (mirror_menu == nullptr)
        return false;

    append_menu_item(mirror_menu, wxID_ANY, _(L("Along X axis")), _(L("Mirror the selected object along the X axis")),
        [this](wxCommandEvent&) { mirror(X); }, "mark_X", menu);
    append_menu_item(mirror_menu, wxID_ANY, _(L("Along Y axis")), _(L("Mirror the selected object along the Y axis")),
        [this](wxCommandEvent&) { mirror(Y); }, "mark_Y", menu);
    append_menu_item(mirror_menu, wxID_ANY, _(L("Along Z axis")), _(L("Mirror the selected object along the Z axis")),
        [this](wxCommandEvent&) { mirror(Z); }, "mark_Z", menu);

    wxMenuItem* item_mirror = append_submenu(menu, mirror_menu, wxID_ANY, _(L("Mirror")), _(L("Mirror the selected object")));

    // ui updates needs to be bound to the parent panel
    if (q != nullptr)
    {
        q->Bind(wxEVT_UPDATE_UI, [this](wxUpdateUIEvent& evt) { evt.Enable(can_mirror()); }, item_mirror->GetId());
        q->Bind(wxEVT_UPDATE_UI, [this](wxUpdateUIEvent& evt) { evt.Enable(can_delete()); }, item_delete->GetId());
    }

    return true;
}

bool Plater::priv::complit_init_object_menu()
{
    wxMenu* split_menu = new wxMenu();
    if (split_menu == nullptr)
        return false;

    wxMenuItem* item_split_objects = append_menu_item(split_menu, wxID_ANY, _(L("To objects")), _(L("Split the selected object into individual objects")),
        [this](wxCommandEvent&) { split_object(); }, "split_object_SMALL", &object_menu);
    wxMenuItem* item_split_volumes = append_menu_item(split_menu, wxID_ANY, _(L("To parts")), _(L("Split the selected object into individual sub-parts")),
        [this](wxCommandEvent&) { split_volume(); }, "split_parts_SMALL", &object_menu);

    wxMenuItem* item_split = append_submenu(&object_menu, split_menu, wxID_ANY, _(L("Split")), _(L("Split the selected object"))/*, "shape_ungroup.png"*/);
    object_menu.AppendSeparator();

    // "Add (volumes)" popupmenu will be added later in append_menu_items_add_volume()

    // ui updates needs to be binded to the parent panel
    if (q != nullptr)
    {
        q->Bind(wxEVT_UPDATE_UI, [this](wxUpdateUIEvent& evt) { evt.Enable(can_split()); }, item_split->GetId());
        q->Bind(wxEVT_UPDATE_UI, [this](wxUpdateUIEvent& evt) { evt.Enable(can_split()); }, item_split_objects->GetId());
        q->Bind(wxEVT_UPDATE_UI, [this](wxUpdateUIEvent& evt) { evt.Enable(can_split() && wxGetApp().get_mode() > comSimple); }, item_split_volumes->GetId());
    }
    return true;
}

bool Plater::priv::complit_init_sla_object_menu()
{
    wxMenuItem* item_split = append_menu_item(&sla_object_menu, wxID_ANY, _(L("Split")), _(L("Split the selected object into individual objects")),
        [this](wxCommandEvent&) { split_object(); }, "split_object_SMALL");

    sla_object_menu.AppendSeparator();

    // Add the automatic rotation sub-menu
    append_menu_item(&sla_object_menu, wxID_ANY, _(L("Optimize orientation")), _(L("Optimize the rotation of the object for better print results.")),
        [this](wxCommandEvent&) { sla_optimize_rotation(); });

    // ui updates needs to be binded to the parent panel
    if (q != nullptr)
    {
        q->Bind(wxEVT_UPDATE_UI, [this](wxUpdateUIEvent& evt) { evt.Enable(can_split()); }, item_split->GetId());
    }

    return true;
}

bool Plater::priv::complit_init_part_menu()
{
    wxMenuItem* item_split = append_menu_item(&part_menu, wxID_ANY, _(L("Split")), _(L("Split the selected object into individual sub-parts")),
        [this](wxCommandEvent&) { split_volume(); }, "split_parts_SMALL");

    part_menu.AppendSeparator();

    auto obj_list = sidebar->obj_list();
    obj_list->append_menu_item_change_type(&part_menu);

    // ui updates needs to be binded to the parent panel
    if (q != nullptr)
    {
        q->Bind(wxEVT_UPDATE_UI, [this](wxUpdateUIEvent& evt) { evt.Enable(can_split()); },  item_split->GetId());
    }

    return true;
}

void Plater::priv::init_view_toolbar()
{
#if !ENABLE_SVG_ICONS
    ItemsIconsTexture::Metadata icons_data;
    icons_data.filename = "view_toolbar.png";
    icons_data.icon_size = 64;
#endif // !ENABLE_SVG_ICONS

    BackgroundTexture::Metadata background_data;
    background_data.filename = "toolbar_background.png";
    background_data.left = 16;
    background_data.top = 16;
    background_data.right = 16;
    background_data.bottom = 16;

#if ENABLE_SVG_ICONS
    if (!view_toolbar.init(background_data))
#else
    if (!view_toolbar.init(icons_data, background_data))
#endif // ENABLE_SVG_ICONS
        return;

    view_toolbar.set_layout_orientation(GLToolbar::Layout::Bottom);
    view_toolbar.set_border(5.0f);
    view_toolbar.set_gap_size(1.0f);

    GLToolbarItem::Data item;

    item.name = "3D";
#if ENABLE_SVG_ICONS
    item.icon_filename = "editor.svg";
#endif // ENABLE_SVG_ICONS
    item.tooltip = GUI::L_str("3D editor view") + " [" + GUI::shortkey_ctrl_prefix() + "5]";
    item.sprite_id = 0;
    item.action_callback = [this]() { if (this->q != nullptr) wxPostEvent(this->q, SimpleEvent(EVT_GLVIEWTOOLBAR_3D)); };
    item.is_toggable = false;
    if (!view_toolbar.add_item(item))
        return;

    item.name = "Preview";
#if ENABLE_SVG_ICONS
    item.icon_filename = "preview.svg";
#endif // ENABLE_SVG_ICONS
    item.tooltip = GUI::L_str("Preview") + " [" + GUI::shortkey_ctrl_prefix() + "6]";
    item.sprite_id = 1;
    item.action_callback = [this]() { if (this->q != nullptr) wxPostEvent(this->q, SimpleEvent(EVT_GLVIEWTOOLBAR_PREVIEW)); };
    item.is_toggable = false;
    if (!view_toolbar.add_item(item))
        return;

    view_toolbar.select_item("3D");
    view_toolbar.set_enabled(true);
}

bool Plater::priv::can_set_instance_to_object() const
{
    const int obj_idx = get_selected_object_idx();
    return (0 <= obj_idx) && (obj_idx < (int)model.objects.size()) && (model.objects[obj_idx]->instances.size() > 1);
}

bool Plater::priv::can_split() const
{
    return sidebar->obj_list()->is_splittable();
}

bool Plater::priv::layers_height_allowed() const
{
    if (printer_technology != ptFFF)
        return false;

    int obj_idx = get_selected_object_idx();
    return (0 <= obj_idx) && (obj_idx < (int)model.objects.size()) && config->opt_bool("variable_layer_height") && view3D->is_layers_editing_allowed();
}

bool Plater::priv::can_mirror() const
{
    return get_selection().is_from_single_instance();
}

void Plater::priv::set_bed_shape(const Pointfs& shape)
{
    bool new_shape = bed.set_shape(shape);
    if (new_shape)
    {
        if (view3D) view3D->bed_shape_changed();
        if (preview) preview->bed_shape_changed();
    }
}

bool Plater::priv::can_delete() const
{
    return !get_selection().is_empty() && !get_selection().is_wipe_tower();
}

bool Plater::priv::can_delete_all() const
{
    return !model.objects.empty();
}

bool Plater::priv::can_increase_instances() const
{
    int obj_idx = get_selected_object_idx();
    return (0 <= obj_idx) && (obj_idx < (int)model.objects.size());
}

bool Plater::priv::can_decrease_instances() const
{
    int obj_idx = get_selected_object_idx();
    return (0 <= obj_idx) && (obj_idx < (int)model.objects.size()) && (model.objects[obj_idx]->instances.size() > 1);
}

bool Plater::priv::can_split_to_objects() const
{
    return can_split();
}

bool Plater::priv::can_split_to_volumes() const
{
    return (printer_technology != ptSLA) && can_split();
}

bool Plater::priv::can_arrange() const
{
    return !model.objects.empty() && !arranging.load();
}

bool Plater::priv::can_layers_editing() const
{
    return layers_height_allowed();
}

void Plater::priv::update_object_menu()
{
    sidebar->obj_list()->append_menu_items_add_volume(&object_menu);
}

void Plater::priv::show_action_buttons(const bool is_ready_to_slice) const 
{
    wxWindowUpdateLocker noUpdater(sidebar);
    const auto prin_host_opt = config->option<ConfigOptionString>("print_host");
    const bool send_gcode_shown = prin_host_opt != nullptr && !prin_host_opt->value.empty();

    // when a background processing is ON, export_btn and/or send_btn are showing 
    if (wxGetApp().app_config->get("background_processing") == "1")
    {
        sidebar->show_reslice(false);
        sidebar->show_export(true);
        sidebar->show_send(send_gcode_shown);
    }
    else
    {
        sidebar->show_reslice(is_ready_to_slice);
        sidebar->show_export(!is_ready_to_slice);
        sidebar->show_send(send_gcode_shown && !is_ready_to_slice);
    }
    sidebar->Layout();
}

void Sidebar::set_btn_label(const ActionButtonType btn_type, const wxString& label) const
{
    switch (btn_type)
    {
        case ActionButtonType::abReslice:   p->btn_reslice->SetLabelText(label);        break;
        case ActionButtonType::abExport:    p->btn_export_gcode->SetLabelText(label);   break;
        case ActionButtonType::abSendGCode: p->btn_send_gcode->SetLabelText(label);     break;
    }
}

// Plater / Public

Plater::Plater(wxWindow *parent, MainFrame *main_frame)
    : wxPanel(parent), p(new priv(this, main_frame))
{
    // Initialization performed in the private c-tor
}

Plater::~Plater()
{
}

Sidebar&        Plater::sidebar()           { return *p->sidebar; }
Model&          Plater::model()             { return p->model; }
const Print&    Plater::fff_print() const   { return p->fff_print; }
Print&          Plater::fff_print()         { return p->fff_print; }
const SLAPrint& Plater::sla_print() const   { return p->sla_print; }
SLAPrint&       Plater::sla_print()         { return p->sla_print; }

void Plater::load_project()
{
    wxString input_file;
    wxGetApp().load_project(this, input_file);

    if (input_file.empty())
        return;

    p->reset();
    p->project_filename = input_file;

    std::vector<fs::path> input_paths;
    input_paths.push_back(into_path(input_file));
    load_files(input_paths);
}

void Plater::add_model()
{
    wxArrayString input_files;
    wxGetApp().import_model(this, input_files);
    if (input_files.empty())
        return;

    std::vector<fs::path> input_paths;
    for (const auto &file : input_files) {
        input_paths.push_back(into_path(file));
    }
    load_files(input_paths, true, false);
}

void Plater::extract_config_from_project()
{
    wxString input_file;
    wxGetApp().load_project(this, input_file);

    if (input_file.empty())
        return;

    std::vector<fs::path> input_paths;
    input_paths.push_back(into_path(input_file));
    load_files(input_paths, false, true);
}

void Plater::load_files(const std::vector<fs::path>& input_files, bool load_model, bool load_config) { p->load_files(input_files, load_model, load_config); }

// To be called when providing a list of files to the GUI slic3r on command line.
void Plater::load_files(const std::vector<std::string>& input_files, bool load_model, bool load_config)
{ 
    std::vector<fs::path> paths;
    paths.reserve(input_files.size());
    for (const std::string &path : input_files)
        paths.emplace_back(path);
    p->load_files(paths, load_model, load_config);
}

void Plater::update() { p->update(); }

void Plater::update_ui_from_settings() { p->update_ui_from_settings(); }

void Plater::select_view(const std::string& direction) { p->select_view(direction); }

void Plater::select_view_3D(const std::string& name) { p->select_view_3D(name); }

void Plater::select_all() { p->select_all(); }

void Plater::remove(size_t obj_idx) { p->remove(obj_idx); }
void Plater::reset() { p->reset(); }

void Plater::delete_object_from_model(size_t obj_idx) { p->delete_object_from_model(obj_idx); }

void Plater::remove_selected()
{
    this->p->view3D->delete_selected();
}

void Plater::increase_instances(size_t num)
{
    int obj_idx = p->get_selected_object_idx();
    if (obj_idx == -1)
        return;

    ModelObject* model_object = p->model.objects[obj_idx];
    ModelInstance* model_instance = model_object->instances.back();

    bool was_one_instance = model_object->instances.size()==1;
        
    double offset_base = canvas3D()->get_size_proportional_to_max_bed_size(0.05);
    double offset = offset_base;
    for (size_t i = 0; i < num; i++, offset += offset_base) {
        Vec3d offset_vec = model_instance->get_offset() + Vec3d(offset, offset, 0.0);
        model_object->add_instance(offset_vec, model_instance->get_scaling_factor(), model_instance->get_rotation(), model_instance->get_mirror());
//        p->print.get_object(obj_idx)->add_copy(Slic3r::to_2d(offset_vec));
    }

    sidebar().obj_list()->increase_object_instances(obj_idx, was_one_instance ? num + 1 : num);

    if (p->get_config("autocenter") == "1") {
        p->arrange();
    } else {
        p->update();
    }

    p->get_selection().add_instance(obj_idx, (int)model_object->instances.size() - 1);

    p->selection_changed();

    this->p->schedule_background_process();
}

void Plater::decrease_instances(size_t num)
{
    int obj_idx = p->get_selected_object_idx();
    if (obj_idx == -1)
        return;

    ModelObject* model_object = p->model.objects[obj_idx];
    if (model_object->instances.size() > num) {
        for (size_t i = 0; i < num; ++ i)
            model_object->delete_last_instance();
        sidebar().obj_list()->decrease_object_instances(obj_idx, num);
    }
    else {
        remove(obj_idx);
    }

    p->update();

    if (!model_object->instances.empty())
        p->get_selection().add_instance(obj_idx, (int)model_object->instances.size() - 1);

    p->selection_changed();
    this->p->schedule_background_process();
}

void Plater::set_number_of_copies(/*size_t num*/)
{
    int obj_idx = p->get_selected_object_idx();
    if (obj_idx == -1)
        return;

    ModelObject* model_object = p->model.objects[obj_idx];

    const auto num = wxGetNumberFromUser( " ", _("Enter the number of copies:"), 
                                    _("Copies of the selected object"), model_object->instances.size(), 0, 1000, this );
    if (num < 0)
        return;

    int diff = (int)num - (int)model_object->instances.size();
    if (diff > 0)
        increase_instances(diff);
    else if (diff < 0)
        decrease_instances(-diff);
}

bool Plater::is_selection_empty() const
{
    return p->get_selection().is_empty() || p->get_selection().is_wipe_tower();
}

void Plater::cut(size_t obj_idx, size_t instance_idx, coordf_t z, bool keep_upper, bool keep_lower, bool rotate_lower)
{
    wxCHECK_RET(obj_idx < p->model.objects.size(), "obj_idx out of bounds");
    auto *object = p->model.objects[obj_idx];

    wxCHECK_RET(instance_idx < object->instances.size(), "instance_idx out of bounds");

    if (!keep_upper && !keep_lower) {
        return;
    }

    wxBusyCursor wait;
    const auto new_objects = object->cut(instance_idx, z, keep_upper, keep_lower, rotate_lower);

    remove(obj_idx);
    p->load_model_objects(new_objects);
}

void Plater::export_gcode()
{
    if (p->model.objects.empty())
        return;

    // If possible, remove accents from accented latin characters.
    // This function is useful for generating file names to be processed by legacy firmwares.
    fs::path default_output_file;
    try {
		// Update the background processing, so that the placeholder parser will get the correct values for the ouput file template.
		// Also if there is something wrong with the current configuration, a pop-up dialog will be shown and the export will not be performed.
		unsigned int state = this->p->update_restart_background_process(false, false);
		if (state & priv::UPDATE_BACKGROUND_PROCESS_INVALID)
			return;
		default_output_file = this->p->background_process.current_print()->output_filepath("");
    } catch (const std::exception &ex) {
        show_error(this, ex.what());
        return;
    }
    default_output_file = fs::path(Slic3r::fold_utf8_to_ascii(default_output_file.string()));
    auto start_dir = wxGetApp().app_config->get_last_output_dir(default_output_file.parent_path().string());

    wxFileDialog dlg(this, (printer_technology() == ptFFF) ? _(L("Save G-code file as:")) : _(L("Save SL1 file as:")),
        start_dir,
        from_path(default_output_file.filename()),
        GUI::file_wildcards((printer_technology() == ptFFF) ? FT_GCODE : FT_PNGZIP, default_output_file.extension().string()),
        wxFD_SAVE | wxFD_OVERWRITE_PROMPT
    );

    fs::path output_path;
    if (dlg.ShowModal() == wxID_OK) {
        fs::path path = into_path(dlg.GetPath());
        wxGetApp().app_config->update_last_output_dir(path.parent_path().string());
        output_path = std::move(path);
    }
    if (! output_path.empty())
        p->export_gcode(std::move(output_path), PrintHostJob());
}

void Plater::export_stl(bool selection_only)
{
    if (p->model.objects.empty()) { return; }

    wxString path = p->get_export_file(FT_STL);
    if (path.empty()) { return; }
    const std::string path_u8 = into_u8(path);

    wxBusyCursor wait;

    TriangleMesh mesh;
    if (selection_only) {
        const auto &selection = p->get_selection();
        if (selection.is_wipe_tower()) { return; }

        const auto obj_idx = selection.get_object_idx();
        if (obj_idx == -1) { return; }

        const ModelObject* model_object = p->model.objects[obj_idx];
        if (selection.get_mode() == Selection::Instance)
        {
            if (selection.is_single_full_object())
                mesh = model_object->mesh();
            else
                mesh = model_object->full_raw_mesh();
        }
        else
        {
            const GLVolume* volume = selection.get_volume(*selection.get_volume_idxs().begin());
            mesh = model_object->volumes[volume->volume_idx()]->mesh;
            mesh.transform(volume->get_volume_transformation().get_matrix());
            mesh.translate(-model_object->origin_translation.cast<float>());
        }
    }
    else
        mesh = p->model.mesh();

    Slic3r::store_stl(path_u8.c_str(), &mesh, true);
    p->statusbar()->set_status_text(wxString::Format(_(L("STL file exported to %s")), path));
}

void Plater::export_amf()
{
    if (p->model.objects.empty()) { return; }

    wxString path = p->get_export_file(FT_AMF);
    if (path.empty()) { return; }
    const std::string path_u8 = into_u8(path);

    wxBusyCursor wait;
    bool export_config = true;
    DynamicPrintConfig cfg = wxGetApp().preset_bundle->full_config_secure();
    if (Slic3r::store_amf(path_u8.c_str(), &p->model, export_config ? &cfg : nullptr)) {
        // Success
        p->statusbar()->set_status_text(wxString::Format(_(L("AMF file exported to %s")), path));
    } else {
        // Failure
        p->statusbar()->set_status_text(wxString::Format(_(L("Error exporting AMF file %s")), path));
    }
}

void Plater::export_3mf(const boost::filesystem::path& output_path)
{
    if (p->model.objects.empty()) { return; }

    wxString path;
    bool export_config = true;
    if (output_path.empty())
    {
        path = p->get_export_file(FT_3MF);
        if (path.empty()) { return; }
    }
    else
        path = from_path(output_path);

    if (!path.Lower().EndsWith(".3mf"))
        return;

	DynamicPrintConfig cfg = wxGetApp().preset_bundle->full_config_secure();
    const std::string path_u8 = into_u8(path);
    wxBusyCursor wait;
    if (Slic3r::store_3mf(path_u8.c_str(), &p->model, export_config ? &cfg : nullptr)) {
        // Success
        p->statusbar()->set_status_text(wxString::Format(_(L("3MF file exported to %s")), path));
    } else {
        // Failure
        p->statusbar()->set_status_text(wxString::Format(_(L("Error exporting 3MF file %s")), path));
    }
}

void Plater::reslice()
{
    //FIXME Don't reslice if export of G-code or sending to OctoPrint is running.
    // bitmask of UpdateBackgroundProcessReturnState
    unsigned int state = this->p->update_background_process(true);
    if (state & priv::UPDATE_BACKGROUND_PROCESS_REFRESH_SCENE)
        this->p->view3D->reload_scene(false);
    // If the SLA processing of just a single object's supports is running, restart slicing for the whole object.
    this->p->background_process.set_task(PrintBase::TaskParams());
    // Only restarts if the state is valid.
    this->p->restart_background_process(state | priv::UPDATE_BACKGROUND_PROCESS_FORCE_RESTART);

    if ((state & priv::UPDATE_BACKGROUND_PROCESS_INVALID) != 0)
        return;

    if (p->background_process.running())
    {
        if (wxGetApp().get_mode() == comSimple)
            p->sidebar->set_btn_label(ActionButtonType::abReslice, _(L("Slicing")) + dots);
        else
        {
            p->sidebar->set_btn_label(ActionButtonType::abReslice, _(L("Slice now")));
            p->show_action_buttons(false);
        }
    }
    else if (!p->background_process.empty() && !p->background_process.idle())
        p->show_action_buttons(true);
}

void Plater::reslice_SLA_supports(const ModelObject &object)
{
    //FIXME Don't reslice if export of G-code or sending to OctoPrint is running.
    // bitmask of UpdateBackgroundProcessReturnState
    unsigned int state = this->p->update_background_process(true);
    if (state & priv::UPDATE_BACKGROUND_PROCESS_REFRESH_SCENE)
        this->p->view3D->reload_scene(false);

	if (this->p->background_process.empty() || (state & priv::UPDATE_BACKGROUND_PROCESS_INVALID))
        // Nothing to do on empty input or invalid configuration.
        return;

    // Limit calculation to the single object only.
    PrintBase::TaskParams task;
    task.single_model_object = object.id();
    // If the background processing is not enabled, calculate supports just for the single instance.
    // Otherwise calculate everything, but start with the provided object.
	if (!this->p->background_processing_enabled()) {
		task.single_model_instance_only = true;
		task.to_object_step = slaposBasePool;
	}
    this->p->background_process.set_task(task);
    // and let the background processing start.
    this->p->restart_background_process(state | priv::UPDATE_BACKGROUND_PROCESS_FORCE_RESTART);
}

void Plater::send_gcode()
{
    if (p->model.objects.empty()) { return; }

    PrintHostJob upload_job(p->config);
    if (upload_job.empty()) { return; }

    // Obtain default output path
    fs::path default_output_file;
    try {
		// Update the background processing, so that the placeholder parser will get the correct values for the ouput file template.
		// Also if there is something wrong with the current configuration, a pop-up dialog will be shown and the export will not be performed.
		unsigned int state = this->p->update_restart_background_process(false, false);
		if (state & priv::UPDATE_BACKGROUND_PROCESS_INVALID)
			return;
		default_output_file = this->p->background_process.current_print()->output_filepath("");
    } catch (const std::exception &ex) {
        show_error(this, ex.what());
        return;
    }
    default_output_file = fs::path(Slic3r::fold_utf8_to_ascii(default_output_file.string()));

    PrintHostSendDialog dlg(default_output_file, upload_job.printhost->can_start_print());
    if (dlg.ShowModal() == wxID_OK) {
        upload_job.upload_data.upload_path = dlg.filename();
        upload_job.upload_data.start_print = dlg.start_print();

        p->export_gcode(fs::path(), std::move(upload_job));
    }
}

void Plater::on_extruders_change(int num_extruders)
{
    auto& choices = sidebar().combos_filament();

    if (num_extruders == choices.size())
        return;

    wxWindowUpdateLocker noUpdates_scrolled_panel(&sidebar()/*.scrolled_panel()*/);

    int i = choices.size();
    while ( i < num_extruders )
    {
        PresetComboBox* choice/*{ nullptr }*/;
        sidebar().init_filament_combo(&choice, i);
        choices.push_back(choice);

        // initialize selection
        wxGetApp().preset_bundle->update_platter_filament_ui(i, choice, wxGetApp().em_unit());
        ++i;
    }

    // remove unused choices if any
    sidebar().remove_unused_filament_combos(num_extruders);

    sidebar().Layout();
    sidebar().scrolled_panel()->Refresh();
}

void Plater::on_config_change(const DynamicPrintConfig &config)
{
    bool update_scheduled = false;
    bool bed_shape_changed = false;
    for (auto opt_key : p->config->diff(config)) {
        p->config->set_key_value(opt_key, config.option(opt_key)->clone());
        if (opt_key == "printer_technology")
            this->set_printer_technology(config.opt_enum<PrinterTechnology>(opt_key));
        else if (opt_key == "bed_shape") {
            bed_shape_changed = true;
            update_scheduled = true;
        } 
        else if (boost::starts_with(opt_key, "wipe_tower") ||
            // opt_key == "filament_minimal_purge_on_wipe_tower" // ? #ys_FIXME
            opt_key == "single_extruder_multi_material") {
            update_scheduled = true;
        } 
        else if(opt_key == "variable_layer_height") {
            if (p->config->opt_bool("variable_layer_height") != true) {
                p->view3D->enable_layers_editing(false);
                p->view3D->set_as_dirty();
            }
        }
        else if(opt_key == "extruder_colour") {
            update_scheduled = true;
            p->preview->set_number_extruders(p->config->option<ConfigOptionStrings>(opt_key)->values.size());
        } else if(opt_key == "max_print_height") {
            update_scheduled = true;
        }
        else if (opt_key == "printer_model") {
            // update to force bed selection(for texturing)
            bed_shape_changed = true;
            update_scheduled = true;
        }
    }

    {
        const auto prin_host_opt = p->config->option<ConfigOptionString>("print_host");
        p->sidebar->show_send(prin_host_opt != nullptr && !prin_host_opt->value.empty());
    }

    if (bed_shape_changed)
        p->set_bed_shape(p->config->option<ConfigOptionPoints>("bed_shape")->values);

    if (update_scheduled) 
        update();

    if (p->main_frame->is_loaded())
        this->p->schedule_background_process();
}

void Plater::on_activate()
{
#ifdef __linux__
    wxWindow *focus_window = wxWindow::FindFocus();
    // Activating the main frame, and no window has keyboard focus.
    // Set the keyboard focus to the visible Canvas3D.
    if (this->p->view3D->IsShown() && (!focus_window || focus_window == this->p->view3D->get_wxglcanvas()))
        this->p->view3D->get_wxglcanvas()->SetFocus();

    else if (this->p->preview->IsShown() && (!focus_window || focus_window == this->p->view3D->get_wxglcanvas()))
        this->p->preview->get_wxglcanvas()->SetFocus();
#endif

    if (! this->p->delayed_error_message.empty()) {
		std::string msg = std::move(this->p->delayed_error_message);
		this->p->delayed_error_message.clear();
        GUI::show_error(this, msg);
	}
}

const wxString& Plater::get_project_filename() const
{
    return p->project_filename;
}

bool Plater::is_export_gcode_scheduled() const
{
    return p->background_process.is_export_scheduled();
}

int Plater::get_selected_object_idx()
{
    return p->get_selected_object_idx();
}

bool Plater::is_single_full_object_selection() const
{
    return p->get_selection().is_single_full_object();
}

GLCanvas3D* Plater::canvas3D()
{
    return p->view3D->get_canvas3d();
}

PrinterTechnology Plater::printer_technology() const
{
    return p->printer_technology;
}

void Plater::set_printer_technology(PrinterTechnology printer_technology)
{
    p->printer_technology = printer_technology;
    if (p->background_process.select_technology(printer_technology)) {
        // Update the active presets.
    }
    //FIXME for SLA synchronize 
    //p->background_process.apply(Model)!

    p->label_btn_export = printer_technology == ptFFF ? L("Export G-code") : L("Export");
    p->label_btn_send   = printer_technology == ptFFF ? L("Send G-code")   : L("Send to printer");
}

void Plater::changed_object(int obj_idx)
{
    if (obj_idx < 0)
        return;
    auto list = wxGetApp().obj_list();
    wxASSERT(list != nullptr);
    if (list == nullptr)
        return;

    if (list->is_parts_changed()) {
        // recenter and re - align to Z = 0
        auto model_object = p->model.objects[obj_idx];
        model_object->ensure_on_bed();
        if (this->p->printer_technology == ptSLA) {
            // Update the SLAPrint from the current Model, so that the reload_scene()
            // pulls the correct data, update the 3D scene.
            this->p->update_restart_background_process(true, false);
        } else
            p->view3D->reload_scene(false);
    }

    // update print
    this->p->schedule_background_process();
}

void Plater::changed_objects(const std::vector<size_t>& object_idxs)
{
    if (object_idxs.empty())
        return;

    auto list = wxGetApp().obj_list();
    wxASSERT(list != nullptr);
    if (list == nullptr)
        return;

    if (list->is_parts_changed()) {
        for (int obj_idx : object_idxs)
        {
            if (obj_idx < p->model.objects.size())
                // recenter and re - align to Z = 0
                p->model.objects[obj_idx]->ensure_on_bed();
        }
        if (this->p->printer_technology == ptSLA) {
            // Update the SLAPrint from the current Model, so that the reload_scene()
            // pulls the correct data, update the 3D scene.
            this->p->update_restart_background_process(true, false);
        }
        else
            p->view3D->reload_scene(false);
    }

    // update print
    this->p->schedule_background_process();
}

void Plater::schedule_background_process()
{
    this->p->schedule_background_process();    
}

void Plater::fix_through_netfabb(const int obj_idx, const int vol_idx/* = -1*/) { p->fix_through_netfabb(obj_idx, vol_idx); }

void Plater::update_object_menu() { p->update_object_menu(); }

void Plater::copy_selection_to_clipboard()
{
    p->view3D->get_canvas3d()->get_selection().copy_to_clipboard();
}

void Plater::paste_from_clipboard()
{
    p->view3D->get_canvas3d()->get_selection().paste_from_clipboard();
}

bool Plater::can_paste_from_clipboard() const
{
    const Selection& selection = p->view3D->get_canvas3d()->get_selection();
    const Selection::Clipboard& clipboard = selection.get_clipboard();
    Selection::EMode mode = clipboard.get_mode();

    if (clipboard.is_empty())
        return false;

    if ((mode == Selection::Volume) && !selection.is_from_single_instance())
        return false;

    if ((mode == Selection::Instance) && (selection.get_mode() != Selection::Instance))
        return false;

    return true;
}

void Plater::rescale()
{
    p->preview->rescale();

    p->view3D->get_canvas3d()->rescale();

    p->sidebar->rescale();

    Layout();
    GetParent()->Layout();
}

bool Plater::can_delete() const { return p->can_delete(); }
bool Plater::can_delete_all() const { return p->can_delete_all(); }
bool Plater::can_increase_instances() const { return p->can_increase_instances(); }
bool Plater::can_decrease_instances() const { return p->can_decrease_instances(); }
bool Plater::can_split_to_objects() const { return p->can_split_to_objects(); }
bool Plater::can_split_to_volumes() const { return p->can_split_to_volumes(); }
bool Plater::can_arrange() const { return p->can_arrange(); }
bool Plater::can_layers_editing() const { return p->can_layers_editing(); }
bool Plater::can_copy() const { return !is_selection_empty(); }
bool Plater::can_paste() const { return can_paste_from_clipboard(); }

}}    // namespace Slic3r::GUI<|MERGE_RESOLUTION|>--- conflicted
+++ resolved
@@ -813,7 +813,7 @@
     // update the dirty flags.
     if (print_tech == ptFFF) {
         for (size_t i = 0; i < p->combos_filament.size(); ++i)
-            preset_bundle.update_platter_filament_ui(i, p->combos_filament[i]);
+            preset_bundle.update_platter_filament_ui(i, p->combos_filament[i], wxGetApp().em_unit());
     }
     p->show_preset_comboboxes();
 }
@@ -859,7 +859,6 @@
 	{
 //         wxWindowUpdateLocker noUpdates_scrolled(p->scrolled);
 
-<<<<<<< HEAD
 // 		// Update the print choosers to only contain the compatible presets, update the dirty flags.
 //         if (print_tech == ptFFF)
 // 			preset_bundle.prints.update_platter_ui(p->combo_print);
@@ -873,28 +872,10 @@
 // 		// update the dirty flags.
 //         if (print_tech == ptFFF) {
 //             for (size_t i = 0; i < p->combos_filament.size(); ++ i)
-//                 preset_bundle.update_platter_filament_ui(i, p->combos_filament[i]);
+//                 preset_bundle.update_platter_filament_ui(i, p->combos_filament[i], wxGetApp().em_unit());
 // 		}
 // 		p->show_preset_comboboxes();
         update_all_preset_comboboxes();
-=======
-		// Update the print choosers to only contain the compatible presets, update the dirty flags.
-        if (print_tech == ptFFF)
-			preset_bundle.prints.update_platter_ui(p->combo_print);
-        else {
-            preset_bundle.sla_prints.update_platter_ui(p->combo_sla_print);
-            preset_bundle.sla_materials.update_platter_ui(p->combo_sla_material);
-        }
-		// Update the printer choosers, update the dirty flags.
-		preset_bundle.printers.update_platter_ui(p->combo_printer);
-		// Update the filament choosers to only contain the compatible presets, update the color preview,
-		// update the dirty flags.
-        if (print_tech == ptFFF) {
-            for (size_t i = 0; i < p->combos_filament.size(); ++ i)
-                preset_bundle.update_platter_filament_ui(i, p->combos_filament[i], wxGetApp().em_unit());
-		}
-		p->show_preset_comboboxes();
->>>>>>> 850eb863
 		break;
 	}
 
