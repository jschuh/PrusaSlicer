--- conflicted
+++ resolved
@@ -79,15 +79,13 @@
 #include "../Utils/FixModelByWin10.hpp"
 #include "../Utils/UndoRedo.hpp"
 #include "RemovableDriveManager.hpp"
-<<<<<<< HEAD
 #include "SearchComboBox.hpp"
-=======
+
 #if ENABLE_NON_STATIC_CANVAS_MANAGER
 #ifdef __APPLE__
 #include "Gizmos/GLGizmosManager.hpp"
 #endif // __APPLE__
 #endif // ENABLE_NON_STATIC_CANVAS_MANAGER
->>>>>>> ec86d94f
 
 #include <wx/glcanvas.h>    // Needs to be last because reasons :-/
 #include "WipeTowerDialog.hpp"
@@ -1891,17 +1889,15 @@
     bool are_view3D_labels_shown() const { return (current_panel == view3D) && view3D->get_canvas3d()->are_labels_shown(); }
     void show_view3D_labels(bool show) { if (current_panel == view3D) view3D->get_canvas3d()->show_labels(show); }
 
-<<<<<<< HEAD
     bool is_sidebar_collapsed() const   { return sidebar->is_collapsed(); }
     void collapse_sidebur(bool show)    { sidebar->collapse(show); }
-=======
+
 #if ENABLE_SLOPE_RENDERING
     bool is_view3D_slope_shown() const { return (current_panel == view3D) && view3D->get_canvas3d()->is_slope_shown(); }
     void show_view3D_slope(bool show) { if (current_panel == view3D) view3D->get_canvas3d()->show_slope(show); }
 
     bool is_view3D_layers_editing_enabled() const { return (current_panel == view3D) && view3D->get_canvas3d()->is_layers_editing_enabled(); }
 #endif // ENABLE_SLOPE_RENDERING
->>>>>>> ec86d94f
 
     void set_current_canvas_as_dirty();
     GLCanvas3D* get_current_canvas3D();
@@ -4762,17 +4758,15 @@
 bool Plater::are_view3D_labels_shown() const { return p->are_view3D_labels_shown(); }
 void Plater::show_view3D_labels(bool show) { p->show_view3D_labels(show); }
 
-<<<<<<< HEAD
 bool Plater::is_sidebar_collapsed() const { return p->is_sidebar_collapsed(); }
 void Plater::collapse_sidebur(bool show) { p->collapse_sidebur(show); }
-=======
+
 #if ENABLE_SLOPE_RENDERING
 bool Plater::is_view3D_slope_shown() const { return p->is_view3D_slope_shown(); }
 void Plater::show_view3D_slope(bool show) { p->show_view3D_slope(show); }
 
 bool Plater::is_view3D_layers_editing_enabled() const { return p->is_view3D_layers_editing_enabled(); }
 #endif // ENABLE_SLOPE_RENDERING
->>>>>>> ec86d94f
 
 void Plater::select_all() { p->select_all(); }
 void Plater::deselect_all() { p->deselect_all(); }
