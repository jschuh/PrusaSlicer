--- conflicted
+++ resolved
@@ -106,11 +106,7 @@
             return false;        
         else if (auto hovered_idx_ = static_cast<size_t>(hovered_idx);
             hovered_idx_ >= gl_volumes.size() || 
-<<<<<<< HEAD
             gl_volumes[hovered_idx_] != gl_volume_ptr)
-=======
-            gl_volumes[hovered_idx_] != gl_volume)
->>>>>>> ac563384
             return false;
 
         const ModelObject *object = get_model_object(gl_volume, canvas.get_model()->objects);
