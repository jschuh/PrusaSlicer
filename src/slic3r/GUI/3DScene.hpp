#ifndef slic3r_3DScene_hpp_
#define slic3r_3DScene_hpp_

#include "libslic3r/libslic3r.h"
#include "libslic3r/Point.hpp"
#include "libslic3r/Line.hpp"
#include "libslic3r/TriangleMesh.hpp"
#include "libslic3r/Utils.hpp"
#include "libslic3r/Geometry.hpp"
#include "libslic3r/Color.hpp"

#include "GLModel.hpp"
#include "MeshUtils.hpp"

#include <functional>
#include <optional>

#ifndef NDEBUG
#define HAS_GLSAFE
#endif // NDEBUG

#ifdef HAS_GLSAFE
    extern void glAssertRecentCallImpl(const char *file_name, unsigned int line, const char *function_name);
    inline void glAssertRecentCall() { glAssertRecentCallImpl(__FILE__, __LINE__, __FUNCTION__); }
    #define glsafe(cmd) do { cmd; glAssertRecentCallImpl(__FILE__, __LINE__, __FUNCTION__); } while (false)
    #define glcheck() do { glAssertRecentCallImpl(__FILE__, __LINE__, __FUNCTION__); } while (false)
#else // HAS_GLSAFE
    inline void glAssertRecentCall() { }
    #define glsafe(cmd) cmd
    #define glcheck()
#endif // HAS_GLSAFE

namespace Slic3r {
class SLAPrintObject;
enum  SLAPrintObjectStep : unsigned int;
class BuildVolume;
class DynamicPrintConfig;
class ExtrusionPath;
class ExtrusionMultiPath;
class ExtrusionLoop;
class ExtrusionEntity;
class ExtrusionEntityCollection;
class ModelObject;
class ModelVolume;
enum ModelInstanceEPrintVolumeState : unsigned char;

// Return appropriate color based on the ModelVolume.
extern ColorRGBA color_from_model_volume(const ModelVolume& model_volume);

class GLVolume {
public:
    static const ColorRGBA SELECTED_COLOR;
    static const ColorRGBA HOVER_SELECT_COLOR;
    static const ColorRGBA HOVER_DESELECT_COLOR;
    static const ColorRGBA OUTSIDE_COLOR;
    static const ColorRGBA SELECTED_OUTSIDE_COLOR;
    static const ColorRGBA DISABLED_COLOR;
    static const ColorRGBA SLA_SUPPORT_COLOR;
    static const ColorRGBA SLA_PAD_COLOR;
    static const ColorRGBA NEUTRAL_COLOR;
    static const std::array<ColorRGBA, 4> MODEL_COLOR;

    enum EHoverState : unsigned char
    {
        HS_None,
        HS_Hover,
        HS_Select,
        HS_Deselect
    };

    GLVolume(float r = 1.0f, float g = 1.0f, float b = 1.0f, float a = 1.0f);
    GLVolume(const ColorRGBA& color) : GLVolume(color.r(), color.g(), color.b(), color.a()) {}

private:
    Geometry::Transformation m_instance_transformation;
    Geometry::Transformation m_volume_transformation;

    // Shift in z required by sla supports+pad
    double        m_sla_shift_z;
    // Bounding box of this volume, in unscaled coordinates.
    std::optional<BoundingBoxf3> m_transformed_bounding_box;
    // Convex hull of the volume, if any.
    std::shared_ptr<const TriangleMesh> m_convex_hull;
    // Bounding box of this volume, in unscaled coordinates.
    std::optional<BoundingBoxf3> m_transformed_convex_hull_bounding_box;
    // Bounding box of the non sinking part of this volume, in unscaled coordinates.
    std::optional<BoundingBoxf3> m_transformed_non_sinking_bounding_box;

    class SinkingContours
    {
        static const float HalfWidth;
        GLVolume& m_parent;
        GUI::GLModel m_model;
        BoundingBoxf3 m_old_box;
        Vec3d m_shift{ Vec3d::Zero() };

    public:
        SinkingContours(GLVolume& volume) : m_parent(volume) {}
        void render();

    private:
        void update();
    };

    SinkingContours m_sinking_contours;

    class NonManifoldEdges
    {
        GLVolume& m_parent;
        GUI::GLModel m_model;
        bool m_update_needed{ true };

    public:
        NonManifoldEdges(GLVolume& volume) : m_parent(volume) {}
        void render();
        void set_as_dirty() { m_update_needed = true; }

    private:
        void update();
    };

    NonManifoldEdges m_non_manifold_edges;

public:
    // Color of the triangles / quads held by this volume.
    ColorRGBA color;
    // Color used to render this volume.
    ColorRGBA render_color;

    struct CompositeID {
        CompositeID(int object_id, int volume_id, int instance_id) : object_id(object_id), volume_id(volume_id), instance_id(instance_id) {}
        CompositeID() : object_id(-1), volume_id(-1), instance_id(-1) {}
        // Object ID, which is equal to the index of the respective ModelObject in Model.objects array.
        int             object_id;
        // Volume ID, which is equal to the index of the respective ModelVolume in ModelObject.volumes array.
        // If negative, it is an index of a geometry produced by the PrintObject for the respective ModelObject,
        // and which has no associated ModelVolume in ModelObject.volumes. For example, SLA supports.
        // Volume with a negative volume_id cannot be picked independently, it will pick the associated instance.
        int             volume_id;
        // Instance ID, which is equal to the index of the respective ModelInstance in ModelObject.instances array.
        int             instance_id;
		bool operator==(const CompositeID &rhs) const { return object_id == rhs.object_id && volume_id == rhs.volume_id && instance_id == rhs.instance_id; }
		bool operator!=(const CompositeID &rhs) const { return ! (*this == rhs); }
		bool operator< (const CompositeID &rhs) const 
			{ return object_id < rhs.object_id || (object_id == rhs.object_id && (volume_id < rhs.volume_id || (volume_id == rhs.volume_id && instance_id < rhs.instance_id))); }
    };
    CompositeID         composite_id;
    // Fingerprint of the source geometry. For ModelVolumes, it is the ModelVolume::ID and ModelInstanceID, 
    // for generated volumes it is the timestamp generated by PrintState::invalidate() or PrintState::set_done(),
    // and the associated ModelInstanceID.
    // Valid geometry_id should always be positive.
    std::pair<size_t, size_t> geometry_id;
    // An ID containing the extruder ID (used to select color).
    int                 	extruder_id;

    // Various boolean flags.
    struct {
	    // Is this object selected?
	    bool                selected : 1;
	    // Is this object disabled from selection?
	    bool                disabled : 1;
	    // Is this object printable?
	    bool                printable : 1;
	    // Whether or not this volume is active for rendering
	    bool                is_active : 1;
	    // Whether or not to use this volume when applying zoom_to_volumes()
	    bool                zoom_to_volumes : 1;
	    // Wheter or not this volume is enabled for outside print volume detection in shader.
	    bool                shader_outside_printer_detection_enabled : 1;
	    // Wheter or not this volume is outside print volume.
	    bool                is_outside : 1;
	    // Wheter or not this volume has been generated from a modifier
	    bool                is_modifier : 1;
	    // Wheter or not this volume has been generated from the wipe tower
	    bool                is_wipe_tower : 1;
	    // Wheter or not this volume has been generated from an extrusion path
	    bool                is_extrusion_path : 1;
        // Whether or not always use the volume's own color (not using SELECTED/HOVER/DISABLED/OUTSIDE)
	    bool                force_native_color : 1;
        // Whether or not render this volume in neutral
        bool                force_neutral_color : 1;
        // Whether or not to force rendering of sinking contours
        bool                force_sinking_contours : 1;
    }; // this gets instantiated automatically in the parent struct

    // Is mouse or rectangle selection over this object to select/deselect it ?
    EHoverState         	hover;

    GUI::GLModel            model;
    // raycaster used for picking
    std::unique_ptr<GUI::MeshRaycaster> mesh_raycaster;
    // Ranges of triangle and quad indices to be rendered.
    std::pair<size_t, size_t>   tverts_range;

    // If the qverts or tverts contain thick extrusions, then offsets keeps pointers of the starts
    // of the extrusions per layer.
    std::vector<coordf_t>       print_zs;
    // Offset into qverts & tverts, or offsets into indices stored into an OpenGL name_index_buffer.
    std::vector<size_t>         offsets;

    // Bounding box of this volume, in unscaled coordinates.
    BoundingBoxf3 bounding_box() const { 
        return this->model.get_bounding_box();
    }

    void set_color(const ColorRGBA& rgba)        { color = rgba; }
    void set_render_color(const ColorRGBA& rgba) { render_color = rgba; }
    // Sets render color in dependence of current state
    void set_render_color(bool force_transparent);
    // set color according to model volume
    void set_color_from_model_volume(const ModelVolume& model_volume);

    const Geometry::Transformation& get_instance_transformation() const { return m_instance_transformation; }
    void set_instance_transformation(const Geometry::Transformation& transformation) { m_instance_transformation = transformation; set_bounding_boxes_as_dirty(); }
#if ENABLE_WORLD_COORDINATE
    void set_instance_transformation(const Transform3d& transform) { m_instance_transformation.set_matrix(transform); set_bounding_boxes_as_dirty(); }

    Vec3d get_instance_offset() const { return m_instance_transformation.get_offset(); }
#else
    const Vec3d& get_instance_offset() const { return m_instance_transformation.get_offset(); }
#endif // ENABLE_WORLD_COORDINATE
    double get_instance_offset(Axis axis) const { return m_instance_transformation.get_offset(axis); }

    void set_instance_offset(const Vec3d& offset) { m_instance_transformation.set_offset(offset); set_bounding_boxes_as_dirty(); }
    void set_instance_offset(Axis axis, double offset) { m_instance_transformation.set_offset(axis, offset); set_bounding_boxes_as_dirty(); }

#if ENABLE_WORLD_COORDINATE
    Vec3d get_instance_rotation() const { return m_instance_transformation.get_rotation(); }
#else
    const Vec3d& get_instance_rotation() const { return m_instance_transformation.get_rotation(); }
#endif // ENABLE_WORLD_COORDINATE
    double get_instance_rotation(Axis axis) const { return m_instance_transformation.get_rotation(axis); }

    void set_instance_rotation(const Vec3d& rotation) { m_instance_transformation.set_rotation(rotation); set_bounding_boxes_as_dirty(); }
    void set_instance_rotation(Axis axis, double rotation) { m_instance_transformation.set_rotation(axis, rotation); set_bounding_boxes_as_dirty(); }

    Vec3d get_instance_scaling_factor() const { return m_instance_transformation.get_scaling_factor(); }
    double get_instance_scaling_factor(Axis axis) const { return m_instance_transformation.get_scaling_factor(axis); }

    void set_instance_scaling_factor(const Vec3d& scaling_factor) { m_instance_transformation.set_scaling_factor(scaling_factor); set_bounding_boxes_as_dirty(); }
    void set_instance_scaling_factor(Axis axis, double scaling_factor) { m_instance_transformation.set_scaling_factor(axis, scaling_factor); set_bounding_boxes_as_dirty(); }

#if ENABLE_WORLD_COORDINATE
    Vec3d get_instance_mirror() const { return m_instance_transformation.get_mirror(); }
#else
    const Vec3d& get_instance_mirror() const { return m_instance_transformation.get_mirror(); }
#endif // ENABLE_WORLD_COORDINATE
    double get_instance_mirror(Axis axis) const { return m_instance_transformation.get_mirror(axis); }

    void set_instance_mirror(const Vec3d& mirror) { m_instance_transformation.set_mirror(mirror); set_bounding_boxes_as_dirty(); }
    void set_instance_mirror(Axis axis, double mirror) { m_instance_transformation.set_mirror(axis, mirror); set_bounding_boxes_as_dirty(); }

    const Geometry::Transformation& get_volume_transformation() const { return m_volume_transformation; }
    void set_volume_transformation(const Geometry::Transformation& transformation) { m_volume_transformation = transformation; set_bounding_boxes_as_dirty(); }
#if ENABLE_WORLD_COORDINATE
    void set_volume_transformation(const Transform3d& transform) { m_volume_transformation.set_matrix(transform); set_bounding_boxes_as_dirty(); }

    Vec3d get_volume_offset() const { return m_volume_transformation.get_offset(); }
#else
    const Vec3d& get_volume_offset() const { return m_volume_transformation.get_offset(); }
#endif // ENABLE_WORLD_COORDINATE
    double get_volume_offset(Axis axis) const { return m_volume_transformation.get_offset(axis); }

    void set_volume_offset(const Vec3d& offset) { m_volume_transformation.set_offset(offset); set_bounding_boxes_as_dirty(); }
    void set_volume_offset(Axis axis, double offset) { m_volume_transformation.set_offset(axis, offset); set_bounding_boxes_as_dirty(); }

#if ENABLE_WORLD_COORDINATE
    Vec3d get_volume_rotation() const { return m_volume_transformation.get_rotation(); }
#else
    const Vec3d& get_volume_rotation() const { return m_volume_transformation.get_rotation(); }
#endif // ENABLE_WORLD_COORDINATE
    double get_volume_rotation(Axis axis) const { return m_volume_transformation.get_rotation(axis); }

    void set_volume_rotation(const Vec3d& rotation) { m_volume_transformation.set_rotation(rotation); set_bounding_boxes_as_dirty(); }
    void set_volume_rotation(Axis axis, double rotation) { m_volume_transformation.set_rotation(axis, rotation); set_bounding_boxes_as_dirty(); }

#if ENABLE_WORLD_COORDINATE
    Vec3d get_volume_scaling_factor() const { return m_volume_transformation.get_scaling_factor(); }
#else
    const Vec3d& get_volume_scaling_factor() const { return m_volume_transformation.get_scaling_factor(); }
#endif // ENABLE_WORLD_COORDINATE
    double get_volume_scaling_factor(Axis axis) const { return m_volume_transformation.get_scaling_factor(axis); }

    void set_volume_scaling_factor(const Vec3d& scaling_factor) { m_volume_transformation.set_scaling_factor(scaling_factor); set_bounding_boxes_as_dirty(); }
    void set_volume_scaling_factor(Axis axis, double scaling_factor) { m_volume_transformation.set_scaling_factor(axis, scaling_factor); set_bounding_boxes_as_dirty(); }

#if ENABLE_WORLD_COORDINATE
    Vec3d get_volume_mirror() const { return m_volume_transformation.get_mirror(); }
#else
    const Vec3d& get_volume_mirror() const { return m_volume_transformation.get_mirror(); }
#endif // ENABLE_WORLD_COORDINATE
    double get_volume_mirror(Axis axis) const { return m_volume_transformation.get_mirror(axis); }

    void set_volume_mirror(const Vec3d& mirror) { m_volume_transformation.set_mirror(mirror); set_bounding_boxes_as_dirty(); }
    void set_volume_mirror(Axis axis, double mirror) { m_volume_transformation.set_mirror(axis, mirror); set_bounding_boxes_as_dirty(); }
     
    double get_sla_shift_z() const { return m_sla_shift_z; }
    void set_sla_shift_z(double z) { m_sla_shift_z = z; }

    void set_convex_hull(std::shared_ptr<const TriangleMesh> convex_hull) { m_convex_hull = std::move(convex_hull); }
    void set_convex_hull(const TriangleMesh &convex_hull) { m_convex_hull = std::make_shared<const TriangleMesh>(convex_hull); }
    void set_convex_hull(TriangleMesh &&convex_hull) { m_convex_hull = std::make_shared<const TriangleMesh>(std::move(convex_hull)); }

    int                 object_idx() const   { return this->composite_id.object_id; }
    int                 volume_idx() const   { return this->composite_id.volume_id; }
    int                 instance_idx() const { return this->composite_id.instance_id; }

    Transform3d         world_matrix() const;
    bool                is_left_handed() const;

    const BoundingBoxf3& transformed_bounding_box() const;
    // non-caching variant
    BoundingBoxf3        transformed_convex_hull_bounding_box(const Transform3d &trafo) const;
    // caching variant
    const BoundingBoxf3& transformed_convex_hull_bounding_box() const;
    // non-caching variant
    BoundingBoxf3        transformed_non_sinking_bounding_box(const Transform3d& trafo) const;
    // caching variant
    const BoundingBoxf3& transformed_non_sinking_bounding_box() const;
    // convex hull
    const TriangleMesh*  convex_hull() const { return m_convex_hull.get(); }

    bool                empty() const { return this->model.is_empty(); }

    void                set_range(double low, double high);

    void                render();

    void                set_bounding_boxes_as_dirty() {
        m_transformed_bounding_box.reset();
        m_transformed_convex_hull_bounding_box.reset();
        m_transformed_non_sinking_bounding_box.reset();
    }

    bool                is_sla_support() const;
    bool                is_sla_pad() const;

    bool                is_sinking() const;
    bool                is_below_printbed() const;
    void                render_sinking_contours();
    void                render_non_manifold_edges();

    // Return an estimate of the memory consumed by this class.
    size_t 				cpu_memory_used() const {
          return sizeof(*this) + this->model.cpu_memory_used() + this->print_zs.capacity() * sizeof(coordf_t) +
               this->offsets.capacity() * sizeof(size_t);
    }
    // Return an estimate of the memory held by GPU vertex buffers.
    size_t 				gpu_memory_used() const { return this->model.gpu_memory_used(); }
    size_t 				total_memory_used() const { return this->cpu_memory_used() + this->gpu_memory_used(); }
};

typedef std::vector<GLVolume*> GLVolumePtrs;
typedef std::pair<GLVolume*, std::pair<unsigned int, double>> GLVolumeWithIdAndZ;
typedef std::vector<GLVolumeWithIdAndZ> GLVolumeWithIdAndZList;

class GLVolumeCollection
{
public:
    enum class ERenderType : unsigned char
    {
        Opaque,
        Transparent,
        All
    };

    struct PrintVolume
    {
        // see: Bed3D::EShapeType
        int type{ 0 };
        // data contains:
        // Rectangle:
        //   [0] = min.x, [1] = min.y, [2] = max.x, [3] = max.y
        // Circle:
        //   [0] = center.x, [1] = center.y, [3] = radius
        std::array<float, 4> data;
        //   [0] = min z, [1] = max z
        std::array<float, 2> zs;
    };

private:
    PrintVolume m_print_volume;

    // z range for clipping in shaders
    std::array<float, 2> m_z_range;

    // plane coeffs for clipping in shaders
    std::array<double, 4> m_clipping_plane;

    struct Slope
    {
        // toggle for slope rendering 
        bool active{ false };
        float normal_z;
    };

    Slope m_slope;
    bool m_show_sinking_contours{ false };
    bool m_show_non_manifold_edges{ true };

public:
    GLVolumePtrs volumes;

    GLVolumeCollection() { set_default_slope_normal_z(); }
    ~GLVolumeCollection() { clear(); }

    std::vector<int> load_object(
        const ModelObject* model_object,
        int                      obj_idx,
        const std::vector<int>& instance_idxs);

    int load_object_volume(
        const ModelObject* model_object,
        int                obj_idx,
        int                volume_idx,
        int                instance_idx);

#if ENABLE_OPENGL_ES
    int load_wipe_tower_preview(
        float pos_x, float pos_y, float width, float depth, float height, float rotation_angle, bool size_unknown, float brim_width, TriangleMesh* out_mesh = nullptr);
#else
    int load_wipe_tower_preview(
        float pos_x, float pos_y, float width, float depth, float height, float rotation_angle, bool size_unknown, float brim_width);
#endif // ENABLE_OPENGL_ES

<<<<<<< HEAD
    int load_object_volume(
        const ModelObject *model_object,
        int                obj_idx,
        int                volume_idx,
        int                instance_idx,
        bool 			   opengl_initialized);

    int load_wipe_tower_preview(
        float pos_x, float pos_y, float width, float depth, float height, float rotation_angle, bool size_unknown, float brim_width, bool opengl_initialized);
#endif // ENABLE_LEGACY_OPENGL_REMOVAL

#if ENABLE_LEGACY_OPENGL_REMOVAL
=======
>>>>>>> b7740743
    GLVolume* new_toolpath_volume(const ColorRGBA& rgba);
    GLVolume* new_nontoolpath_volume(const ColorRGBA& rgba);
    // Render the volumes by OpenGL.
    void render(ERenderType type, bool disable_cullface, const Transform3d& view_matrix, const Transform3d& projection_matrix,
        std::function<bool(const GLVolume&)> filter_func = std::function<bool(const GLVolume&)>()) const;

    // Clear the geometry
    void clear() { for (auto *v : volumes) delete v; volumes.clear(); }

    bool empty() const { return volumes.empty(); }
    void set_range(double low, double high) { for (GLVolume* vol : this->volumes) vol->set_range(low, high); }

    void set_print_volume(const PrintVolume& print_volume) { m_print_volume = print_volume; }

    void set_z_range(float min_z, float max_z) { m_z_range[0] = min_z; m_z_range[1] = max_z; }
    void set_clipping_plane(const std::array<double, 4>& coeffs) { m_clipping_plane = coeffs; }

    const std::array<float, 2>& get_z_range() const { return m_z_range; }
    const std::array<double, 4>& get_clipping_plane() const { return m_clipping_plane; }

    bool is_slope_active() const { return m_slope.active; }
    void set_slope_active(bool active) { m_slope.active = active; }

    float get_slope_normal_z() const { return m_slope.normal_z; }
    void set_slope_normal_z(float normal_z) { m_slope.normal_z = normal_z; }
    void set_default_slope_normal_z() { m_slope.normal_z = -::cos(Geometry::deg2rad(90.0f - 45.0f)); }
    void set_show_sinking_contours(bool show) { m_show_sinking_contours = show; }
    void set_show_non_manifold_edges(bool show) { m_show_non_manifold_edges = show; }

    // returns true if all the volumes are completely contained in the print volume
    // returns the containment state in the given out_state, if non-null
    bool check_outside_state(const Slic3r::BuildVolume& build_volume, ModelInstanceEPrintVolumeState* out_state) const;
    void reset_outside_state();

    void update_colors_by_extruder(const DynamicPrintConfig* config);

    // Returns a vector containing the sorted list of all the print_zs of the volumes contained in this collection
    std::vector<double> get_current_print_zs(bool active_only) const;

    // Return an estimate of the memory consumed by this class.
    size_t 				cpu_memory_used() const;
    // Return an estimate of the memory held by GPU vertex buffers.
    size_t 				gpu_memory_used() const;
    size_t 				total_memory_used() const { return this->cpu_memory_used() + this->gpu_memory_used(); }
    // Return CPU, GPU and total memory log line.
    std::string         log_memory_info() const;

private:
    GLVolumeCollection(const GLVolumeCollection &other);
    GLVolumeCollection& operator=(const GLVolumeCollection &);
};

GLVolumeWithIdAndZList volumes_to_render(const GLVolumePtrs& volumes, GLVolumeCollection::ERenderType type, const Transform3d& view_matrix, std::function<bool(const GLVolume&)> filter_func = nullptr);

struct _3DScene
{
    static void thick_lines_to_verts(const Lines& lines, const std::vector<double>& widths, const std::vector<double>& heights, bool closed, double top_z, GUI::GLModel::Geometry& geometry);
    static void thick_lines_to_verts(const Lines3& lines, const std::vector<double>& widths, const std::vector<double>& heights, bool closed, GUI::GLModel::Geometry& geometry);
    static void extrusionentity_to_verts(const ExtrusionPath& extrusion_path, float print_z, const Point& copy, GUI::GLModel::Geometry& geometry);
    static void extrusionentity_to_verts(const ExtrusionLoop& extrusion_loop, float print_z, const Point& copy, GUI::GLModel::Geometry& geometry);
    static void extrusionentity_to_verts(const ExtrusionMultiPath& extrusion_multi_path, float print_z, const Point& copy, GUI::GLModel::Geometry& geometry);
    static void extrusionentity_to_verts(const ExtrusionEntityCollection& extrusion_entity_collection, float print_z, const Point& copy, GUI::GLModel::Geometry& geometry);
    static void extrusionentity_to_verts(const ExtrusionEntity* extrusion_entity, float print_z, const Point& copy, GUI::GLModel::Geometry& geometry);
};

}

#endif<|MERGE_RESOLUTION|>--- conflicted
+++ resolved
@@ -423,21 +423,6 @@
         float pos_x, float pos_y, float width, float depth, float height, float rotation_angle, bool size_unknown, float brim_width);
 #endif // ENABLE_OPENGL_ES
 
-<<<<<<< HEAD
-    int load_object_volume(
-        const ModelObject *model_object,
-        int                obj_idx,
-        int                volume_idx,
-        int                instance_idx,
-        bool 			   opengl_initialized);
-
-    int load_wipe_tower_preview(
-        float pos_x, float pos_y, float width, float depth, float height, float rotation_angle, bool size_unknown, float brim_width, bool opengl_initialized);
-#endif // ENABLE_LEGACY_OPENGL_REMOVAL
-
-#if ENABLE_LEGACY_OPENGL_REMOVAL
-=======
->>>>>>> b7740743
     GLVolume* new_toolpath_volume(const ColorRGBA& rgba);
     GLVolume* new_nontoolpath_volume(const ColorRGBA& rgba);
     // Render the volumes by OpenGL.
