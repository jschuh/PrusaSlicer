// Include GLGizmoBase.hpp before I18N.hpp as it includes some libigl code, which overrides our localization "L" macro.
#include "GLGizmoRotate.hpp"
#include "slic3r/GUI/GLCanvas3D.hpp"
#include "slic3r/GUI/ImGuiWrapper.hpp"
#if ENABLE_WORLD_COORDINATE
#include "slic3r/GUI/GUI_ObjectManipulation.hpp"
#endif // ENABLE_WORLD_COORDINATE

#include "slic3r/GUI/GUI_App.hpp"
#include "slic3r/GUI/GUI.hpp"
#include "slic3r/GUI/Plater.hpp"
#include "slic3r/GUI/Jobs/RotoptimizeJob.hpp"

#include "libslic3r/PresetBundle.hpp"

#include <GL/glew.h>

namespace Slic3r {
namespace GUI {


const float GLGizmoRotate::Offset = 5.0f;
const unsigned int GLGizmoRotate::AngleResolution = 64;
const unsigned int GLGizmoRotate::ScaleStepsCount = 72;
const float GLGizmoRotate::ScaleStepRad = 2.0f * float(PI) / GLGizmoRotate::ScaleStepsCount;
const unsigned int GLGizmoRotate::ScaleLongEvery = 2;
const float GLGizmoRotate::ScaleLongTooth = 0.1f; // in percent of radius
const unsigned int GLGizmoRotate::SnapRegionsCount = 8;
const float GLGizmoRotate::GrabberOffset = 0.15f; // in percent of radius

GLGizmoRotate::GLGizmoRotate(GLCanvas3D& parent, GLGizmoRotate::Axis axis)
    : GLGizmoBase(parent, "", -1)
    , m_axis(axis)
    , m_angle(0.0)
    , m_center(0.0, 0.0, 0.0)
    , m_radius(0.0f)
    , m_snap_coarse_in_radius(0.0f)
    , m_snap_coarse_out_radius(0.0f)
    , m_snap_fine_in_radius(0.0f)
    , m_snap_fine_out_radius(0.0f)
    , m_drag_color(DEFAULT_DRAG_COLOR)
    , m_highlight_color(DEFAULT_HIGHLIGHT_COLOR)
{
    m_group_id = static_cast<int>(axis);
}

void GLGizmoRotate::set_highlight_color(const ColorRGBA &color)
{
    m_highlight_color = color;
}

void GLGizmoRotate::set_angle(double angle)
{
    if (std::abs(angle - 2.0 * double(PI)) < EPSILON)
        angle = 0.0;

    m_angle = angle;
}

std::string GLGizmoRotate::get_tooltip() const
{
    std::string axis;
    switch (m_axis)
    {
    case X: { axis = "X"; break; }
    case Y: { axis = "Y"; break; }
    case Z: { axis = "Z"; break; }
    }
    return (m_hover_id == 0 || m_grabbers.front().dragging) ? axis + ": " + format(float(Geometry::rad2deg(m_angle)), 4) : "";
}

bool GLGizmoRotate::on_mouse(const wxMouseEvent &mouse_event)
{
    return use_grabbers(mouse_event);
}

void GLGizmoRotate::dragging(const UpdateData &data) { on_dragging(data); }

void GLGizmoRotate::start_dragging()
{
    m_grabbers[0].dragging = true;
    on_start_dragging();
}

void GLGizmoRotate::stop_dragging()
{
    m_grabbers[0].dragging = false;
    on_stop_dragging();
}

void GLGizmoRotate::enable_grabber() { m_grabbers[0].enabled = true; }
void GLGizmoRotate::disable_grabber() { m_grabbers[0].enabled = false; }

bool GLGizmoRotate::on_init()
{
    m_grabbers.push_back(Grabber());
    return true;
}

void GLGizmoRotate::on_start_dragging()
{
#if ENABLE_WORLD_COORDINATE
    init_data_from_selection(m_parent.get_selection());
#else
    const BoundingBoxf3& box = m_parent.get_selection().get_bounding_box();
    m_center = box.center();
    m_radius = Offset + box.radius();
    m_snap_coarse_in_radius = m_radius / 3.0f;
    m_snap_coarse_out_radius = 2.0f * m_snap_coarse_in_radius;
    m_snap_fine_in_radius = m_radius;
    m_snap_fine_out_radius = m_snap_fine_in_radius + m_radius * ScaleLongTooth;
#endif // ENABLE_WORLD_COORDINATE
}

void GLGizmoRotate::on_dragging(const UpdateData &data)
{
    const Vec2d mouse_pos = to_2d(mouse_position_in_local_plane(data.mouse_ray, m_parent.get_selection()));

    const Vec2d orig_dir = Vec2d::UnitX();
    const Vec2d new_dir = mouse_pos.normalized();

    double theta = ::acos(std::clamp(new_dir.dot(orig_dir), -1.0, 1.0));
    if (cross2(orig_dir, new_dir) < 0.0)
        theta = 2.0 * (double)PI - theta;

    const double len = mouse_pos.norm();

    // snap to coarse snap region
    if (m_snap_coarse_in_radius <= len && len <= m_snap_coarse_out_radius) {
        const double step = 2.0 * double(PI) / double(SnapRegionsCount);
        theta = step * std::round(theta / step);
    }
    else {
        // snap to fine snap region (scale)
        if (m_snap_fine_in_radius <= len && len <= m_snap_fine_out_radius) {
            const double step = 2.0 * double(PI) / double(ScaleStepsCount);
            theta = step * std::round(theta / step);
        }
    }

    if (theta == 2.0 * double(PI))
        theta = 0.0;

    m_angle = theta;
}

void GLGizmoRotate::on_render()
{
    if (!m_grabbers.front().enabled)
        return;

    if (!m_cone.is_initialized())
        m_cone.init_from(its_make_cone(1.0, 1.0, double(PI) / 12.0));

    const Selection& selection = m_parent.get_selection();
#if !ENABLE_WORLD_COORDINATE
    const BoundingBoxf3& box = selection.get_bounding_box();
#endif // !ENABLE_WORLD_COORDINATE

    if (m_hover_id != 0 && !m_grabbers[0].dragging) {
#if ENABLE_WORLD_COORDINATE
        init_data_from_selection(selection);
#else
        m_center = box.center();
        m_radius = Offset + box.radius();
        m_snap_coarse_in_radius = m_radius / 3.0f;
        m_snap_coarse_out_radius = 2.0f * m_snap_coarse_in_radius;
        m_snap_fine_in_radius = m_radius;
        m_snap_fine_out_radius = m_radius * (1.0f + ScaleLongTooth);
#endif // ENABLE_WORLD_COORDINATE
    }

    const double grabber_radius = (double)m_radius * (1.0 + (double)GrabberOffset);
    m_grabbers.front().center = Vec3d(::cos(m_angle) * grabber_radius, ::sin(m_angle) * grabber_radius, 0.0);
    m_grabbers.front().angles.z() = m_angle;

    glsafe(::glEnable(GL_DEPTH_TEST));

    glsafe(::glPushMatrix());
    transform_to_local(selection);

    glsafe(::glLineWidth((m_hover_id != -1) ? 2.0f : 1.5f));
#if ENABLE_GLBEGIN_GLEND_REMOVAL
    GLShaderProgram* shader = wxGetApp().get_shader("flat");
    if (shader != nullptr) {
        shader->start_using();

        const bool radius_changed = std::abs(m_old_radius - m_radius) > EPSILON;
        m_old_radius = m_radius;

        ColorRGBA color((m_hover_id != -1) ? m_drag_color : m_highlight_color);
        render_circle(color, radius_changed);
        if (m_hover_id != -1) {
            const bool hover_radius_changed = std::abs(m_old_hover_radius - m_radius) > EPSILON;
            m_old_hover_radius = m_radius;

            render_scale(color, hover_radius_changed);
            render_snap_radii(color, hover_radius_changed);
            render_reference_radius(color, hover_radius_changed);
            render_angle_arc(m_highlight_color, hover_radius_changed);
        }

        render_grabber_connection(color, radius_changed);
        shader->stop_using();
    }
#else
    glsafe(::glColor4fv((m_hover_id != -1) ? m_drag_color.data() : m_highlight_color.data()));

    render_circle();

    if (m_hover_id != -1) {
        render_scale();
        render_snap_radii();
        render_reference_radius();
    }

    glsafe(::glColor4fv(m_highlight_color.data()));

    if (m_hover_id != -1)
        render_angle();
#endif // ENABLE_GLBEGIN_GLEND_REMOVAL

#if ENABLE_WORLD_COORDINATE
    render_grabber(m_bounding_box);
    render_grabber_extension(m_bounding_box, false);
#else
    render_grabber(box);
    render_grabber_extension(box, false);
#endif // ENABLE_WORLD_COORDINATE

    glsafe(::glPopMatrix());
}

void GLGizmoRotate::on_render_for_picking()
{
    const Selection& selection = m_parent.get_selection();

    glsafe(::glDisable(GL_DEPTH_TEST));

    glsafe(::glPushMatrix());

    transform_to_local(selection);

#if ENABLE_WORLD_COORDINATE
    render_grabbers_for_picking(m_bounding_box);
    render_grabber_extension(m_bounding_box, true);
#else
    const BoundingBoxf3& box = selection.get_bounding_box();
    render_grabbers_for_picking(box);
    render_grabber_extension(box, true);
#endif // ENABLE_WORLD_COORDINATE

    glsafe(::glPopMatrix());
}

#if ENABLE_WORLD_COORDINATE
void GLGizmoRotate::init_data_from_selection(const Selection& selection)
{
    const ECoordinatesType coordinates_type = wxGetApp().obj_manipul()->get_coordinates_type();
    if (coordinates_type == ECoordinatesType::World) {
        m_bounding_box = selection.get_bounding_box();
        m_center = m_bounding_box.center();
    }
    else if (coordinates_type == ECoordinatesType::Local && selection.is_single_volume_or_modifier()) {
        const GLVolume& v = *selection.get_volume(*selection.get_volume_idxs().begin());
        m_bounding_box = v.transformed_convex_hull_bounding_box(v.get_instance_transformation().get_matrix(true, true, false, true) * v.get_volume_transformation().get_matrix(true, true, false, true));
        m_center = v.world_matrix() * m_bounding_box.center();
    }
    else {
        m_bounding_box.reset();
        const Selection::IndicesList& ids = selection.get_volume_idxs();
        for (unsigned int id : ids) {
            const GLVolume& v = *selection.get_volume(id);
            m_bounding_box.merge(v.transformed_convex_hull_bounding_box(v.get_volume_transformation().get_matrix()));
        }
        m_bounding_box = m_bounding_box.transformed(selection.get_volume(*ids.begin())->get_instance_transformation().get_matrix(true, true, false, true));
        m_center = selection.get_volume(*ids.begin())->get_instance_transformation().get_matrix(false, false, true, false) * m_bounding_box.center();
    }

    m_radius = Offset + m_bounding_box.radius();
    m_snap_coarse_in_radius = m_radius / 3.0f;
    m_snap_coarse_out_radius = 2.0f * m_snap_coarse_in_radius;
    m_snap_fine_in_radius = m_radius;
    m_snap_fine_out_radius = m_snap_fine_in_radius + m_radius * ScaleLongTooth;

    if (coordinates_type == ECoordinatesType::World)
        m_orient_matrix = Transform3d::Identity();
    else if (coordinates_type == ECoordinatesType::Local && selection.is_single_volume_or_modifier()) {
        const GLVolume& v = *selection.get_volume(*selection.get_volume_idxs().begin());
        m_orient_matrix = v.get_instance_transformation().get_matrix(true, false, true, true) * v.get_volume_transformation().get_matrix(true, false, true, true);
    }
    else {
        const GLVolume& v = *selection.get_volume(*selection.get_volume_idxs().begin());
        m_orient_matrix = v.get_instance_transformation().get_matrix(true, false, true, true);
    }
}
#endif // ENABLE_WORLD_COORDINATE

void GLGizmoRotate3D::on_render_input_window(float x, float y, float bottom_limit)
{
    if (wxGetApp().preset_bundle->printers.get_edited_preset().printer_technology() != ptSLA)
        return;

    RotoptimzeWindow popup{m_imgui, m_rotoptimizewin_state, {x, y, bottom_limit}};
}

void GLGizmoRotate3D::load_rotoptimize_state()
{
    std::string accuracy_str =
        wxGetApp().app_config->get("sla_auto_rotate", "accuracy");

    std::string method_str =
        wxGetApp().app_config->get("sla_auto_rotate", "method_id");

    if (!accuracy_str.empty()) {
        float accuracy = std::stof(accuracy_str);
        accuracy = std::max(0.f, std::min(accuracy, 1.f));

        m_rotoptimizewin_state.accuracy = accuracy;
    }

    if (!method_str.empty()) {
        int method_id = std::stoi(method_str);
        if (method_id < int(RotoptimizeJob::get_methods_count()))
            m_rotoptimizewin_state.method_id = method_id;
    }
}

#if ENABLE_GLBEGIN_GLEND_REMOVAL
void GLGizmoRotate::render_circle(const ColorRGBA& color, bool radius_changed)
#else
void GLGizmoRotate::render_circle() const
#endif // ENABLE_GLBEGIN_GLEND_REMOVAL
{
#if ENABLE_GLBEGIN_GLEND_REMOVAL
    if (!m_circle.is_initialized() || radius_changed) {
        m_circle.reset();

        GLModel::Geometry init_data;
        init_data.format = { GLModel::Geometry::EPrimitiveType::LineLoop, GLModel::Geometry::EVertexLayout::P3, GLModel::Geometry::EIndexType::USHORT };
        init_data.vertices.reserve(ScaleStepsCount * GLModel::Geometry::vertex_stride_floats(init_data.format));
        init_data.indices.reserve(ScaleStepsCount * GLModel::Geometry::index_stride_bytes(init_data.format));

        // vertices + indices
        for (unsigned short i = 0; i < ScaleStepsCount; ++i) {
            const float angle = float(i * ScaleStepRad);
            init_data.add_vertex(Vec3f(::cos(angle) * m_radius, ::sin(angle) * m_radius, 0.0f));
            init_data.add_ushort_index(i);
        }

        m_circle.init_from(std::move(init_data));
    }

    m_circle.set_color(color);
    m_circle.render();
#else
    ::glBegin(GL_LINE_LOOP);
    for (unsigned int i = 0; i < ScaleStepsCount; ++i) {
        const float angle = float(i) * ScaleStepRad;
        const float x = ::cos(angle) * m_radius;
        const float y = ::sin(angle) * m_radius;
        const float z = 0.0f;
        ::glVertex3f((GLfloat)x, (GLfloat)y, (GLfloat)z);
    }
    glsafe(::glEnd());
#endif // ENABLE_GLBEGIN_GLEND_REMOVAL
}

#if ENABLE_GLBEGIN_GLEND_REMOVAL
void GLGizmoRotate::render_scale(const ColorRGBA& color, bool radius_changed)
#else
void GLGizmoRotate::render_scale() const
#endif // ENABLE_GLBEGIN_GLEND_REMOVAL
{
    const float out_radius_long = m_snap_fine_out_radius;
    const float out_radius_short = m_radius * (1.0f + 0.5f * ScaleLongTooth);

#if ENABLE_GLBEGIN_GLEND_REMOVAL
    if (!m_scale.is_initialized() || radius_changed) {
        m_scale.reset();

        GLModel::Geometry init_data;
        init_data.format = { GLModel::Geometry::EPrimitiveType::Lines, GLModel::Geometry::EVertexLayout::P3, GLModel::Geometry::EIndexType::USHORT };
        init_data.vertices.reserve(2 * ScaleStepsCount * GLModel::Geometry::vertex_stride_floats(init_data.format));
        init_data.indices.reserve(2 * ScaleStepsCount * GLModel::Geometry::index_stride_bytes(init_data.format));

        // vertices + indices
        for (unsigned short i = 0; i < ScaleStepsCount; ++i) {
            const float angle = float(i * ScaleStepRad);
            const float cosa = ::cos(angle);
            const float sina = ::sin(angle);
            const float in_x = cosa * m_radius;
            const float in_y = sina * m_radius;
            const float out_x = (i % ScaleLongEvery == 0) ? cosa * out_radius_long : cosa * out_radius_short;
            const float out_y = (i % ScaleLongEvery == 0) ? sina * out_radius_long : sina * out_radius_short;

            init_data.add_vertex(Vec3f(in_x, in_y, 0.0f));
            init_data.add_vertex(Vec3f(out_x, out_y, 0.0f));
            init_data.add_ushort_index(i * 2);
            init_data.add_ushort_index(i * 2 + 1);
        }

        m_scale.init_from(std::move(init_data));
    }

    m_scale.set_color(color);
    m_scale.render();
#else
    ::glBegin(GL_LINES);
    for (unsigned int i = 0; i < ScaleStepsCount; ++i) {
        const float angle = (float)i * ScaleStepRad;
        const float cosa = ::cos(angle);
        const float sina = ::sin(angle);
        const float in_x = cosa * m_radius;
        const float in_y = sina * m_radius;
        const float in_z = 0.0f;
        const float out_x = (i % ScaleLongEvery == 0) ? cosa * out_radius_long : cosa * out_radius_short;
        const float out_y = (i % ScaleLongEvery == 0) ? sina * out_radius_long : sina * out_radius_short;
        const float out_z = 0.0f;
        ::glVertex3f((GLfloat)in_x, (GLfloat)in_y, (GLfloat)in_z);
        ::glVertex3f((GLfloat)out_x, (GLfloat)out_y, (GLfloat)out_z);
    }
    glsafe(::glEnd());
#endif // ENABLE_GLBEGIN_GLEND_REMOVAL
}

#if ENABLE_GLBEGIN_GLEND_REMOVAL
void GLGizmoRotate::render_snap_radii(const ColorRGBA& color, bool radius_changed)
#else
void GLGizmoRotate::render_snap_radii() const
#endif // ENABLE_GLBEGIN_GLEND_REMOVAL
{
    const float step = 2.0f * float(PI) / float(SnapRegionsCount);
    const float in_radius = m_radius / 3.0f;
    const float out_radius = 2.0f * in_radius;

#if ENABLE_GLBEGIN_GLEND_REMOVAL
    if (!m_snap_radii.is_initialized() || radius_changed) {
        m_snap_radii.reset();

        GLModel::Geometry init_data;
        init_data.format = { GLModel::Geometry::EPrimitiveType::Lines, GLModel::Geometry::EVertexLayout::P3, GLModel::Geometry::EIndexType::USHORT };
        init_data.vertices.reserve(2 * ScaleStepsCount * GLModel::Geometry::vertex_stride_floats(init_data.format));
        init_data.indices.reserve(2 * ScaleStepsCount * GLModel::Geometry::index_stride_bytes(init_data.format));

        // vertices + indices
        for (unsigned short i = 0; i < ScaleStepsCount; ++i) {
            const float angle = float(i * step);
            const float cosa = ::cos(angle);
            const float sina = ::sin(angle);
            const float in_x = cosa * in_radius;
            const float in_y = sina * in_radius;
            const float out_x = cosa * out_radius;
            const float out_y = sina * out_radius;

            init_data.add_vertex(Vec3f(in_x, in_y, 0.0f));
            init_data.add_vertex(Vec3f(out_x, out_y, 0.0f));
            init_data.add_ushort_index(i * 2);
            init_data.add_ushort_index(i * 2 + 1);
        }

        m_snap_radii.init_from(std::move(init_data));
    }

    m_snap_radii.set_color(color);
    m_snap_radii.render();
#else
    ::glBegin(GL_LINES);
    for (unsigned int i = 0; i < SnapRegionsCount; ++i) {
        const float angle = (float)i * step;
        const float cosa = ::cos(angle);
        const float sina = ::sin(angle);
        const float in_x = cosa * in_radius;
        const float in_y = sina * in_radius;
        const float in_z = 0.0f;
        const float out_x = cosa * out_radius;
        const float out_y = sina * out_radius;
        const float out_z = 0.0f;
        ::glVertex3f((GLfloat)in_x, (GLfloat)in_y, (GLfloat)in_z);
        ::glVertex3f((GLfloat)out_x, (GLfloat)out_y, (GLfloat)out_z);
    }
    glsafe(::glEnd());
#endif // ENABLE_GLBEGIN_GLEND_REMOVAL
}

#if ENABLE_GLBEGIN_GLEND_REMOVAL
void GLGizmoRotate::render_reference_radius(const ColorRGBA& color, bool radius_changed)
{
    if (!m_reference_radius.is_initialized() || radius_changed) {
        m_reference_radius.reset();

        GLModel::Geometry init_data;
        init_data.format = { GLModel::Geometry::EPrimitiveType::Lines, GLModel::Geometry::EVertexLayout::P3, GLModel::Geometry::EIndexType::USHORT };
        init_data.vertices.reserve(2 * GLModel::Geometry::vertex_stride_floats(init_data.format));
        init_data.indices.reserve(2 * GLModel::Geometry::index_stride_bytes(init_data.format));

        // vertices
        init_data.add_vertex(Vec3f(0.0f, 0.0f, 0.0f));
        init_data.add_vertex(Vec3f(m_radius * (1.0f + GrabberOffset), 0.0f, 0.0f));

        // indices
        init_data.add_ushort_line(0, 1);

        m_reference_radius.init_from(std::move(init_data));
    }

    m_reference_radius.set_color(color);
    m_reference_radius.render();
}
#else
void GLGizmoRotate::render_reference_radius() const
{
    ::glBegin(GL_LINES);
    ::glVertex3f(0.0f, 0.0f, 0.0f);
    ::glVertex3f((GLfloat)(m_radius * (1.0f + GrabberOffset)), 0.0f, 0.0f);
    glsafe(::glEnd());
}
#endif // ENABLE_GLBEGIN_GLEND_REMOVAL

#if ENABLE_GLBEGIN_GLEND_REMOVAL
void GLGizmoRotate::render_angle_arc(const ColorRGBA& color, bool radius_changed)
#else
void GLGizmoRotate::render_angle() const
#endif // ENABLE_GLBEGIN_GLEND_REMOVAL
{
    const float step_angle = float(m_angle) / float(AngleResolution);
    const float ex_radius = m_radius * (1.0f + GrabberOffset);

#if ENABLE_GLBEGIN_GLEND_REMOVAL
    const bool angle_changed = std::abs(m_old_angle - m_angle) > EPSILON;
    m_old_angle = m_angle;

<<<<<<< HEAD
        GLModel::Geometry init_data;
        init_data.format = { GLModel::Geometry::EPrimitiveType::LineStrip, GLModel::Geometry::EVertexLayout::P3, GLModel::Geometry::EIndexType::USHORT };
        init_data.vertices.reserve((1 + AngleResolution) * GLModel::Geometry::vertex_stride_floats(init_data.format));
        init_data.indices.reserve((1 + AngleResolution) * GLModel::Geometry::index_stride_bytes(init_data.format));
=======
    if (!m_angle_arc.is_initialized() || radius_changed || angle_changed) {
        m_angle_arc.reset();
        if (m_angle > 0.0f) {
            GLModel::Geometry init_data;
            init_data.format = { GLModel::Geometry::EPrimitiveType::LineStrip, GLModel::Geometry::EVertexLayout::P3, GLModel::Geometry::EIndexType::USHORT };
            init_data.reserve_vertices(1 + AngleResolution);
            init_data.reserve_indices(1 + AngleResolution);

            // vertices + indices
            for (unsigned short i = 0; i <= AngleResolution; ++i) {
                const float angle = float(i) * step_angle;
                init_data.add_vertex(Vec3f(::cos(angle) * ex_radius, ::sin(angle) * ex_radius, 0.0f));
                init_data.add_ushort_index(i);
            }
>>>>>>> 8d3f4e63

            m_angle_arc.init_from(std::move(init_data));
        }
    }

    m_angle_arc.set_color(color);
    m_angle_arc.render();
#else
    ::glBegin(GL_LINE_STRIP);
    for (unsigned int i = 0; i <= AngleResolution; ++i) {
        const float angle = float(i) * step_angle;
        const float x = ::cos(angle) * ex_radius;
        const float y = ::sin(angle) * ex_radius;
        const float z = 0.0f;
        ::glVertex3f((GLfloat)x, (GLfloat)y, (GLfloat)z);
    }
    glsafe(::glEnd());
#endif // ENABLE_GLBEGIN_GLEND_REMOVAL
}

#if ENABLE_GLBEGIN_GLEND_REMOVAL
void GLGizmoRotate::render_grabber_connection(const ColorRGBA& color, bool radius_changed)
{
    if (!m_grabber_connection.model.is_initialized() || radius_changed || !m_grabber_connection.old_center.isApprox(m_grabbers.front().center)) {
        m_grabber_connection.model.reset();
        m_grabber_connection.old_center = m_grabbers.front().center;

        GLModel::Geometry init_data;
        init_data.format = { GLModel::Geometry::EPrimitiveType::Lines, GLModel::Geometry::EVertexLayout::P3, GLModel::Geometry::EIndexType::USHORT };
        init_data.vertices.reserve(2 * GLModel::Geometry::vertex_stride_floats(init_data.format));
        init_data.indices.reserve(2 * GLModel::Geometry::index_stride_bytes(init_data.format));

        // vertices
        init_data.add_vertex(Vec3f(0.0f, 0.0f, 0.0f));
        init_data.add_vertex((Vec3f)m_grabbers.front().center.cast<float>());

        // indices
        init_data.add_ushort_line(0, 1);

        m_grabber_connection.model.init_from(std::move(init_data));
    }

    m_grabber_connection.model.set_color(color);
    m_grabber_connection.model.render();
}
#endif // ENABLE_GLBEGIN_GLEND_REMOVAL

void GLGizmoRotate::render_grabber(const BoundingBoxf3& box)
{
#if !ENABLE_GLBEGIN_GLEND_REMOVAL
    const double grabber_radius = double(m_radius) * (1.0 + double(GrabberOffset));
    m_grabbers[0].center = Vec3d(::cos(m_angle) * grabber_radius, ::sin(m_angle) * grabber_radius, 0.0);
    m_grabbers[0].angles.z() = m_angle;

    glsafe(::glColor4fv((m_hover_id != -1) ? m_drag_color.data() : m_highlight_color.data()));

    ::glBegin(GL_LINES);
    ::glVertex3f(0.0f, 0.0f, 0.0f);
    ::glVertex3dv(m_grabbers[0].center.data());
    glsafe(::glEnd());
#endif // !ENABLE_GLBEGIN_GLEND_REMOVAL

    m_grabbers.front().color = m_highlight_color;
    render_grabbers(box);
}

void GLGizmoRotate::render_grabber_extension(const BoundingBoxf3& box, bool picking)
{
    const float mean_size = float((box.size().x() + box.size().y() + box.size().z()) / 3.0);
    const double size = m_dragging ? double(m_grabbers.front().get_dragging_half_size(mean_size)) : double(m_grabbers.front().get_half_size(mean_size));

#if ENABLE_GLBEGIN_GLEND_REMOVAL
    GLShaderProgram* shader = wxGetApp().get_shader(picking ? "flat" : "gouraud_light");
    if (shader == nullptr)
        return;

    m_cone.set_color((!picking && m_hover_id != -1) ? complementary(m_grabbers.front().color) : m_grabbers.front().color);

    shader->start_using();
    shader->set_uniform("emission_factor", 0.1f);
#else
    GLShaderProgram* shader = wxGetApp().get_shader("gouraud_light");
    if (shader == nullptr)
        return;

    m_cone.set_color(-1, (!picking && m_hover_id != -1) ? complementary(m_grabbers.front().color) : m_grabbers.front().color);
    if (!picking) {
        shader->start_using();
        shader->set_uniform("emission_factor", 0.1f);
    }
#endif // ENABLE_GLBEGIN_GLEND_REMOVAL

    const Vec3d& center = m_grabbers.front().center;

    glsafe(::glPushMatrix());
    glsafe(::glTranslated(center.x(), center.y(), center.z()));
    glsafe(::glRotated(Geometry::rad2deg(m_angle), 0.0, 0.0, 1.0));
    glsafe(::glRotated(90.0, 1.0, 0.0, 0.0));
    glsafe(::glTranslated(0.0, 0.0, 2.0 * size));
    glsafe(::glScaled(0.75 * size, 0.75 * size, 3.0 * size));
    m_cone.render();
    glsafe(::glPopMatrix());
    glsafe(::glPushMatrix());
    glsafe(::glTranslated(center.x(), center.y(), center.z()));
    glsafe(::glRotated(Geometry::rad2deg(m_angle), 0.0, 0.0, 1.0));
    glsafe(::glRotated(-90.0, 1.0, 0.0, 0.0));
    glsafe(::glTranslated(0.0, 0.0, 2.0 * size));
    glsafe(::glScaled(0.75 * size, 0.75 * size, 3.0 * size));
    m_cone.render();
    glsafe(::glPopMatrix());

#if !ENABLE_GLBEGIN_GLEND_REMOVAL
    if (! picking)
#endif // !ENABLE_GLBEGIN_GLEND_REMOVAL
        shader->stop_using();
}

void GLGizmoRotate::transform_to_local(const Selection& selection) const
{
    glsafe(::glTranslated(m_center.x(), m_center.y(), m_center.z()));

#if ENABLE_WORLD_COORDINATE
    glsafe(::glMultMatrixd(m_orient_matrix.data()));
#else
    if (selection.is_single_volume() || selection.is_single_modifier() || selection.requires_local_axes()) {
        const Transform3d orient_matrix = selection.get_volume(*selection.get_volume_idxs().begin())->get_instance_transformation().get_matrix(true, false, true, true);
        glsafe(::glMultMatrixd(orient_matrix.data()));
    }
#endif // ENABLE_WORLD_COORDINATE

    switch (m_axis)
    {
    case X:
    {
        glsafe(::glRotatef(90.0f, 0.0f, 1.0f, 0.0f));
        glsafe(::glRotatef(-90.0f, 0.0f, 0.0f, 1.0f));
        break;
    }
    case Y:
    {
        glsafe(::glRotatef(-90.0f, 0.0f, 0.0f, 1.0f));
        glsafe(::glRotatef(-90.0f, 0.0f, 1.0f, 0.0f));
        break;
    }
    default:
    case Z:
    {
        // no rotation
        break;
    }
    }
}

Vec3d GLGizmoRotate::mouse_position_in_local_plane(const Linef3& mouse_ray, const Selection& selection) const
{
    double half_pi = 0.5 * double(PI);

    Transform3d m = Transform3d::Identity();

    switch (m_axis)
    {
    case X:
    {
        m.rotate(Eigen::AngleAxisd(half_pi, Vec3d::UnitZ()));
        m.rotate(Eigen::AngleAxisd(-half_pi, Vec3d::UnitY()));
        break;
    }
    case Y:
    {
        m.rotate(Eigen::AngleAxisd(half_pi, Vec3d::UnitY()));
        m.rotate(Eigen::AngleAxisd(half_pi, Vec3d::UnitZ()));
        break;
    }
    default:
    case Z:
    {
        // no rotation applied
        break;
    }
    }

#if ENABLE_WORLD_COORDINATE
    m = m * m_orient_matrix.inverse();
#else
    if (selection.is_single_volume() || selection.is_single_modifier() || selection.requires_local_axes())
        m = m * selection.get_volume(*selection.get_volume_idxs().begin())->get_instance_transformation().get_matrix(true, false, true, true).inverse();
#endif // ENABLE_WORLD_COORDINATE

    m.translate(-m_center);

    return transform(mouse_ray, m).intersect_plane(0.0);
}

GLGizmoRotate3D::GLGizmoRotate3D(GLCanvas3D& parent, const std::string& icon_filename, unsigned int sprite_id)
    : GLGizmoBase(parent, icon_filename, sprite_id)
    , m_gizmos({ 
        GLGizmoRotate(parent, GLGizmoRotate::X), 
        GLGizmoRotate(parent, GLGizmoRotate::Y),
        GLGizmoRotate(parent, GLGizmoRotate::Z) })
{}

bool GLGizmoRotate3D::on_mouse(const wxMouseEvent &mouse_event)
{
    if (mouse_event.Dragging() && m_dragging) {
        // Apply new temporary rotations
#if ENABLE_WORLD_COORDINATE
            TransformationType transformation_type;
            switch (wxGetApp().obj_manipul()->get_coordinates_type())
            {
            default:
            case ECoordinatesType::World:    { transformation_type = TransformationType::World_Relative_Joint; break; }
            case ECoordinatesType::Instance: { transformation_type = TransformationType::Instance_Relative_Joint; break; }
            case ECoordinatesType::Local:    { transformation_type = TransformationType::Local_Relative_Joint; break; }
            }
#else
        TransformationType transformation_type(TransformationType::World_Relative_Joint);
#endif // ENABLE_WORLD_COORDINATE
        if (mouse_event.AltDown()) transformation_type.set_independent();
        m_parent.get_selection().rotate(get_rotation(), transformation_type);
    }
    return use_grabbers(mouse_event);
}

void GLGizmoRotate3D::data_changed() {
    const Selection &selection = m_parent.get_selection();
    bool is_wipe_tower = selection.is_wipe_tower();
    if (is_wipe_tower) {
        DynamicPrintConfig& config = wxGetApp().preset_bundle->prints.get_edited_preset().config;
        float wipe_tower_rotation_angle =
            dynamic_cast<const ConfigOptionFloat *>(
                config.option("wipe_tower_rotation_angle"))
                ->value;
        set_rotation(Vec3d(0., 0., (M_PI / 180.) * wipe_tower_rotation_angle));
        m_gizmos[0].disable_grabber();
        m_gizmos[1].disable_grabber();
    } else {
        set_rotation(Vec3d::Zero());
        m_gizmos[0].enable_grabber();
        m_gizmos[1].enable_grabber();
    }
}

bool GLGizmoRotate3D::on_init()
{
    for (GLGizmoRotate& g : m_gizmos) 
        if (!g.init()) return false;

    for (unsigned int i = 0; i < 3; ++i)
        m_gizmos[i].set_highlight_color(AXES_COLOR[i]);

    m_shortcut_key = WXK_CONTROL_R;

    return true;
}

std::string GLGizmoRotate3D::on_get_name() const
{
    return _u8L("Rotate");
}

bool GLGizmoRotate3D::on_is_activable() const
{
    return !m_parent.get_selection().is_empty();
}

void GLGizmoRotate3D::on_start_dragging()
{
    assert(0 <= m_hover_id && m_hover_id < 3);
    m_gizmos[m_hover_id].start_dragging();
}

void GLGizmoRotate3D::on_stop_dragging()
{
    assert(0 <= m_hover_id && m_hover_id < 3);
    m_parent.do_rotate(L("Gizmo-Rotate"));
    m_gizmos[m_hover_id].stop_dragging();
}

void GLGizmoRotate3D::on_dragging(const UpdateData &data)
{
    assert(0 <= m_hover_id && m_hover_id < 3);
    m_gizmos[m_hover_id].dragging(data);
}

void GLGizmoRotate3D::on_render()
{
    glsafe(::glClear(GL_DEPTH_BUFFER_BIT));

    if (m_hover_id == -1 || m_hover_id == 0)
        m_gizmos[X].render();

    if (m_hover_id == -1 || m_hover_id == 1)
        m_gizmos[Y].render();

    if (m_hover_id == -1 || m_hover_id == 2)
        m_gizmos[Z].render();
}

GLGizmoRotate3D::RotoptimzeWindow::RotoptimzeWindow(ImGuiWrapper *   imgui,
                                                    State &          state,
                                                    const Alignment &alignment)
    : m_imgui{imgui}
{
    imgui->begin(_L("Optimize orientation"), ImGuiWindowFlags_NoMove |
                                     ImGuiWindowFlags_AlwaysAutoResize |
                                     ImGuiWindowFlags_NoCollapse);

    // adjust window position to avoid overlap the view toolbar
    float win_h = ImGui::GetWindowHeight();
    float x = alignment.x, y = alignment.y;
    y = std::min(y, alignment.bottom_limit - win_h);
    ImGui::SetWindowPos(ImVec2(x, y), ImGuiCond_Always);

    float max_text_w = 0.;
    auto padding = ImGui::GetStyle().FramePadding;
    padding.x *= 2.f;
    padding.y *= 2.f;

    for (size_t i = 0; i < RotoptimizeJob::get_methods_count(); ++i) {
        float w =
            ImGui::CalcTextSize(RotoptimizeJob::get_method_name(i).c_str()).x +
            padding.x + ImGui::GetFrameHeight();
        max_text_w = std::max(w, max_text_w);
    }

    ImGui::PushItemWidth(max_text_w);

    if (ImGui::BeginCombo("", RotoptimizeJob::get_method_name(state.method_id).c_str())) {
        for (size_t i = 0; i < RotoptimizeJob::get_methods_count(); ++i) {
            if (ImGui::Selectable(RotoptimizeJob::get_method_name(i).c_str())) {
                state.method_id = i;
                wxGetApp().app_config->set("sla_auto_rotate",
                                           "method_id",
                                           std::to_string(state.method_id));
            }

            if (ImGui::IsItemHovered())
                ImGui::SetTooltip("%s", RotoptimizeJob::get_method_description(i).c_str());
        }

        ImGui::EndCombo();
    }

    ImVec2 sz = ImGui::GetItemRectSize();

    if (ImGui::IsItemHovered())
        ImGui::SetTooltip("%s", RotoptimizeJob::get_method_description(state.method_id).c_str());

    ImGui::Separator();

    auto btn_txt = _L("Apply");
    auto btn_txt_sz = ImGui::CalcTextSize(btn_txt.c_str());
    ImVec2 button_sz = {btn_txt_sz.x + padding.x, btn_txt_sz.y + padding.y};
    ImGui::SetCursorPosX(padding.x + sz.x - button_sz.x);

    if (!wxGetApp().plater()->get_ui_job_worker().is_idle())
        imgui->disabled_begin(true);

    if ( imgui->button(btn_txt) ) {
        replace_job(wxGetApp().plater()->get_ui_job_worker(),
                    std::make_unique<RotoptimizeJob>());
    }

    imgui->disabled_end();
}

GLGizmoRotate3D::RotoptimzeWindow::~RotoptimzeWindow()
{
    m_imgui->end();
}

} // namespace GUI
} // namespace Slic3r<|MERGE_RESOLUTION|>--- conflicted
+++ resolved
@@ -530,12 +530,6 @@
     const bool angle_changed = std::abs(m_old_angle - m_angle) > EPSILON;
     m_old_angle = m_angle;
 
-<<<<<<< HEAD
-        GLModel::Geometry init_data;
-        init_data.format = { GLModel::Geometry::EPrimitiveType::LineStrip, GLModel::Geometry::EVertexLayout::P3, GLModel::Geometry::EIndexType::USHORT };
-        init_data.vertices.reserve((1 + AngleResolution) * GLModel::Geometry::vertex_stride_floats(init_data.format));
-        init_data.indices.reserve((1 + AngleResolution) * GLModel::Geometry::index_stride_bytes(init_data.format));
-=======
     if (!m_angle_arc.is_initialized() || radius_changed || angle_changed) {
         m_angle_arc.reset();
         if (m_angle > 0.0f) {
@@ -550,7 +544,6 @@
                 init_data.add_vertex(Vec3f(::cos(angle) * ex_radius, ::sin(angle) * ex_radius, 0.0f));
                 init_data.add_ushort_index(i);
             }
->>>>>>> 8d3f4e63
 
             m_angle_arc.init_from(std::move(init_data));
         }
