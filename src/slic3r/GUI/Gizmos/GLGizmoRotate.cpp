--- conflicted
+++ resolved
@@ -2,18 +2,15 @@
 #include "GLGizmoRotate.hpp"
 #include "slic3r/GUI/GLCanvas3D.hpp"
 #include "slic3r/GUI/ImGuiWrapper.hpp"
-#if ENABLE_WORLD_COORDINATE
-#include "slic3r/GUI/GUI_ObjectManipulation.hpp"
-#endif // ENABLE_WORLD_COORDINATE
+
+#include <GL/glew.h>
 
 #include "slic3r/GUI/GUI_App.hpp"
 #include "slic3r/GUI/GUI.hpp"
 #include "slic3r/GUI/Plater.hpp"
+#include "libslic3r/PresetBundle.hpp"
+
 #include "slic3r/GUI/Jobs/RotoptimizeJob.hpp"
-
-#include "libslic3r/PresetBundle.hpp"
-
-#include <GL/glew.h>
 
 namespace Slic3r {
 namespace GUI {
@@ -31,30 +28,7 @@
 GLGizmoRotate::GLGizmoRotate(GLCanvas3D& parent, GLGizmoRotate::Axis axis)
     : GLGizmoBase(parent, "", -1)
     , m_axis(axis)
-<<<<<<< HEAD
-{
-}
-
-GLGizmoRotate::GLGizmoRotate(const GLGizmoRotate& other)
-    : GLGizmoBase(other.m_parent, other.m_icon_filename, other.m_sprite_id)
-    , m_axis(other.m_axis)
-    , m_angle(other.m_angle)
-    , m_center(other.m_center)
-    , m_radius(other.m_radius)
-    , m_snap_coarse_in_radius(other.m_snap_coarse_in_radius)
-    , m_snap_coarse_out_radius(other.m_snap_coarse_out_radius)
-    , m_snap_fine_in_radius(other.m_snap_fine_in_radius)
-    , m_snap_fine_out_radius(other.m_snap_fine_out_radius)
-#if ENABLE_WORLD_COORDINATE
-    , m_bounding_box(other.m_bounding_box)
-    , m_orient_matrix(other.m_orient_matrix)
-#endif // ENABLE_WORLD_COORDINATE
-{
-}
-
-=======
 {}
->>>>>>> e7098409
 
 void GLGizmoRotate::set_angle(double angle)
 {
@@ -84,9 +58,6 @@
 
 void GLGizmoRotate::on_start_dragging()
 {
-#if ENABLE_WORLD_COORDINATE
-    init_data_from_selection(m_parent.get_selection());
-#else
     const BoundingBoxf3& box = m_parent.get_selection().get_bounding_box();
     m_center = box.center();
     m_radius = Offset + box.radius();
@@ -94,7 +65,6 @@
     m_snap_coarse_out_radius = 2.0f * m_snap_coarse_in_radius;
     m_snap_fine_in_radius = m_radius;
     m_snap_fine_out_radius = m_snap_fine_in_radius + m_radius * ScaleLongTooth;
-#endif // ENABLE_WORLD_COORDINATE
 }
 
 void GLGizmoRotate::on_update(const UpdateData& data)
@@ -112,24 +82,14 @@
 
     // snap to coarse snap region
     if (m_snap_coarse_in_radius <= len && len <= m_snap_coarse_out_radius) {
-<<<<<<< HEAD
-        const double step = 2.0 * (double)PI / (double)SnapRegionsCount;
-        theta = step * (double)std::round(theta / step);
-=======
         const double step = 2.0 * double(PI) / double(SnapRegionsCount);
         theta = step * std::round(theta / step);
->>>>>>> e7098409
     }
     else {
         // snap to fine snap region (scale)
         if (m_snap_fine_in_radius <= len && len <= m_snap_fine_out_radius) {
-<<<<<<< HEAD
-            const double step = 2.0 * (double)PI / (double)ScaleStepsCount;
-            theta = step * (double)std::round(theta / step);
-=======
             const double step = 2.0 * double(PI) / double(ScaleStepsCount);
             theta = step * std::round(theta / step);
->>>>>>> e7098409
         }
     }
 
@@ -148,25 +108,15 @@
         m_cone.init_from(its_make_cone(1.0, 1.0, double(PI) / 12.0));
 
     const Selection& selection = m_parent.get_selection();
-#if !ENABLE_WORLD_COORDINATE
     const BoundingBoxf3& box = selection.get_bounding_box();
-#endif // !ENABLE_WORLD_COORDINATE
-
-<<<<<<< HEAD
-    if (m_hover_id != 0 && !m_grabbers[0].dragging) {
-#if ENABLE_WORLD_COORDINATE
-        init_data_from_selection(selection);
-#else
-=======
+
     if (m_hover_id != 0 && !m_grabbers.front().dragging) {
->>>>>>> e7098409
         m_center = box.center();
         m_radius = Offset + box.radius();
         m_snap_coarse_in_radius = m_radius / 3.0f;
         m_snap_coarse_out_radius = 2.0f * m_snap_coarse_in_radius;
         m_snap_fine_in_radius = m_radius;
         m_snap_fine_out_radius = m_radius * (1.0f + ScaleLongTooth);
-#endif // ENABLE_WORLD_COORDINATE
     }
 
     const double grabber_radius = (double)m_radius * (1.0 + (double)GrabberOffset);
@@ -220,13 +170,8 @@
         render_angle();
 #endif // ENABLE_GLBEGIN_GLEND_REMOVAL
 
-#if ENABLE_WORLD_COORDINATE
-    render_grabber(m_bounding_box);
-    render_grabber_extension(m_bounding_box, false);
-#else
     render_grabber(box);
     render_grabber_extension(box, false);
-#endif // ENABLE_WORLD_COORDINATE
 
     glsafe(::glPopMatrix());
 }
@@ -241,73 +186,12 @@
 
     transform_to_local(selection);
 
-#if ENABLE_WORLD_COORDINATE
-    render_grabbers_for_picking(m_bounding_box);
-    render_grabber_extension(m_bounding_box, true);
-#else
     const BoundingBoxf3& box = selection.get_bounding_box();
     render_grabbers_for_picking(box);
     render_grabber_extension(box, true);
-#endif // ENABLE_WORLD_COORDINATE
 
     glsafe(::glPopMatrix());
 }
-
-#if ENABLE_WORLD_COORDINATE
-void GLGizmoRotate::init_data_from_selection(const Selection& selection)
-{
-#if ENABLE_INSTANCE_COORDINATES_FOR_VOLUMES
-    const ECoordinatesType coordinates_type = wxGetApp().obj_manipul()->get_coordinates_type();
-    if (coordinates_type == ECoordinatesType::World) {
-#else
-    if (wxGetApp().obj_manipul()->get_world_coordinates()) {
-#endif // ENABLE_INSTANCE_COORDINATES_FOR_VOLUMES
-        m_bounding_box = selection.get_bounding_box();
-        m_center = m_bounding_box.center();
-    }
-#if ENABLE_INSTANCE_COORDINATES_FOR_VOLUMES
-    else if (coordinates_type == ECoordinatesType::Local && selection.is_single_volume_or_modifier()) {
-        const GLVolume& v = *selection.get_volume(*selection.get_volume_idxs().begin());
-        m_bounding_box = v.transformed_convex_hull_bounding_box(v.get_instance_transformation().get_matrix(true, true, false, true) * v.get_volume_transformation().get_matrix(true, true, false, true));
-        m_center = v.world_matrix() * m_bounding_box.center();
-    }
-#endif // ENABLE_INSTANCE_COORDINATES_FOR_VOLUMES
-    else {
-        m_bounding_box.reset();
-        const Selection::IndicesList& ids = selection.get_volume_idxs();
-        for (unsigned int id : ids) {
-            const GLVolume& v = *selection.get_volume(id);
-            m_bounding_box.merge(v.transformed_convex_hull_bounding_box(v.get_volume_transformation().get_matrix()));
-        }
-        m_bounding_box = m_bounding_box.transformed(selection.get_volume(*ids.begin())->get_instance_transformation().get_matrix(true, true, false, true));
-        m_center = selection.get_volume(*ids.begin())->get_instance_transformation().get_matrix(false, false, true, false) * m_bounding_box.center();
-    }
-
-    m_radius = Offset + m_bounding_box.radius();
-    m_snap_coarse_in_radius = m_radius / 3.0f;
-    m_snap_coarse_out_radius = 2.0f * m_snap_coarse_in_radius;
-    m_snap_fine_in_radius = m_radius;
-    m_snap_fine_out_radius = m_snap_fine_in_radius + m_radius * ScaleLongTooth;
-
-#if ENABLE_INSTANCE_COORDINATES_FOR_VOLUMES
-    if (coordinates_type == ECoordinatesType::World)
-        m_orient_matrix = Transform3d::Identity();
-    else if (coordinates_type == ECoordinatesType::Local && selection.is_single_volume_or_modifier()) {
-        const GLVolume& v = *selection.get_volume(*selection.get_volume_idxs().begin());
-        m_orient_matrix = v.get_instance_transformation().get_matrix(true, false, true, true) * v.get_volume_transformation().get_matrix(true, false, true, true);
-    }
-    else {
-        const GLVolume& v = *selection.get_volume(*selection.get_volume_idxs().begin());
-        m_orient_matrix = v.get_instance_transformation().get_matrix(true, false, true, true);
-    }
-#else
-    if (wxGetApp().obj_manipul()->get_world_coordinates())
-        m_orient_matrix = Transform3d::Identity();
-    else
-        m_orient_matrix = selection.get_volume(*selection.get_volume_idxs().begin())->get_instance_transformation().get_matrix(true, false, true, true);
-#endif // ENABLE_INSTANCE_COORDINATES_FOR_VOLUMES
-}
-#endif // ENABLE_WORLD_COORDINATE
 
 void GLGizmoRotate3D::on_render_input_window(float x, float y, float bottom_limit)
 {
@@ -369,17 +253,10 @@
 #else
     ::glBegin(GL_LINE_LOOP);
     for (unsigned int i = 0; i < ScaleStepsCount; ++i) {
-<<<<<<< HEAD
-        const float angle = (float)i * ScaleStepRad;
-        const float x = ::cos(angle) * m_radius;
-        const float y = ::sin(angle) * m_radius;
-        const float z = 0.0f;
-=======
         float angle = (float)i * ScaleStepRad;
         float x = ::cos(angle) * m_radius;
         float y = ::sin(angle) * m_radius;
         float z = 0.0f;
->>>>>>> e7098409
         ::glVertex3f((GLfloat)x, (GLfloat)y, (GLfloat)z);
     }
     glsafe(::glEnd());
@@ -394,8 +271,6 @@
 {
     const float out_radius_long = m_snap_fine_out_radius;
     const float out_radius_short = m_radius * (1.0f + 0.5f * ScaleLongTooth);
-<<<<<<< HEAD
-=======
 
 #if ENABLE_GLBEGIN_GLEND_REMOVAL
     if (!m_scale.is_initialized() || radius_changed) {
@@ -424,7 +299,6 @@
 
         m_scale.init_from(std::move(init_data));
     }
->>>>>>> e7098409
 
     m_scale.set_color(color);
     m_scale.render();
@@ -453,12 +327,6 @@
 void GLGizmoRotate::render_snap_radii() const
 #endif // ENABLE_GLBEGIN_GLEND_REMOVAL
 {
-<<<<<<< HEAD
-    const float step = 2.0f * (float)PI / (float)SnapRegionsCount;
-
-    const float in_radius = m_radius / 3.0f;
-    const float out_radius = 2.0f * in_radius;
-=======
     const float step = 2.0f * float(PI) / float(SnapRegionsCount);
     const float in_radius = m_radius / 3.0f;
     const float out_radius = 2.0f * in_radius;
@@ -490,7 +358,6 @@
 
         m_snap_radii.init_from(std::move(init_data));
     }
->>>>>>> e7098409
 
     m_snap_radii.set_color(color);
     m_snap_radii.render();
@@ -553,10 +420,6 @@
 void GLGizmoRotate::render_angle() const
 #endif // ENABLE_GLBEGIN_GLEND_REMOVAL
 {
-<<<<<<< HEAD
-    const float step_angle = (float)m_angle / AngleResolution;
-    const float ex_radius = m_radius * (1.0f + GrabberOffset);
-=======
     const float step_angle = float(m_angle) / float(AngleResolution);
     const float ex_radius = m_radius * (1.0f + GrabberOffset);
 
@@ -575,7 +438,6 @@
             init_data.add_vertex(Vec3f(::cos(angle) * ex_radius, ::sin(angle) * ex_radius, 0.0f));
             init_data.add_ushort_index(i);
         }
->>>>>>> e7098409
 
         m_angle_arc.init_from(std::move(init_data));
     }
@@ -585,17 +447,10 @@
 #else
     ::glBegin(GL_LINE_STRIP);
     for (unsigned int i = 0; i <= AngleResolution; ++i) {
-<<<<<<< HEAD
-        const float angle = (float)i * step_angle;
-        const float x = ::cos(angle) * ex_radius;
-        const float y = ::sin(angle) * ex_radius;
-        const float z = 0.0f;
-=======
         float angle = (float)i * step_angle;
         float x = ::cos(angle) * ex_radius;
         float y = ::sin(angle) * ex_radius;
         float z = 0.0f;
->>>>>>> e7098409
         ::glVertex3f((GLfloat)x, (GLfloat)y, (GLfloat)z);
     }
     glsafe(::glEnd());
@@ -605,9 +460,6 @@
 #if ENABLE_GLBEGIN_GLEND_REMOVAL
 void GLGizmoRotate::render_grabber_connection(const ColorRGBA& color, bool radius_changed)
 {
-<<<<<<< HEAD
-    const double grabber_radius = (double)m_radius * (1.0 + (double)GrabberOffset);
-=======
     if (!m_grabber_connection.model.is_initialized() || radius_changed || !m_grabber_connection.old_center.isApprox(m_grabbers.front().center)) {
         m_grabber_connection.model.reset();
         m_grabber_connection.old_center = m_grabbers.front().center;
@@ -636,7 +488,6 @@
 {
 #if !ENABLE_GLBEGIN_GLEND_REMOVAL
     const double grabber_radius = double(m_radius) * (1.0 + double(GrabberOffset));
->>>>>>> e7098409
     m_grabbers[0].center = Vec3d(::cos(m_angle) * grabber_radius, ::sin(m_angle) * grabber_radius, 0.0);
     m_grabbers[0].angles.z() = m_angle;
 
@@ -654,13 +505,8 @@
 
 void GLGizmoRotate::render_grabber_extension(const BoundingBoxf3& box, bool picking)
 {
-<<<<<<< HEAD
-    const float mean_size = (float)((box.size().x() + box.size().y() + box.size().z()) / 3.0);
-    const double size = m_dragging ? (double)m_grabbers[0].get_dragging_half_size(mean_size) : (double)m_grabbers[0].get_half_size(mean_size);
-=======
     const float mean_size = float((box.size().x() + box.size().y() + box.size().z()) / 3.0);
     const double size = m_dragging ? double(m_grabbers.front().get_dragging_half_size(mean_size)) : double(m_grabbers.front().get_half_size(mean_size));
->>>>>>> e7098409
 
 #if ENABLE_GLBEGIN_GLEND_REMOVAL
     GLShaderProgram* shader = wxGetApp().get_shader(picking ? "flat" : "gouraud_light");
@@ -712,14 +558,10 @@
 {
     glsafe(::glTranslated(m_center.x(), m_center.y(), m_center.z()));
 
-#if ENABLE_WORLD_COORDINATE
-    glsafe(::glMultMatrixd(m_orient_matrix.data()));
-#else
     if (selection.is_single_volume() || selection.is_single_modifier() || selection.requires_local_axes()) {
         const Transform3d orient_matrix = selection.get_volume(*selection.get_volume_idxs().begin())->get_instance_transformation().get_matrix(true, false, true, true);
         glsafe(::glMultMatrixd(orient_matrix.data()));
     }
-#endif // ENABLE_WORLD_COORDINATE
 
     switch (m_axis)
     {
@@ -772,12 +614,8 @@
     }
     }
 
-#if ENABLE_WORLD_COORDINATE
-    m = m * m_orient_matrix.inverse();
-#else
     if (selection.is_single_volume() || selection.is_single_modifier() || selection.requires_local_axes())
         m = m * selection.get_volume(*selection.get_volume_idxs().begin())->get_instance_transformation().get_matrix(true, false, true, true).inverse();
-#endif // ENABLE_WORLD_COORDINATE
 
     m.translate(-m_center);
 
