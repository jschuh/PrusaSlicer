--- conflicted
+++ resolved
@@ -257,7 +257,6 @@
         start_process = true;
         
         // set window position
-<<<<<<< HEAD
         if (change_window_position) {
             ImVec2 pos;
             Size parent_size = m_parent.get_canvas_size();
@@ -272,7 +271,7 @@
                 pos.y -= m_gui_cfg->window_offset_y;
                 // minimal top left value
                 ImVec2 tl(m_gui_cfg->window_padding,
-                          m_gui_cfg->window_padding);
+                          m_gui_cfg->window_padding + m_parent.get_main_toolbar_height());
                 if (pos.x < tl.x) pos.x = tl.x;
                 if (pos.y < tl.y) pos.y = tl.y;
                 // maximal bottom right value
@@ -281,29 +280,6 @@
                 if (pos.x > br.x) pos.x = br.x;
                 if (pos.y > br.y) pos.y = br.y;
             }
-=======
-        if (m_move_to_center && change_window_position) {
-            m_move_to_center = false;
-            auto parent_size = m_parent.get_canvas_size();            
-            ImVec2 pos(parent_size.get_width() / 2 - m_gui_cfg->window_offset_x,
-                       parent_size.get_height() / 2 - m_gui_cfg->window_offset_y); 
-            ImGui::SetNextWindowPos(pos, ImGuiCond_Always);
-        }else if (change_window_position) {
-            ImVec2 pos = ImGui::GetMousePos();
-            pos.x -= m_gui_cfg->window_offset_x;
-            pos.y -= m_gui_cfg->window_offset_y;
-            // minimal top left value
-            ImVec2 tl(m_gui_cfg->window_padding, m_gui_cfg->window_padding + m_parent.get_main_toolbar_height());
-            if (pos.x < tl.x) pos.x = tl.x;
-            if (pos.y < tl.y) pos.y = tl.y;
-            // maximal bottom right value
-            auto parent_size = m_parent.get_canvas_size();
-            ImVec2 br(
-                parent_size.get_width() - (2 * m_gui_cfg->window_offset_x + m_gui_cfg->window_padding), 
-                parent_size.get_height() - (2 * m_gui_cfg->window_offset_y + m_gui_cfg->window_padding));
-            if (pos.x > br.x) pos.x = br.x;
-            if (pos.y > br.y) pos.y = br.y;
->>>>>>> a996f335
             ImGui::SetNextWindowPos(pos, ImGuiCond_Always);
         }
     }
