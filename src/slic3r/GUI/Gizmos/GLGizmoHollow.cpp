--- conflicted
+++ resolved
@@ -1,4 +1,3 @@
-<<<<<<< HEAD
 #include "GLGizmoHollow.hpp"
 #include "slic3r/GUI/GLCanvas3D.hpp"
 #include "slic3r/GUI/Camera.hpp"
@@ -95,7 +94,7 @@
 {
     const Selection& selection = m_parent.get_selection();
 //#if ENABLE_RENDER_PICKING_PASS
-//    m_z_shift = selection.get_volume(*selection.get_volume_idxs().begin())->get_sla_shift_z();
+//    m_z_shift = selection.get_first_volume()->get_sla_shift_z();
 //#endif
 
     glsafe(::glEnable(GL_DEPTH_TEST));
@@ -118,12 +117,16 @@
     ScopeGuard guard([shader]() { if (shader) shader->stop_using(); });
 #endif // ENABLE_LEGACY_OPENGL_REMOVAL
 
-    const GLVolume* vol = selection.get_volume(*selection.get_volume_idxs().begin());
+    const GLVolume* vol = selection.get_first_volume();
     Geometry::Transformation trafo =  vol->get_instance_transformation() * vol->get_volume_transformation();
 
 #if ENABLE_LEGACY_OPENGL_REMOVAL
+#if ENABLE_WORLD_COORDINATE
+    const Transform3d instance_scaling_matrix_inverse = vol->get_instance_transformation().get_scaling_factor_matrix().inverse();
+#else
     const Transform3d instance_scaling_matrix_inverse = vol->get_instance_transformation().get_matrix(true, true, false, true).inverse();
-    const Transform3d instance_matrix = Geometry::assemble_transform(m_c->selection_info()->get_sla_shift() * Vec3d::UnitZ()) * trafo.get_matrix();
+#endif // ENABLE_WORLD_COORDINATE
+    const Transform3d instance_matrix = Geometry::translation_transform(m_c->selection_info()->get_sla_shift() * Vec3d::UnitZ()) * trafo.get_matrix();
 
     const Camera& camera = wxGetApp().plater()->get_camera();
     const Transform3d& view_matrix = camera.get_view_matrix();
@@ -236,7 +239,7 @@
 
     const Camera& camera = wxGetApp().plater()->get_camera();
     const Selection& selection = m_parent.get_selection();
-    const GLVolume* volume = selection.get_volume(*selection.get_volume_idxs().begin());
+    const GLVolume* volume = selection.get_first_volume();
     Geometry::Transformation trafo = volume->get_instance_transformation() * volume->get_volume_transformation();
     trafo.set_offset(trafo.get_offset() + Vec3d(0., 0., m_c->selection_info()->get_sla_shift()));
 
@@ -983,998 +986,4 @@
 
 
 } // namespace GUI
-} // namespace Slic3r
-=======
-#include "GLGizmoHollow.hpp"
-#include "slic3r/GUI/GLCanvas3D.hpp"
-#include "slic3r/GUI/Camera.hpp"
-#include "slic3r/GUI/Gizmos/GLGizmosCommon.hpp"
-
-#include <GL/glew.h>
-
-#include "slic3r/GUI/GUI_App.hpp"
-#include "slic3r/GUI/GUI_ObjectSettings.hpp"
-#include "slic3r/GUI/GUI_ObjectList.hpp"
-#include "slic3r/GUI/Plater.hpp"
-#include "libslic3r/PresetBundle.hpp"
-
-#include "libslic3r/Model.hpp"
-
-
-namespace Slic3r {
-namespace GUI {
-
-GLGizmoHollow::GLGizmoHollow(GLCanvas3D& parent, const std::string& icon_filename, unsigned int sprite_id)
-    : GLGizmoBase(parent, icon_filename, sprite_id)
-{
-}
-
-
-bool GLGizmoHollow::on_init()
-{
-    m_shortcut_key = WXK_CONTROL_H;
-    m_desc["enable"]           = _(L("Hollow this object"));
-    m_desc["preview"]          = _(L("Preview hollowed and drilled model"));
-    m_desc["offset"]           = _(L("Offset")) + ": ";
-    m_desc["quality"]          = _(L("Quality")) + ": ";
-    m_desc["closing_distance"] = _(L("Closing distance")) + ": ";
-    m_desc["hole_diameter"]    = _(L("Hole diameter")) + ": ";
-    m_desc["hole_depth"]       = _(L("Hole depth")) + ": ";
-    m_desc["remove_selected"]  = _(L("Remove selected holes"));
-    m_desc["remove_all"]       = _(L("Remove all holes"));
-    m_desc["clipping_of_view"] = _(L("Clipping of view"))+ ": ";
-    m_desc["reset_direction"]  = _(L("Reset direction"));
-    m_desc["show_supports"]    = _(L("Show supports"));
-
-    return true;
-}
-
-void GLGizmoHollow::data_changed()
-{
-    if (! m_c->selection_info())
-        return;
-
-    const ModelObject* mo = m_c->selection_info()->model_object();
-    if (m_state == On && mo) {
-        if (m_old_mo_id != mo->id()) {
-            reload_cache();
-            m_old_mo_id = mo->id();
-        }
-        if (m_c->hollowed_mesh() && m_c->hollowed_mesh()->get_hollowed_mesh())
-            m_holes_in_drilled_mesh = mo->sla_drain_holes;
-    }
-}
-
-
-
-void GLGizmoHollow::on_render()
-{
-    if (!m_cylinder.is_initialized())
-        m_cylinder.init_from(its_make_cylinder(1.0, 1.0));
-
-    const Selection& selection = m_parent.get_selection();
-    const CommonGizmosDataObjects::SelectionInfo* sel_info = m_c->selection_info();
-
-    // If current m_c->m_model_object does not match selection, ask GLCanvas3D to turn us off
-    if (m_state == On
-     && (sel_info->model_object() != selection.get_model()->objects[selection.get_object_idx()]
-      || sel_info->get_active_instance() != selection.get_instance_idx())) {
-        m_parent.post_event(SimpleEvent(EVT_GLCANVAS_RESETGIZMOS));
-        return;
-    }
-
-    glsafe(::glEnable(GL_BLEND));
-    glsafe(::glEnable(GL_DEPTH_TEST));
-
-    if (selection.is_from_single_instance())
-        render_points(selection, false);
-
-    m_selection_rectangle.render(m_parent);
-    m_c->object_clipper()->render_cut();
-    m_c->supports_clipper()->render_cut();
-
-    glsafe(::glDisable(GL_BLEND));
-}
-
-
-void GLGizmoHollow::on_render_for_picking()
-{
-    const Selection& selection = m_parent.get_selection();
-//#if ENABLE_RENDER_PICKING_PASS
-//    m_z_shift = selection.get_first_volume()->get_sla_shift_z();
-//#endif
-
-    glsafe(::glEnable(GL_DEPTH_TEST));
-    render_points(selection, true);
-}
-
-void GLGizmoHollow::render_points(const Selection& selection, bool picking)
-{
-#if ENABLE_LEGACY_OPENGL_REMOVAL
-    GLShaderProgram* shader = picking ? wxGetApp().get_shader("flat") : wxGetApp().get_shader("gouraud_light");
-    if (shader == nullptr)
-        return;
-
-    shader->start_using();
-    ScopeGuard guard([shader]() { shader->stop_using(); });
-#else
-    GLShaderProgram* shader = picking ? nullptr : wxGetApp().get_shader("gouraud_light");
-    if (shader)
-        shader->start_using();
-    ScopeGuard guard([shader]() { if (shader) shader->stop_using(); });
-#endif // ENABLE_LEGACY_OPENGL_REMOVAL
-
-    const GLVolume* vol = selection.get_first_volume();
-    Geometry::Transformation trafo =  vol->get_instance_transformation() * vol->get_volume_transformation();
-
-#if ENABLE_GL_SHADERS_ATTRIBUTES
-#if ENABLE_WORLD_COORDINATE
-    const Transform3d instance_scaling_matrix_inverse = vol->get_instance_transformation().get_scaling_factor_matrix().inverse();
-#else
-    const Transform3d instance_scaling_matrix_inverse = vol->get_instance_transformation().get_matrix(true, true, false, true).inverse();
-#endif // ENABLE_WORLD_COORDINATE
-    const Transform3d instance_matrix = Geometry::translation_transform(m_c->selection_info()->get_sla_shift() * Vec3d::UnitZ()) * trafo.get_matrix();
-
-    const Camera& camera = wxGetApp().plater()->get_camera();
-    const Transform3d& view_matrix = camera.get_view_matrix();
-    const Transform3d& projection_matrix = camera.get_projection_matrix();
-
-    shader->set_uniform("projection_matrix", projection_matrix);
-#else
-    const Transform3d& instance_scaling_matrix_inverse = trafo.get_matrix(true, true, false, true).inverse();
-    const Transform3d& instance_matrix = trafo.get_matrix();
-
-    glsafe(::glPushMatrix());
-    glsafe(::glTranslated(0.0, 0.0, m_c->selection_info()->get_sla_shift()));
-    glsafe(::glMultMatrixd(instance_matrix.data()));
-#endif // ENABLE_GL_SHADERS_ATTRIBUTES
-
-    ColorRGBA render_color;
-    const sla::DrainHoles& drain_holes = m_c->selection_info()->model_object()->sla_drain_holes;
-    const size_t cache_size = drain_holes.size();
-
-    for (size_t i = 0; i < cache_size; ++i) {
-        const sla::DrainHole& drain_hole = drain_holes[i];
-        const bool point_selected = m_selected[i];
-
-        if (is_mesh_point_clipped(drain_hole.pos.cast<double>()))
-            continue;
-
-        // First decide about the color of the point.
-        if (picking)
-            render_color = picking_color_component(i);
-        else {
-            if (size_t(m_hover_id) == i)
-                render_color = ColorRGBA::CYAN();
-            else if (m_c->hollowed_mesh() &&
-                       i < m_c->hollowed_mesh()->get_drainholes().size() &&
-                       m_c->hollowed_mesh()->get_drainholes()[i].failed) {
-                render_color = { 1.0f, 0.0f, 0.0f, 0.5f };
-            }
-            else  // neither hover nor picking
-                render_color = point_selected ? ColorRGBA(1.0f, 0.3f, 0.3f, 0.5f) : ColorRGBA(1.0f, 1.0f, 1.0f, 0.5f);
-        }
-
-#if ENABLE_LEGACY_OPENGL_REMOVAL
-        m_cylinder.set_color(render_color);
-#else
-        const_cast<GLModel*>(&m_cylinder)->set_color(-1, render_color);
-#endif // ENABLE_LEGACY_OPENGL_REMOVAL
-
-        // Inverse matrix of the instance scaling is applied so that the mark does not scale with the object.
-#if ENABLE_GL_SHADERS_ATTRIBUTES
-        const Transform3d hole_matrix = Geometry::assemble_transform(drain_hole.pos.cast<double>()) * instance_scaling_matrix_inverse;
-#else
-        glsafe(::glPushMatrix());
-        glsafe(::glTranslatef(drain_hole.pos.x(), drain_hole.pos.y(), drain_hole.pos.z()));
-        glsafe(::glMultMatrixd(instance_scaling_matrix_inverse.data()));
-#endif // ENABLE_GL_SHADERS_ATTRIBUTES
-
-        if (vol->is_left_handed())
-            glFrontFace(GL_CW);
-
-        // Matrices set, we can render the point mark now.
-        Eigen::Quaterniond q;
-        q.setFromTwoVectors(Vec3d::UnitZ(), instance_scaling_matrix_inverse * (-drain_hole.normal).cast<double>());
-        const Eigen::AngleAxisd aa(q);
-#if ENABLE_GL_SHADERS_ATTRIBUTES
-        const Transform3d view_model_matrix = view_matrix * instance_matrix * hole_matrix * Transform3d(aa.toRotationMatrix()) *
-            Geometry::assemble_transform(-drain_hole.height * Vec3d::UnitZ(), Vec3d::Zero(), Vec3d(drain_hole.radius, drain_hole.radius, drain_hole.height + sla::HoleStickOutLength));
-
-        shader->set_uniform("view_model_matrix", view_model_matrix);
-        shader->set_uniform("normal_matrix", (Matrix3d)view_model_matrix.matrix().block(0, 0, 3, 3).inverse().transpose());
-#else
-        glsafe(::glRotated(aa.angle() * (180. / M_PI), aa.axis().x(), aa.axis().y(), aa.axis().z()));
-        glsafe(::glTranslated(0., 0., -drain_hole.height));
-        glsafe(::glScaled(drain_hole.radius, drain_hole.radius, drain_hole.height + sla::HoleStickOutLength));
-#endif // ENABLE_GL_SHADERS_ATTRIBUTES
-        m_cylinder.render();
-
-        if (vol->is_left_handed())
-            glFrontFace(GL_CCW);
-
-#if !ENABLE_GL_SHADERS_ATTRIBUTES
-            glsafe(::glPopMatrix());
-#endif // !ENABLE_GL_SHADERS_ATTRIBUTES
-    }
-
-#if !ENABLE_GL_SHADERS_ATTRIBUTES
-        glsafe(::glPopMatrix());
-#endif // !ENABLE_GL_SHADERS_ATTRIBUTES
-}
-
-bool GLGizmoHollow::is_mesh_point_clipped(const Vec3d& point) const
-{
-    if (m_c->object_clipper()->get_position() == 0.)
-        return false;
-
-    auto sel_info = m_c->selection_info();
-    int active_inst = m_c->selection_info()->get_active_instance();
-    const ModelInstance* mi = sel_info->model_object()->instances[active_inst];
-    const Transform3d& trafo = mi->get_transformation().get_matrix() * sel_info->model_object()->volumes.front()->get_matrix();
-
-    Vec3d transformed_point =  trafo * point;
-    transformed_point(2) += sel_info->get_sla_shift();
-    return m_c->object_clipper()->get_clipping_plane()->is_point_clipped(transformed_point);
-}
-
-
-
-// Unprojects the mouse position on the mesh and saves hit point and normal of the facet into pos_and_normal
-// Return false if no intersection was found, true otherwise.
-bool GLGizmoHollow::unproject_on_mesh(const Vec2d& mouse_pos, std::pair<Vec3f, Vec3f>& pos_and_normal)
-{
-    if (! m_c->raycaster()->raycaster())
-        return false;
-
-    const Camera& camera = wxGetApp().plater()->get_camera();
-    const Selection& selection = m_parent.get_selection();
-    const GLVolume* volume = selection.get_first_volume();
-    Geometry::Transformation trafo = volume->get_instance_transformation() * volume->get_volume_transformation();
-    trafo.set_offset(trafo.get_offset() + Vec3d(0., 0., m_c->selection_info()->get_sla_shift()));
-
-    double clp_dist = m_c->object_clipper()->get_position();
-    const ClippingPlane* clp = m_c->object_clipper()->get_clipping_plane();
-
-    // The raycaster query
-    Vec3f hit;
-    Vec3f normal;
-    if (m_c->raycaster()->raycaster()->unproject_on_mesh(
-            mouse_pos,
-            trafo.get_matrix(),
-            camera,
-            hit,
-            normal,
-            clp_dist != 0. ? clp : nullptr))
-    {
-        if (m_c->hollowed_mesh() && m_c->hollowed_mesh()->get_hollowed_mesh()) {
-            // in this case the raycaster sees the hollowed and drilled mesh.
-            // if the point lies on the surface created by the hole, we want
-            // to ignore it.
-            for (const sla::DrainHole& hole : m_holes_in_drilled_mesh) {
-                sla::DrainHole outer(hole);
-                outer.radius *= 1.001f;
-                outer.height *= 1.001f;
-                if (outer.is_inside(hit))
-                    return false;
-            }
-        }
-
-        // Return both the point and the facet normal.
-        pos_and_normal = std::make_pair(hit, normal);
-        return true;
-    }
-    else
-        return false;
-}
-
-// Following function is called from GLCanvas3D to inform the gizmo about a mouse/keyboard event.
-// The gizmo has an opportunity to react - if it does, it should return true so that the Canvas3D is
-// aware that the event was reacted to and stops trying to make different sense of it. If the gizmo
-// concludes that the event was not intended for it, it should return false.
-bool GLGizmoHollow::gizmo_event(SLAGizmoEventType action, const Vec2d& mouse_position, bool shift_down, bool alt_down, bool control_down)
-{
-    ModelObject* mo = m_c->selection_info()->model_object();
-    int active_inst = m_c->selection_info()->get_active_instance();
-
-
-    // left down with shift - show the selection rectangle:
-    if (action == SLAGizmoEventType::LeftDown && (shift_down || alt_down || control_down)) {
-        if (m_hover_id == -1) {
-            if (shift_down || alt_down) {
-                m_selection_rectangle.start_dragging(mouse_position, shift_down ? GLSelectionRectangle::EState::Select : GLSelectionRectangle::EState::Deselect);
-            }
-        }
-        else {
-            if (m_selected[m_hover_id])
-                unselect_point(m_hover_id);
-            else {
-                if (!alt_down)
-                    select_point(m_hover_id);
-            }
-        }
-
-        return true;
-    }
-
-    // left down without selection rectangle - place point on the mesh:
-    if (action == SLAGizmoEventType::LeftDown && !m_selection_rectangle.is_dragging() && !shift_down) {
-        // If any point is in hover state, this should initiate its move - return control back to GLCanvas:
-        if (m_hover_id != -1)
-            return false;
-
-        // If there is some selection, don't add new point and deselect everything instead.
-        if (m_selection_empty) {
-            std::pair<Vec3f, Vec3f> pos_and_normal;
-            if (unproject_on_mesh(mouse_position, pos_and_normal)) { // we got an intersection
-                Plater::TakeSnapshot snapshot(wxGetApp().plater(), _(L("Add drainage hole")));
-
-                mo->sla_drain_holes.emplace_back(pos_and_normal.first,
-                                                -pos_and_normal.second, m_new_hole_radius, m_new_hole_height);
-                m_selected.push_back(false);
-                assert(m_selected.size() == mo->sla_drain_holes.size());
-                m_parent.set_as_dirty();
-                m_wait_for_up_event = true;
-            }
-            else
-                return false;
-        }
-        else
-            select_point(NoPoints);
-
-        return true;
-    }
-
-    // left up with selection rectangle - select points inside the rectangle:
-    if ((action == SLAGizmoEventType::LeftUp || action == SLAGizmoEventType::ShiftUp || action == SLAGizmoEventType::AltUp) && m_selection_rectangle.is_dragging()) {
-        // Is this a selection or deselection rectangle?
-        GLSelectionRectangle::EState rectangle_status = m_selection_rectangle.get_state();
-
-        // First collect positions of all the points in world coordinates.
-        Geometry::Transformation trafo = mo->instances[active_inst]->get_transformation();
-        trafo.set_offset(trafo.get_offset() + Vec3d(0., 0., m_c->selection_info()->get_sla_shift()));
-        std::vector<Vec3d> points;
-        for (unsigned int i=0; i<mo->sla_drain_holes.size(); ++i)
-            points.push_back(trafo.get_matrix() * mo->sla_drain_holes[i].pos.cast<double>());
-
-        // Now ask the rectangle which of the points are inside.
-        std::vector<Vec3f> points_inside;
-        std::vector<unsigned int> points_idxs = m_selection_rectangle.stop_dragging(m_parent, points);
-        for (size_t idx : points_idxs)
-            points_inside.push_back(points[idx].cast<float>());
-
-        // Only select/deselect points that are actually visible
-        for (size_t idx : m_c->raycaster()->raycaster()->get_unobscured_idxs(
-                 trafo, wxGetApp().plater()->get_camera(), points_inside,
-                 m_c->object_clipper()->get_clipping_plane()))
-        {
-            if (rectangle_status == GLSelectionRectangle::EState::Deselect)
-                unselect_point(points_idxs[idx]);
-            else
-                select_point(points_idxs[idx]);
-        }
-        return true;
-    }
-
-    // left up with no selection rectangle
-    if (action == SLAGizmoEventType::LeftUp) {
-        if (m_wait_for_up_event) {
-            m_wait_for_up_event = false;
-            return true;
-        }
-    }
-
-    // dragging the selection rectangle:
-    if (action == SLAGizmoEventType::Dragging) {
-        if (m_wait_for_up_event)
-            return true; // point has been placed and the button not released yet
-                         // this prevents GLCanvas from starting scene rotation
-
-        if (m_selection_rectangle.is_dragging())  {
-            m_selection_rectangle.dragging(mouse_position);
-            return true;
-        }
-
-        return false;
-    }
-
-    if (action == SLAGizmoEventType::Delete) {
-        // delete key pressed
-        delete_selected_points();
-        return true;
-    }
-
-    if (action == SLAGizmoEventType::RightDown) {
-        if (m_hover_id != -1) {
-            select_point(NoPoints);
-            select_point(m_hover_id);
-            delete_selected_points();
-            return true;
-        }
-        return false;
-    }
-
-    if (action == SLAGizmoEventType::SelectAll) {
-        select_point(AllPoints);
-        return true;
-    }
-
-    if (action == SLAGizmoEventType::MouseWheelUp && control_down) {
-        double pos = m_c->object_clipper()->get_position();
-        pos = std::min(1., pos + 0.01);
-        m_c->object_clipper()->set_position(pos, true);
-        return true;
-    }
-
-    if (action == SLAGizmoEventType::MouseWheelDown && control_down) {
-        double pos = m_c->object_clipper()->get_position();
-        pos = std::max(0., pos - 0.01);
-        m_c->object_clipper()->set_position(pos, true);
-        return true;
-    }
-
-    if (action == SLAGizmoEventType::ResetClippingPlane) {
-        m_c->object_clipper()->set_position(-1., false);
-        return true;
-    }
-
-    return false;
-}
-
-void GLGizmoHollow::delete_selected_points()
-{
-    Plater::TakeSnapshot snapshot(wxGetApp().plater(), _(L("Delete drainage hole")));
-    sla::DrainHoles& drain_holes = m_c->selection_info()->model_object()->sla_drain_holes;
-
-    for (unsigned int idx=0; idx<drain_holes.size(); ++idx) {
-        if (m_selected[idx]) {
-            m_selected.erase(m_selected.begin()+idx);
-            drain_holes.erase(drain_holes.begin() + (idx--));
-        }
-    }
-
-    select_point(NoPoints);
-}
-
-bool GLGizmoHollow::on_mouse(const wxMouseEvent &mouse_event)
-{
-    if (mouse_event.Moving()) return false;
-    if (use_grabbers(mouse_event)) return true;
-
-    // wxCoord == int --> wx/types.h
-    Vec2i mouse_coord(mouse_event.GetX(), mouse_event.GetY());
-    Vec2d mouse_pos = mouse_coord.cast<double>();
-
-    static bool pending_right_up = false;
-    if (mouse_event.LeftDown()) {
-        bool control_down = mouse_event.CmdDown();
-        bool grabber_contains_mouse = (get_hover_id() != -1);
-        if ((!control_down || grabber_contains_mouse) &&
-            gizmo_event(SLAGizmoEventType::LeftDown, mouse_pos, mouse_event.ShiftDown(), mouse_event.AltDown(), false))
-            // the gizmo got the event and took some action, there is no need
-            // to do anything more
-            return true;
-    } else if (mouse_event.Dragging()) {
-        if (m_parent.get_move_volume_id() != -1)
-            // don't allow dragging objects with the Sla gizmo on
-            return true;
-
-        bool control_down = mouse_event.CmdDown();
-        if (control_down) {
-            // CTRL has been pressed while already dragging -> stop current action
-            if (mouse_event.LeftIsDown())
-                gizmo_event(SLAGizmoEventType::LeftUp, mouse_pos, mouse_event.ShiftDown(), mouse_event.AltDown(), true);
-            else if (mouse_event.RightIsDown()) {
-                pending_right_up = false;
-            }
-        } else if(gizmo_event(SLAGizmoEventType::Dragging, mouse_pos, mouse_event.ShiftDown(), mouse_event.AltDown(), false)) {
-            // the gizmo got the event and took some action, no need to do
-            // anything more here
-            m_parent.set_as_dirty();
-            return true;
-        }
-    } else if (mouse_event.LeftUp()) {    
-        if (!m_parent.is_mouse_dragging()) {
-            bool control_down = mouse_event.CmdDown();
-            // in case gizmo is selected, we just pass the LeftUp event
-            // and stop processing - neither object moving or selecting is
-            // suppressed in that case
-            gizmo_event(SLAGizmoEventType::LeftUp, mouse_pos, mouse_event.ShiftDown(), mouse_event.AltDown(), control_down);
-            return true;
-        }
-    } else if (mouse_event.RightDown()) {
-        if (m_parent.get_selection().get_object_idx() != -1 &&
-            gizmo_event(SLAGizmoEventType::RightDown, mouse_pos, false, false, false)) {
-            // we need to set the following right up as processed to avoid showing
-            // the context menu if the user release the mouse over the object
-            pending_right_up = true;
-            // event was taken care of by the SlaSupports gizmo
-            return true;
-        }
-    } else if (mouse_event.RightUp()) {
-        if (pending_right_up) {
-            pending_right_up = false;
-            return true;
-        }
-    }
-    return false;
-}
-
-void GLGizmoHollow::hollow_mesh(bool postpone_error_messages)
-{
-    wxGetApp().CallAfter([this, postpone_error_messages]() {
-        wxGetApp().plater()->reslice_SLA_hollowing(
-            *m_c->selection_info()->model_object(), postpone_error_messages);
-    });
-}
-
-
-std::vector<std::pair<const ConfigOption*, const ConfigOptionDef*>>
-GLGizmoHollow::get_config_options(const std::vector<std::string>& keys) const
-{
-    std::vector<std::pair<const ConfigOption*, const ConfigOptionDef*>> out;
-    const ModelObject* mo = m_c->selection_info()->model_object();
-
-    if (! mo)
-        return out;
-
-    const DynamicPrintConfig& object_cfg = mo->config.get();
-    const DynamicPrintConfig& print_cfg = wxGetApp().preset_bundle->sla_prints.get_edited_preset().config;
-    std::unique_ptr<DynamicPrintConfig> default_cfg = nullptr;
-
-    for (const std::string& key : keys) {
-        if (object_cfg.has(key))
-            out.emplace_back(object_cfg.option(key), &object_cfg.def()->options.at(key)); // at() needed for const map
-        else
-            if (print_cfg.has(key))
-                out.emplace_back(print_cfg.option(key), &print_cfg.def()->options.at(key));
-            else { // we must get it from defaults
-                if (default_cfg == nullptr)
-                    default_cfg.reset(DynamicPrintConfig::new_from_defaults_keys(keys));
-                out.emplace_back(default_cfg->option(key), &default_cfg->def()->options.at(key));
-            }
-    }
-
-    return out;
-}
-
-
-void GLGizmoHollow::on_render_input_window(float x, float y, float bottom_limit)
-{
-    ModelObject* mo = m_c->selection_info()->model_object();
-    if (! mo)
-        return;
-
-    bool first_run = true; // This is a hack to redraw the button when all points are removed,
-                           // so it is not delayed until the background process finishes.
-
-    ConfigOptionMode current_mode = wxGetApp().get_mode();
-
-    std::vector<std::string> opts_keys = {"hollowing_min_thickness", "hollowing_quality", "hollowing_closing_distance"};
-    auto opts = get_config_options(opts_keys);
-    auto* offset_cfg = static_cast<const ConfigOptionFloat*>(opts[0].first);
-    float offset = offset_cfg->value;
-    double offset_min = opts[0].second->min;
-    double offset_max = opts[0].second->max;
-
-    auto* quality_cfg = static_cast<const ConfigOptionFloat*>(opts[1].first);
-    float quality = quality_cfg->value;
-    double quality_min = opts[1].second->min;
-    double quality_max = opts[1].second->max;
-    ConfigOptionMode quality_mode = opts[1].second->mode;
-
-    auto* closing_d_cfg = static_cast<const ConfigOptionFloat*>(opts[2].first);
-    float closing_d = closing_d_cfg->value;
-    double closing_d_min = opts[2].second->min;
-    double closing_d_max = opts[2].second->max;
-    ConfigOptionMode closing_d_mode = opts[2].second->mode;
-
-    m_desc["offset"] = _(opts[0].second->label) + ":";
-    m_desc["quality"] = _(opts[1].second->label) + ":";
-    m_desc["closing_distance"] = _(opts[2].second->label) + ":";
-
-
-RENDER_AGAIN:
-    const float approx_height = m_imgui->scaled(20.0f);
-    y = std::min(y, bottom_limit - approx_height);
-    m_imgui->set_next_window_pos(x, y, ImGuiCond_Always);
-
-    m_imgui->begin(get_name(), ImGuiWindowFlags_NoMove | ImGuiWindowFlags_AlwaysAutoResize | ImGuiWindowFlags_NoCollapse);
-
-    // First calculate width of all the texts that are could possibly be shown. We will decide set the dialog width based on that:
-    const float clipping_slider_left = std::max(m_imgui->calc_text_size(m_desc.at("clipping_of_view")).x,
-                                                m_imgui->calc_text_size(m_desc.at("reset_direction")).x) + m_imgui->scaled(0.5f);
-
-    const float settings_sliders_left =
-        std::max(std::max({m_imgui->calc_text_size(m_desc.at("offset")).x,
-                           m_imgui->calc_text_size(m_desc.at("quality")).x,
-                           m_imgui->calc_text_size(m_desc.at("closing_distance")).x,
-                           m_imgui->calc_text_size(m_desc.at("hole_diameter")).x,
-                           m_imgui->calc_text_size(m_desc.at("hole_depth")).x}) + m_imgui->scaled(0.5f), clipping_slider_left);
-
-    const float diameter_slider_left = settings_sliders_left; //m_imgui->calc_text_size(m_desc.at("hole_diameter")).x + m_imgui->scaled(1.f);
-    const float minimal_slider_width = m_imgui->scaled(4.f);
-
-    const float button_preview_width = m_imgui->calc_button_size(m_desc.at("preview")).x;
-
-    float window_width = minimal_slider_width + std::max({settings_sliders_left, clipping_slider_left, diameter_slider_left});
-    window_width = std::max(window_width, button_preview_width);
-
-    if (m_imgui->button(m_desc["preview"]))
-        hollow_mesh();
-    
-    bool config_changed = false;
-
-    ImGui::Separator();
-
-    {
-        auto opts = get_config_options({"hollowing_enable"});
-        m_enable_hollowing = static_cast<const ConfigOptionBool*>(opts[0].first)->value;
-        if (m_imgui->checkbox(m_desc["enable"], m_enable_hollowing)) {
-            mo->config.set("hollowing_enable", m_enable_hollowing);
-            wxGetApp().obj_list()->update_and_show_object_settings_item();
-            config_changed = true;
-        }
-    }
-
-    m_imgui->disabled_begin(! m_enable_hollowing);
-    ImGui::AlignTextToFramePadding();
-    m_imgui->text(m_desc.at("offset"));
-    ImGui::SameLine(settings_sliders_left, m_imgui->get_item_spacing().x);
-    ImGui::PushItemWidth(window_width - settings_sliders_left);
-    m_imgui->slider_float("##offset", &offset, offset_min, offset_max, "%.1f mm", 1.0f, true, _L(opts[0].second->tooltip));
-
-    bool slider_clicked = m_imgui->get_last_slider_status().clicked; // someone clicked the slider
-    bool slider_edited =m_imgui->get_last_slider_status().edited; // someone is dragging the slider
-    bool slider_released =m_imgui->get_last_slider_status().deactivated_after_edit; // someone has just released the slider
-
-    if (current_mode >= quality_mode) {
-        ImGui::AlignTextToFramePadding();
-        m_imgui->text(m_desc.at("quality"));
-        ImGui::SameLine(settings_sliders_left, m_imgui->get_item_spacing().x);
-        m_imgui->slider_float("##quality", &quality, quality_min, quality_max, "%.1f", 1.0f, true, _L(opts[1].second->tooltip));
-
-        slider_clicked |= m_imgui->get_last_slider_status().clicked;
-        slider_edited |= m_imgui->get_last_slider_status().edited;
-        slider_released |= m_imgui->get_last_slider_status().deactivated_after_edit;
-    }
-
-    if (current_mode >= closing_d_mode) {
-        ImGui::AlignTextToFramePadding();
-        m_imgui->text(m_desc.at("closing_distance"));
-        ImGui::SameLine(settings_sliders_left, m_imgui->get_item_spacing().x);
-        m_imgui->slider_float("##closing_distance", &closing_d, closing_d_min, closing_d_max, "%.1f mm", 1.0f, true, _L(opts[2].second->tooltip));
-
-        slider_clicked |= m_imgui->get_last_slider_status().clicked;
-        slider_edited |= m_imgui->get_last_slider_status().edited;
-        slider_released |= m_imgui->get_last_slider_status().deactivated_after_edit;
-    }
-
-    if (slider_clicked) {
-        m_offset_stash = offset;
-        m_quality_stash = quality;
-        m_closing_d_stash = closing_d;
-    }
-    if (slider_edited || slider_released) {
-        if (slider_released) {
-            mo->config.set("hollowing_min_thickness", m_offset_stash);
-            mo->config.set("hollowing_quality", m_quality_stash);
-            mo->config.set("hollowing_closing_distance", m_closing_d_stash);
-            Plater::TakeSnapshot snapshot(wxGetApp().plater(), _(L("Hollowing parameter change")));
-        }
-        mo->config.set("hollowing_min_thickness", offset);
-        mo->config.set("hollowing_quality", quality);
-        mo->config.set("hollowing_closing_distance", closing_d);
-        if (slider_released) {
-            wxGetApp().obj_list()->update_and_show_object_settings_item();
-            config_changed = true;
-        }
-    }
-
-    m_imgui->disabled_end();
-
-    bool force_refresh = false;
-    bool remove_selected = false;
-    bool remove_all = false;
-
-    ImGui::Separator();
-
-    float diameter_upper_cap = 60.;
-    if (m_new_hole_radius * 2.f > diameter_upper_cap)
-        m_new_hole_radius = diameter_upper_cap / 2.f;
-    ImGui::AlignTextToFramePadding();
-    m_imgui->text(m_desc.at("hole_diameter"));
-    ImGui::SameLine(diameter_slider_left, m_imgui->get_item_spacing().x);
-    ImGui::PushItemWidth(window_width - diameter_slider_left);
-
-    float diam = 2.f * m_new_hole_radius;
-    m_imgui->slider_float("##hole_diameter", &diam, 1.f, 25.f, "%.1f mm", 1.f, false);
-    // Let's clamp the value (which could have been entered by keyboard) to a larger range
-    // than the slider. This allows entering off-scale values and still protects against
-    //complete non-sense.
-    diam = std::clamp(diam, 0.1f, diameter_upper_cap);
-    m_new_hole_radius = diam / 2.f;
-    bool clicked = m_imgui->get_last_slider_status().clicked;
-    bool edited = m_imgui->get_last_slider_status().edited;
-    bool deactivated = m_imgui->get_last_slider_status().deactivated_after_edit;
-
-    ImGui::AlignTextToFramePadding();
-    m_imgui->text(m_desc["hole_depth"]);
-    ImGui::SameLine(diameter_slider_left, m_imgui->get_item_spacing().x);
-    m_imgui->slider_float("##hole_depth", &m_new_hole_height, 0.f, 10.f, "%.1f mm", 1.f, false);
-    // Same as above:
-    m_new_hole_height = std::clamp(m_new_hole_height, 0.f, 100.f);
-
-    clicked |= m_imgui->get_last_slider_status().clicked;
-    edited |= m_imgui->get_last_slider_status().edited;
-    deactivated |= m_imgui->get_last_slider_status().deactivated_after_edit;;
-
-    // Following is a nasty way to:
-    //  - save the initial value of the slider before one starts messing with it
-    //  - keep updating the head radius during sliding so it is continuosly refreshed in 3D scene
-    //  - take correct undo/redo snapshot after the user is done with moving the slider
-    if (! m_selection_empty) {
-        if (clicked) {
-            m_holes_stash = mo->sla_drain_holes;
-        }
-        if (edited) {
-            for (size_t idx=0; idx<m_selected.size(); ++idx)
-                if (m_selected[idx]) {
-                    mo->sla_drain_holes[idx].radius = m_new_hole_radius;
-                    mo->sla_drain_holes[idx].height = m_new_hole_height;
-                }
-        }
-        if (deactivated) {
-            // momentarily restore the old value to take snapshot
-            sla::DrainHoles new_holes = mo->sla_drain_holes;
-            mo->sla_drain_holes = m_holes_stash;
-            float backup_rad = m_new_hole_radius;
-            float backup_hei = m_new_hole_height;
-            for (size_t i=0; i<m_holes_stash.size(); ++i) {
-                if (m_selected[i]) {
-                    m_new_hole_radius = m_holes_stash[i].radius;
-                    m_new_hole_height = m_holes_stash[i].height;
-                    break;
-                }
-            }
-            Plater::TakeSnapshot snapshot(wxGetApp().plater(), _(L("Change drainage hole diameter")));
-            m_new_hole_radius = backup_rad;
-            m_new_hole_height = backup_hei;
-            mo->sla_drain_holes = new_holes;
-        }
-    }
-
-    m_imgui->disabled_begin(m_selection_empty);
-    remove_selected = m_imgui->button(m_desc.at("remove_selected"));
-    m_imgui->disabled_end();
-
-    m_imgui->disabled_begin(mo->sla_drain_holes.empty());
-    remove_all = m_imgui->button(m_desc.at("remove_all"));
-    m_imgui->disabled_end();
-
-    // Following is rendered in both editing and non-editing mode:
-   // m_imgui->text("");
-    ImGui::Separator();
-    if (m_c->object_clipper()->get_position() == 0.f) {
-        ImGui::AlignTextToFramePadding();
-        m_imgui->text(m_desc.at("clipping_of_view"));
-    }
-    else {
-        if (m_imgui->button(m_desc.at("reset_direction"))) {
-            wxGetApp().CallAfter([this](){
-                    m_c->object_clipper()->set_position(-1., false);
-                });
-        }
-    }
-
-    ImGui::SameLine(settings_sliders_left, m_imgui->get_item_spacing().x);
-    ImGui::PushItemWidth(window_width - settings_sliders_left);
-    float clp_dist = m_c->object_clipper()->get_position();
-    if (m_imgui->slider_float("##clp_dist", &clp_dist, 0.f, 1.f, "%.2f"))
-        m_c->object_clipper()->set_position(clp_dist, true);
-
-    // make sure supports are shown/hidden as appropriate
-    bool show_sups = m_c->instances_hider()->are_supports_shown();
-    if (m_imgui->checkbox(m_desc["show_supports"], show_sups)) {
-        m_c->instances_hider()->show_supports(show_sups);
-        force_refresh = true;
-    }
-
-    m_imgui->end();
-
-
-    if (remove_selected || remove_all) {
-        force_refresh = false;
-        m_parent.set_as_dirty();
-
-        if (remove_all) {
-            select_point(AllPoints);
-            delete_selected_points();
-        }
-        if (remove_selected)
-            delete_selected_points();
-
-        if (first_run) {
-            first_run = false;
-            goto RENDER_AGAIN;
-        }
-    }
-
-    if (force_refresh)
-        m_parent.set_as_dirty();
-
-    if (config_changed)
-        m_parent.post_event(SimpleEvent(EVT_GLCANVAS_FORCE_UPDATE));
-}
-
-bool GLGizmoHollow::on_is_activable() const
-{
-    const Selection& selection = m_parent.get_selection();
-
-    if (wxGetApp().preset_bundle->printers.get_edited_preset().printer_technology() != ptSLA
-        || !selection.is_from_single_instance())
-        return false;
-
-    // Check that none of the selected volumes is outside. Only SLA auxiliaries (supports) are allowed outside.
-    const Selection::IndicesList& list = selection.get_volume_idxs();
-    for (const auto& idx : list)
-        if (selection.get_volume(idx)->is_outside && selection.get_volume(idx)->composite_id.volume_id >= 0)
-            return false;
-
-    return true;
-}
-
-bool GLGizmoHollow::on_is_selectable() const
-{
-    return (wxGetApp().preset_bundle->printers.get_edited_preset().printer_technology() == ptSLA);
-}
-
-std::string GLGizmoHollow::on_get_name() const
-{
-    return _u8L("Hollow and drill");
-}
-
-
-CommonGizmosDataID GLGizmoHollow::on_get_requirements() const
-{
-    return CommonGizmosDataID(
-                int(CommonGizmosDataID::SelectionInfo)
-              | int(CommonGizmosDataID::InstancesHider)
-              | int(CommonGizmosDataID::Raycaster)
-              | int(CommonGizmosDataID::HollowedMesh)
-              | int(CommonGizmosDataID::ObjectClipper)
-              | int(CommonGizmosDataID::SupportsClipper));
-}
-
-
-void GLGizmoHollow::on_set_state()
-{
-    if (m_state == m_old_state)
-        return;
-
-    if (m_state == Off && m_old_state != Off) // the gizmo was just turned Off
-        m_parent.post_event(SimpleEvent(EVT_GLCANVAS_FORCE_UPDATE));
-    m_old_state = m_state;
-}
-
-
-
-void GLGizmoHollow::on_start_dragging()
-{
-    if (m_hover_id != -1) {
-        select_point(NoPoints);
-        select_point(m_hover_id);
-        m_hole_before_drag = m_c->selection_info()->model_object()->sla_drain_holes[m_hover_id].pos;
-    }
-    else
-        m_hole_before_drag = Vec3f::Zero();
-}
-
-
-void GLGizmoHollow::on_stop_dragging()
-{
-    sla::DrainHoles& drain_holes = m_c->selection_info()->model_object()->sla_drain_holes;
-    if (m_hover_id != -1) {
-        Vec3f backup = drain_holes[m_hover_id].pos;
-
-        if (m_hole_before_drag != Vec3f::Zero() // some point was touched
-         && backup != m_hole_before_drag) // and it was moved, not just selected
-        {
-            drain_holes[m_hover_id].pos = m_hole_before_drag;
-            Plater::TakeSnapshot snapshot(wxGetApp().plater(), _(L("Move drainage hole")));
-            drain_holes[m_hover_id].pos = backup;
-        }
-    }
-    m_hole_before_drag = Vec3f::Zero();
-}
-
-
-void GLGizmoHollow::on_dragging(const UpdateData &data)
-{
-    assert(m_hover_id != -1);
-    std::pair<Vec3f, Vec3f> pos_and_normal;
-    if (!unproject_on_mesh(data.mouse_pos.cast<double>(), pos_and_normal))
-        return;
-    sla::DrainHoles &drain_holes =  m_c->selection_info()->model_object()->sla_drain_holes;
-    drain_holes[m_hover_id].pos    = pos_and_normal.first;
-    drain_holes[m_hover_id].normal = -pos_and_normal.second;
-}
-
-
-void GLGizmoHollow::on_load(cereal::BinaryInputArchive& ar)
-{
-    ar(m_new_hole_radius,
-       m_new_hole_height,
-       m_selected,
-       m_selection_empty
-    );
-}
-
-
-
-void GLGizmoHollow::on_save(cereal::BinaryOutputArchive& ar) const
-{
-    ar(m_new_hole_radius,
-       m_new_hole_height,
-       m_selected,
-       m_selection_empty
-    );
-}
-
-
-
-void GLGizmoHollow::select_point(int i)
-{
-    const sla::DrainHoles& drain_holes = m_c->selection_info()->model_object()->sla_drain_holes;
-
-    if (i == AllPoints || i == NoPoints) {
-        m_selected.assign(m_selected.size(), i == AllPoints);
-        m_selection_empty = (i == NoPoints);
-
-        if (i == AllPoints) {
-            m_new_hole_radius = drain_holes[0].radius;
-            m_new_hole_height = drain_holes[0].height;
-        }
-    }
-    else {
-        while (size_t(i) >= m_selected.size())
-            m_selected.push_back(false);
-        m_selected[i] = true;
-        m_selection_empty = false;
-        m_new_hole_radius = drain_holes[i].radius;
-        m_new_hole_height = drain_holes[i].height;
-    }
-}
-
-
-void GLGizmoHollow::unselect_point(int i)
-{
-    m_selected[i] = false;
-    m_selection_empty = true;
-    for (const bool sel : m_selected) {
-        if (sel) {
-            m_selection_empty = false;
-            break;
-        }
-    }
-}
-
-void GLGizmoHollow::reload_cache()
-{
-    m_selected.clear();
-    m_selected.assign(m_c->selection_info()->model_object()->sla_drain_holes.size(), false);
-}
-
-
-void GLGizmoHollow::on_set_hover_id()
-{
-    if (int(m_c->selection_info()->model_object()->sla_drain_holes.size()) <= m_hover_id)
-        m_hover_id = -1;
-}
-
-
-
-
-} // namespace GUI
-} // namespace Slic3r
->>>>>>> db8a1209
+} // namespace Slic3r