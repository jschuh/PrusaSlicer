--- conflicted
+++ resolved
@@ -946,17 +946,12 @@
     std::vector<SLAPrintObjectStep> steps;
     bool invalidated = false;
     for (const t_config_option_key &opt_key : opt_keys) {
-<<<<<<< HEAD
 		if (opt_key == "layer_height") {
 			steps.emplace_back(slaposObjectSlice);
-		} else if (opt_key == "supports_enable"
-            || opt_key == "support_head_front_diameter"
-=======
-        if( opt_key == "supports_enable") {
+        } else if (opt_key == "supports_enable") {
             steps.emplace_back(slaposSupportPoints);
-        } else if (
+		} else if (
                opt_key == "support_head_front_diameter"
->>>>>>> d522e8ea
             || opt_key == "support_head_penetration"
             || opt_key == "support_head_width"
             || opt_key == "support_pillar_diameter"
