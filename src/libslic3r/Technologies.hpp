--- conflicted
+++ resolved
@@ -49,15 +49,12 @@
 #define ENABLE_SINKING_CONTOURS (1 && ENABLE_2_4_0_ALPHA0)
 // Enable implementation of retract acceleration in gcode processor
 #define ENABLE_RETRACT_ACCELERATION (1 && ENABLE_2_4_0_ALPHA0)
-<<<<<<< HEAD
-// Enable save and save as commands to be enabled also when the plater is empty and allow to load empty projects
-#define ENABLE_SAVE_COMMANDS_ALWAYS_ENABLED (1 && ENABLE_2_4_0_ALPHA0)
-=======
 // Enable the fix for exporting and importing to/from 3mf file of mirrored volumes
 #define ENABLE_FIX_MIRRORED_VOLUMES_3MF_IMPORT_EXPORT (1 && ENABLE_2_4_0_ALPHA0)
 // Enable rendering seams (and other options) in preview using models
 #define ENABLE_SEAMS_USING_MODELS (1 && ENABLE_2_4_0_ALPHA0)
->>>>>>> 73e8f5ae
+// Enable save and save as commands to be enabled also when the plater is empty and allow to load empty projects
+#define ENABLE_SAVE_COMMANDS_ALWAYS_ENABLED (1 && ENABLE_2_4_0_ALPHA0)
 
 
 #endif // _prusaslicer_technologies_h_