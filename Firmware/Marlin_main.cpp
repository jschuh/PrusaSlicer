/* -*- c++ -*- */

/*
    Reprap firmware based on Sprinter and grbl.
 Copyright (C) 2011 Camiel Gubbels / Erik van der Zalm

 This program is free software: you can redistribute it and/or modify
 it under the terms of the GNU General Public License as published by
 the Free Software Foundation, either version 3 of the License, or
 (at your option) any later version.

 This program is distributed in the hope that it will be useful,
 but WITHOUT ANY WARRANTY; without even the implied warranty of
 MERCHANTABILITY or FITNESS FOR A PARTICULAR PURPOSE.  See the
 GNU General Public License for more details.

 You should have received a copy of the GNU General Public License
 along with this program.  If not, see <http://www.gnu.org/licenses/>.
 */

/*
 This firmware is a mashup between Sprinter and grbl.
  (https://github.com/kliment/Sprinter)
  (https://github.com/simen/grbl/tree)

 It has preliminary support for Matthew Roberts advance algorithm
    http://reprap.org/pipermail/reprap-dev/2011-May/003323.html
 */

#include "Marlin.h"

#ifdef ENABLE_AUTO_BED_LEVELING
#include "vector_3.h"
  #ifdef AUTO_BED_LEVELING_GRID
    #include "qr_solve.h"
  #endif
#endif // ENABLE_AUTO_BED_LEVELING

#ifdef MESH_BED_LEVELING
  #include "mesh_bed_leveling.h"
  #include "mesh_bed_calibration.h"
#endif

#include "ultralcd.h"
#include "Configuration_prusa.h"
#include "planner.h"
#include "stepper.h"
#include "temperature.h"
#include "motion_control.h"
#include "cardreader.h"
#include "watchdog.h"
#include "ConfigurationStore.h"
#include "language.h"
#include "pins_arduino.h"
#include "math.h"
#include "util.h"

#include <avr/wdt.h>

#include "Dcodes.h"


#ifdef SWSPI
#include "swspi.h"
#endif //SWSPI

#ifdef SWI2C
#include "swi2c.h"
#endif //SWI2C

#ifdef PAT9125
#include "pat9125.h"
#include "fsensor.h"
#endif //PAT9125

#ifdef TMC2130
#include "tmc2130.h"
#endif //TMC2130


#ifdef BLINKM
#include "BlinkM.h"
#include "Wire.h"
#endif

#ifdef ULTRALCD
#include "ultralcd.h"
#endif

#if NUM_SERVOS > 0
#include "Servo.h"
#endif

#if defined(DIGIPOTSS_PIN) && DIGIPOTSS_PIN > -1
#include <SPI.h>
#endif

#define VERSION_STRING  "1.0.2"


#include "ultralcd.h"

#include "cmdqueue.h"

// Macros for bit masks
#define BIT(b) (1<<(b))
#define TEST(n,b) (((n)&BIT(b))!=0)
#define SET_BIT(n,b,value) (n) ^= ((-value)^(n)) & (BIT(b))

//Macro for print fan speed
#define FAN_PULSE_WIDTH_LIMIT ((fanSpeed > 100) ? 3 : 4) //time in ms

// look here for descriptions of G-codes: http://linuxcnc.org/handbook/gcode/g-code.html
// http://objects.reprap.org/wiki/Mendel_User_Manual:_RepRapGCodes

//Implemented Codes
//-------------------

// PRUSA CODES
// P F - Returns FW versions
// P R - Returns revision of printer

// G0  -> G1
// G1  - Coordinated Movement X Y Z E
// G2  - CW ARC
// G3  - CCW ARC
// G4  - Dwell S<seconds> or P<milliseconds>
// G10 - retract filament according to settings of M207
// G11 - retract recover filament according to settings of M208
// G28 - Home all Axis
// G29 - Detailed Z-Probe, probes the bed at 3 or more points.  Will fail if you haven't homed yet.
// G30 - Single Z Probe, probes bed at current XY location.
// G31 - Dock sled (Z_PROBE_SLED only)
// G32 - Undock sled (Z_PROBE_SLED only)
// G80 - Automatic mesh bed leveling
// G81 - Print bed profile
// G90 - Use Absolute Coordinates
// G91 - Use Relative Coordinates
// G92 - Set current position to coordinates given

// M Codes
// M0   - Unconditional stop - Wait for user to press a button on the LCD (Only if ULTRA_LCD is enabled)
// M1   - Same as M0
// M17  - Enable/Power all stepper motors
// M18  - Disable all stepper motors; same as M84
// M20  - List SD card
// M21  - Init SD card
// M22  - Release SD card
// M23  - Select SD file (M23 filename.g)
// M24  - Start/resume SD print
// M25  - Pause SD print
// M26  - Set SD position in bytes (M26 S12345)
// M27  - Report SD print status
// M28  - Start SD write (M28 filename.g)
// M29  - Stop SD write
// M30  - Delete file from SD (M30 filename.g)
// M31  - Output time since last M109 or SD card start to serial
// M32  - Select file and start SD print (Can be used _while_ printing from SD card files):
//        syntax "M32 /path/filename#", or "M32 S<startpos bytes> !filename#"
//        Call gcode file : "M32 P !filename#" and return to caller file after finishing (similar to #include).
//        The '#' is necessary when calling from within sd files, as it stops buffer prereading
// M42  - Change pin status via gcode Use M42 Px Sy to set pin x to value y, when omitting Px the onboard led will be used.
// M80  - Turn on Power Supply
// M81  - Turn off Power Supply
// M82  - Set E codes absolute (default)
// M83  - Set E codes relative while in Absolute Coordinates (G90) mode
// M84  - Disable steppers until next move,
//        or use S<seconds> to specify an inactivity timeout, after which the steppers will be disabled.  S0 to disable the timeout.
// M85  - Set inactivity shutdown timer with parameter S<seconds>. To disable set zero (default)
// M92  - Set axis_steps_per_unit - same syntax as G92
// M104 - Set extruder target temp
// M105 - Read current temp
// M106 - Fan on
// M107 - Fan off
// M109 - Sxxx Wait for extruder current temp to reach target temp. Waits only when heating
//        Rxxx Wait for extruder current temp to reach target temp. Waits when heating and cooling
//        IF AUTOTEMP is enabled, S<mintemp> B<maxtemp> F<factor>. Exit autotemp by any M109 without F
// M112 - Emergency stop
// M114 - Output current position to serial port
// M115 - Capabilities string
// M117 - display message
// M119 - Output Endstop status to serial port
// M126 - Solenoid Air Valve Open (BariCUDA support by jmil)
// M127 - Solenoid Air Valve Closed (BariCUDA vent to atmospheric pressure by jmil)
// M128 - EtoP Open (BariCUDA EtoP = electricity to air pressure transducer by jmil)
// M129 - EtoP Closed (BariCUDA EtoP = electricity to air pressure transducer by jmil)
// M140 - Set bed target temp
// M150 - Set BlinkM Color Output R: Red<0-255> U(!): Green<0-255> B: Blue<0-255> over i2c, G for green does not work.
// M190 - Sxxx Wait for bed current temp to reach target temp. Waits only when heating
//        Rxxx Wait for bed current temp to reach target temp. Waits when heating and cooling
// M200 D<millimeters>- set filament diameter and set E axis units to cubic millimeters (use S0 to set back to millimeters).
// M201 - Set max acceleration in units/s^2 for print moves (M201 X1000 Y1000)
// M202 - Set max acceleration in units/s^2 for travel moves (M202 X1000 Y1000) Unused in Marlin!!
// M203 - Set maximum feedrate that your machine can sustain (M203 X200 Y200 Z300 E10000) in mm/sec
// M204 - Set default acceleration: S normal moves T filament only moves (M204 S3000 T7000) in mm/sec^2  also sets minimum segment time in ms (B20000) to prevent buffer under-runs and M20 minimum feedrate
// M205 -  advanced settings:  minimum travel speed S=while printing T=travel only,  B=minimum segment time X= maximum xy jerk, Z=maximum Z jerk, E=maximum E jerk
// M206 - set additional homing offset
// M207 - set retract length S[positive mm] F[feedrate mm/min] Z[additional zlift/hop], stays in mm regardless of M200 setting
// M208 - set recover=unretract length S[positive mm surplus to the M207 S*] F[feedrate mm/sec]
// M209 - S<1=true/0=false> enable automatic retract detect if the slicer did not support G10/11: every normal extrude-only move will be classified as retract depending on the direction.
// M218 - set hotend offset (in mm): T<extruder_number> X<offset_on_X> Y<offset_on_Y>
// M220 S<factor in percent>- set speed factor override percentage
// M221 S<factor in percent>- set extrude factor override percentage
// M226 P<pin number> S<pin state>- Wait until the specified pin reaches the state required
// M240 - Trigger a camera to take a photograph
// M250 - Set LCD contrast C<contrast value> (value 0..63)
// M280 - set servo position absolute. P: servo index, S: angle or microseconds
// M300 - Play beep sound S<frequency Hz> P<duration ms>
// M301 - Set PID parameters P I and D
// M302 - Allow cold extrudes, or set the minimum extrude S<temperature>.
// M303 - PID relay autotune S<temperature> sets the target temperature. (default target temperature = 150C)
// M304 - Set bed PID parameters P I and D
// M400 - Finish all moves
// M401 - Lower z-probe if present
// M402 - Raise z-probe if present
// M404 - N<dia in mm> Enter the nominal filament width (3mm, 1.75mm ) or will display nominal filament width without parameters
// M405 - Turn on Filament Sensor extrusion control.  Optional D<delay in cm> to set delay in centimeters between sensor and extruder 
// M406 - Turn off Filament Sensor extrusion control 
// M407 - Displays measured filament diameter 
// M500 - stores parameters in EEPROM
// M501 - reads parameters from EEPROM (if you need reset them after you changed them temporarily).
// M502 - reverts to the default "factory settings".  You still need to store them in EEPROM afterwards if you want to.
// M503 - print the current settings (from memory not from EEPROM)
// M509 - force language selection on next restart
// M540 - Use S[0|1] to enable or disable the stop SD card print on endstop hit (requires ABORT_ON_ENDSTOP_HIT_FEATURE_ENABLED)
// M600 - Pause for filament change X[pos] Y[pos] Z[relative lift] E[initial retract] L[later retract distance for removal]
// M605 - Set dual x-carriage movement mode: S<mode> [ X<duplication x-offset> R<duplication temp offset> ]
// M900 - Set LIN_ADVANCE options, if enabled. See Configuration_adv.h for details.
// M907 - Set digital trimpot motor current using axis codes.
// M908 - Control digital trimpot directly.
// M350 - Set microstepping mode.
// M351 - Toggle MS1 MS2 pins directly.

// M928 - Start SD logging (M928 filename.g) - ended by M29
// M999 - Restart after being stopped by error

//Stepper Movement Variables

//===========================================================================
//=============================imported variables============================
//===========================================================================


//===========================================================================
//=============================public variables=============================
//===========================================================================
#ifdef SDSUPPORT
CardReader card;
#endif

unsigned long PingTime = millis();
union Data
{
byte b[2];
int value;
};

float homing_feedrate[] = HOMING_FEEDRATE;
// Currently only the extruder axis may be switched to a relative mode.
// Other axes are always absolute or relative based on the common relative_mode flag.
bool axis_relative_modes[] = AXIS_RELATIVE_MODES;
int feedmultiply=100; //100->1 200->2
int saved_feedmultiply;
int extrudemultiply=100; //100->1 200->2
int extruder_multiply[EXTRUDERS] = {100
  #if EXTRUDERS > 1
    , 100
    #if EXTRUDERS > 2
      , 100
    #endif
  #endif
};

int bowden_length[4];

bool is_usb_printing = false;
bool homing_flag = false;

bool temp_cal_active = false;

unsigned long kicktime = millis()+100000;

unsigned int  usb_printing_counter;

int lcd_change_fil_state = 0;

int feedmultiplyBckp = 100;
float HotendTempBckp = 0;
int fanSpeedBckp = 0;
float pause_lastpos[4];
unsigned long pause_time = 0;
unsigned long start_pause_print = millis();
unsigned long t_fan_rising_edge = millis();

unsigned long load_filament_time;

bool mesh_bed_leveling_flag = false;
bool mesh_bed_run_from_menu = false;

unsigned char lang_selected = 0;
int8_t FarmMode = 0;

bool prusa_sd_card_upload = false;

unsigned int status_number = 0;

unsigned long total_filament_used;
unsigned int heating_status;
unsigned int heating_status_counter;
bool custom_message;
bool loading_flag = false;
unsigned int custom_message_type;
unsigned int custom_message_state;
char snmm_filaments_used = 0;

float distance_from_min[3];
float angleDiff;

bool fan_state[2];
int fan_edge_counter[2];
int fan_speed[2];


bool volumetric_enabled = false;
float filament_size[EXTRUDERS] = { DEFAULT_NOMINAL_FILAMENT_DIA
  #if EXTRUDERS > 1
      , DEFAULT_NOMINAL_FILAMENT_DIA
    #if EXTRUDERS > 2
       , DEFAULT_NOMINAL_FILAMENT_DIA
    #endif
  #endif
};
float volumetric_multiplier[EXTRUDERS] = {1.0
  #if EXTRUDERS > 1
    , 1.0
    #if EXTRUDERS > 2
      , 1.0
    #endif
  #endif
};
float current_position[NUM_AXIS] = { 0.0, 0.0, 0.0, 0.0 };
float add_homing[3]={0,0,0};

float min_pos[3] = { X_MIN_POS, Y_MIN_POS, Z_MIN_POS };
float max_pos[3] = { X_MAX_POS, Y_MAX_POS, Z_MAX_POS };
bool axis_known_position[3] = {false, false, false};
float zprobe_zoffset;

// Extruder offset
#if EXTRUDERS > 1
  #define NUM_EXTRUDER_OFFSETS 2 // only in XY plane
float extruder_offset[NUM_EXTRUDER_OFFSETS][EXTRUDERS] = {
#if defined(EXTRUDER_OFFSET_X) && defined(EXTRUDER_OFFSET_Y)
  EXTRUDER_OFFSET_X, EXTRUDER_OFFSET_Y
#endif
};
#endif

uint8_t active_extruder = 0;
int fanSpeed=0;

#ifdef FWRETRACT
  bool autoretract_enabled=false;
  bool retracted[EXTRUDERS]={false
    #if EXTRUDERS > 1
    , false
     #if EXTRUDERS > 2
      , false
     #endif
  #endif
  };
  bool retracted_swap[EXTRUDERS]={false
    #if EXTRUDERS > 1
    , false
     #if EXTRUDERS > 2
      , false
     #endif
  #endif
  };

  float retract_length = RETRACT_LENGTH;
  float retract_length_swap = RETRACT_LENGTH_SWAP;
  float retract_feedrate = RETRACT_FEEDRATE;
  float retract_zlift = RETRACT_ZLIFT;
  float retract_recover_length = RETRACT_RECOVER_LENGTH;
  float retract_recover_length_swap = RETRACT_RECOVER_LENGTH_SWAP;
  float retract_recover_feedrate = RETRACT_RECOVER_FEEDRATE;
#endif

#ifdef ULTIPANEL
  #ifdef PS_DEFAULT_OFF
    bool powersupply = false;
  #else
	  bool powersupply = true;
  #endif
#endif

bool cancel_heatup = false ;

#ifdef FILAMENT_SENSOR
  //Variables for Filament Sensor input 
  float filament_width_nominal=DEFAULT_NOMINAL_FILAMENT_DIA;  //Set nominal filament width, can be changed with M404 
  bool filament_sensor=false;  //M405 turns on filament_sensor control, M406 turns it off 
  float filament_width_meas=DEFAULT_MEASURED_FILAMENT_DIA; //Stores the measured filament diameter 
  signed char measurement_delay[MAX_MEASUREMENT_DELAY+1];  //ring buffer to delay measurement  store extruder factor after subtracting 100 
  int delay_index1=0;  //index into ring buffer
  int delay_index2=-1;  //index into ring buffer - set to -1 on startup to indicate ring buffer needs to be initialized
  float delay_dist=0; //delay distance counter  
  int meas_delay_cm = MEASUREMENT_DELAY_CM;  //distance delay setting
#endif

const char errormagic[] PROGMEM = "Error:";
const char echomagic[] PROGMEM = "echo:";

//===========================================================================
//=============================Private Variables=============================
//===========================================================================
const char axis_codes[NUM_AXIS] = {'X', 'Y', 'Z', 'E'};
float destination[NUM_AXIS] = {  0.0, 0.0, 0.0, 0.0};

static float delta[3] = {0.0, 0.0, 0.0};

// For tracing an arc
static float offset[3] = {0.0, 0.0, 0.0};
static float feedrate = 1500.0, next_feedrate, saved_feedrate;

// Determines Absolute or Relative Coordinates.
// Also there is bool axis_relative_modes[] per axis flag.
static bool relative_mode = false;  

const int sensitive_pins[] = SENSITIVE_PINS; // Sensitive pin list for M42

//static float tt = 0;
//static float bt = 0;

//Inactivity shutdown variables
static unsigned long previous_millis_cmd = 0;
unsigned long max_inactive_time = 0;
static unsigned long stepper_inactive_time = DEFAULT_STEPPER_DEACTIVE_TIME*1000l;

unsigned long starttime=0;
unsigned long stoptime=0;
unsigned long _usb_timer = 0;

static uint8_t tmp_extruder;

bool extruder_under_pressure = true;


bool Stopped=false;

#if NUM_SERVOS > 0
  Servo servos[NUM_SERVOS];
#endif

bool CooldownNoWait = true;
bool target_direction;

//Insert variables if CHDK is defined
#ifdef CHDK
unsigned long chdkHigh = 0;
boolean chdkActive = false;
#endif

//===========================================================================
//=============================Routines======================================
//===========================================================================

void get_arc_coordinates();
bool setTargetedHotend(int code);

void serial_echopair_P(const char *s_P, float v)
    { serialprintPGM(s_P); SERIAL_ECHO(v); }
void serial_echopair_P(const char *s_P, double v)
    { serialprintPGM(s_P); SERIAL_ECHO(v); }
void serial_echopair_P(const char *s_P, unsigned long v)
    { serialprintPGM(s_P); SERIAL_ECHO(v); }

#ifdef SDSUPPORT
  #include "SdFatUtil.h"
  int freeMemory() { return SdFatUtil::FreeRam(); }
#else
  extern "C" {
    extern unsigned int __bss_end;
    extern unsigned int __heap_start;
    extern void *__brkval;

    int freeMemory() {
      int free_memory;

      if ((int)__brkval == 0)
        free_memory = ((int)&free_memory) - ((int)&__bss_end);
      else
        free_memory = ((int)&free_memory) - ((int)__brkval);

      return free_memory;
    }
  }
#endif //!SDSUPPORT

void setup_killpin()
{
  #if defined(KILL_PIN) && KILL_PIN > -1
    SET_INPUT(KILL_PIN);
    WRITE(KILL_PIN,HIGH);
  #endif
}

// Set home pin
void setup_homepin(void)
{
#if defined(HOME_PIN) && HOME_PIN > -1
   SET_INPUT(HOME_PIN);
   WRITE(HOME_PIN,HIGH);
#endif
}

void setup_photpin()
{
  #if defined(PHOTOGRAPH_PIN) && PHOTOGRAPH_PIN > -1
    SET_OUTPUT(PHOTOGRAPH_PIN);
    WRITE(PHOTOGRAPH_PIN, LOW);
  #endif
}

void setup_powerhold()
{
  #if defined(SUICIDE_PIN) && SUICIDE_PIN > -1
    SET_OUTPUT(SUICIDE_PIN);
    WRITE(SUICIDE_PIN, HIGH);
  #endif
  #if defined(PS_ON_PIN) && PS_ON_PIN > -1
    SET_OUTPUT(PS_ON_PIN);
	#if defined(PS_DEFAULT_OFF)
	  WRITE(PS_ON_PIN, PS_ON_ASLEEP);
    #else
	  WRITE(PS_ON_PIN, PS_ON_AWAKE);
	#endif
  #endif
}

void suicide()
{
  #if defined(SUICIDE_PIN) && SUICIDE_PIN > -1
    SET_OUTPUT(SUICIDE_PIN);
    WRITE(SUICIDE_PIN, LOW);
  #endif
}

void servo_init()
{
  #if (NUM_SERVOS >= 1) && defined(SERVO0_PIN) && (SERVO0_PIN > -1)
    servos[0].attach(SERVO0_PIN);
  #endif
  #if (NUM_SERVOS >= 2) && defined(SERVO1_PIN) && (SERVO1_PIN > -1)
    servos[1].attach(SERVO1_PIN);
  #endif
  #if (NUM_SERVOS >= 3) && defined(SERVO2_PIN) && (SERVO2_PIN > -1)
    servos[2].attach(SERVO2_PIN);
  #endif
  #if (NUM_SERVOS >= 4) && defined(SERVO3_PIN) && (SERVO3_PIN > -1)
    servos[3].attach(SERVO3_PIN);
  #endif
  #if (NUM_SERVOS >= 5)
    #error "TODO: enter initalisation code for more servos"
  #endif
}

static void lcd_language_menu();

void stop_and_save_print_to_ram(float z_move, float e_move);
void restore_print_from_ram_and_continue(float e_move);

extern int8_t CrashDetectMenu;


void crashdet_enable()
{
	MYSERIAL.println("crashdet_enable"); 
	tmc2130_sg_stop_on_crash = true;
	eeprom_update_byte((uint8_t*)EEPROM_CRASH_DET, 0xFF); 
	CrashDetectMenu = 1;

}

void crashdet_disable()
{
	MYSERIAL.println("crashdet_disable"); 
	tmc2130_sg_stop_on_crash = false;
	eeprom_update_byte((uint8_t*)EEPROM_CRASH_DET, 0x00); 
	CrashDetectMenu = 0;
}

void crashdet_stop_and_save_print()
{
	stop_and_save_print_to_ram(10, 0); //XY - no change, Z 10mm up, E - no change
}

void crashdet_restore_print_and_continue()
{
	restore_print_from_ram_and_continue(0); //XYZ = orig, E - no change
//	babystep_apply();
}


void crashdet_stop_and_save_print2()
{
	cli();
	planner_abort_hard(); //abort printing
	cmdqueue_reset(); //empty cmdqueue
	card.sdprinting = false;
	card.closefile();
	sei();
}



#ifdef MESH_BED_LEVELING
   enum MeshLevelingState { MeshReport, MeshStart, MeshNext, MeshSet };
#endif


// Factory reset function
// This function is used to erase parts or whole EEPROM memory which is used for storing calibration and and so on.
// Level input parameter sets depth of reset
// Quiet parameter masks all waitings for user interact.
int  er_progress = 0;
void factory_reset(char level, bool quiet)
{	
	lcd_implementation_clear();
	int cursor_pos = 0;
    switch (level) {
                   
        // Level 0: Language reset
        case 0:
            WRITE(BEEPER, HIGH);
            _delay_ms(100);
            WRITE(BEEPER, LOW);
            
            lcd_force_language_selection();
            break;
         
		//Level 1: Reset statistics
		case 1:
			WRITE(BEEPER, HIGH);
			_delay_ms(100);
			WRITE(BEEPER, LOW);
			eeprom_update_dword((uint32_t *)EEPROM_TOTALTIME, 0);
			eeprom_update_dword((uint32_t *)EEPROM_FILAMENTUSED, 0);
			lcd_menu_statistics();
            
			break;

        // Level 2: Prepare for shipping
        case 2:
			//lcd_printPGM(PSTR("Factory RESET"));
            //lcd_print_at_PGM(1,2,PSTR("Shipping prep"));
            
            // Force language selection at the next boot up.
            lcd_force_language_selection();
            // Force the "Follow calibration flow" message at the next boot up.
            calibration_status_store(CALIBRATION_STATUS_Z_CALIBRATION);
            farm_no = 0;
			farm_mode == false;
			eeprom_update_byte((uint8_t*)EEPROM_FARM_MODE, farm_mode);
            EEPROM_save_B(EEPROM_FARM_NUMBER, &farm_no);
                       
            WRITE(BEEPER, HIGH);
            _delay_ms(100);
            WRITE(BEEPER, LOW);
			//_delay_ms(2000);
            break;

			// Level 3: erase everything, whole EEPROM will be set to 0xFF

		case 3:
			lcd_printPGM(PSTR("Factory RESET"));
			lcd_print_at_PGM(1, 2, PSTR("ERASING all data"));

			WRITE(BEEPER, HIGH);
			_delay_ms(100);
			WRITE(BEEPER, LOW);

			er_progress = 0;
			lcd_print_at_PGM(3, 3, PSTR("      "));
			lcd_implementation_print_at(3, 3, er_progress);

			// Erase EEPROM
			for (int i = 0; i < 4096; i++) {
				eeprom_write_byte((uint8_t*)i, 0xFF);

				if (i % 41 == 0) {
					er_progress++;
					lcd_print_at_PGM(3, 3, PSTR("      "));
					lcd_implementation_print_at(3, 3, er_progress);
					lcd_printPGM(PSTR("%"));
				}

			}


			break;
		case 4:
			bowden_menu();
			break;
        
        default:
            break;
    }
    

}


// "Setup" function is called by the Arduino framework on startup.
// Before startup, the Timers-functions (PWM)/Analog RW and HardwareSerial provided by the Arduino-code 
// are initialized by the main() routine provided by the Arduino framework.
void setup()
{
    lcd_init();
    lcd_print_at_PGM(0, 1, PSTR("   Original Prusa   "));
    lcd_print_at_PGM(0, 2, PSTR("    3D  Printers    "));
	setup_killpin();
	setup_powerhold();
	farm_mode = eeprom_read_byte((uint8_t*)EEPROM_FARM_MODE); 
	EEPROM_read_B(EEPROM_FARM_NUMBER, &farm_no);
	if ((farm_mode == 0xFF && farm_no == 0) || (farm_no == 0xFFFF)) farm_mode = false; //if farm_mode has not been stored to eeprom yet and farm number is set to zero or EEPROM is fresh, deactivate farm mode
	if (farm_no == 0xFFFF) farm_no = 0;
	if (farm_mode)
	{ 
		prusa_statistics(8);
		selectedSerialPort = 1;
	}
	else
		selectedSerialPort = 0;
	MYSERIAL.begin(BAUDRATE);
	SERIAL_PROTOCOLLNPGM("start");
	SERIAL_ECHO_START;

#if 0
	SERIAL_ECHOLN("Reading eeprom from 0 to 100: start");
	for (int i = 0; i < 4096; ++i) {
		int b = eeprom_read_byte((unsigned char*)i);
		if (b != 255) {
			SERIAL_ECHO(i);
			SERIAL_ECHO(":");
			SERIAL_ECHO(b);
			SERIAL_ECHOLN("");
		}
	}
	SERIAL_ECHOLN("Reading eeprom from 0 to 100: done");
#endif

	// Check startup - does nothing if bootloader sets MCUSR to 0
	byte mcu = MCUSR;
	if (mcu & 1) SERIAL_ECHOLNRPGM(MSG_POWERUP);
	if (mcu & 2) SERIAL_ECHOLNRPGM(MSG_EXTERNAL_RESET);
	if (mcu & 4) SERIAL_ECHOLNRPGM(MSG_BROWNOUT_RESET);
	if (mcu & 8) SERIAL_ECHOLNRPGM(MSG_WATCHDOG_RESET);
	if (mcu & 32) SERIAL_ECHOLNRPGM(MSG_SOFTWARE_RESET);
	MCUSR = 0;

	//SERIAL_ECHORPGM(MSG_MARLIN);
	//SERIAL_ECHOLNRPGM(VERSION_STRING);

#ifdef STRING_VERSION_CONFIG_H
#ifdef STRING_CONFIG_H_AUTHOR
	SERIAL_ECHO_START;
	SERIAL_ECHORPGM(MSG_CONFIGURATION_VER);
	SERIAL_ECHOPGM(STRING_VERSION_CONFIG_H);
	SERIAL_ECHORPGM(MSG_AUTHOR);
	SERIAL_ECHOLNPGM(STRING_CONFIG_H_AUTHOR);
	SERIAL_ECHOPGM("Compiled: ");
	SERIAL_ECHOLNPGM(__DATE__);
#endif
#endif

	SERIAL_ECHO_START;
	SERIAL_ECHORPGM(MSG_FREE_MEMORY);
	SERIAL_ECHO(freeMemory());
	SERIAL_ECHORPGM(MSG_PLANNER_BUFFER_BYTES);
	SERIAL_ECHOLN((int)sizeof(block_t)*BLOCK_BUFFER_SIZE);
	//lcd_update_enable(false); // why do we need this?? - andre
	// loads data from EEPROM if available else uses defaults (and resets step acceleration rate)
	Config_RetrieveSettings(EEPROM_OFFSET);
	SdFatUtil::set_stack_guard(); //writes magic number at the end of static variables to protect against overwriting static memory by stack
	tp_init();    // Initialize temperature loop
	plan_init();  // Initialize planner;
	watchdog_init();

#ifdef TMC2130
	uint8_t silentMode = eeprom_read_byte((uint8_t*)EEPROM_SILENT);
	tmc2130_mode = silentMode?TMC2130_MODE_SILENT:TMC2130_MODE_NORMAL;
	uint8_t crashdet = eeprom_read_byte((uint8_t*)EEPROM_CRASH_DET);
	if (crashdet)
	{
		crashdet_enable();
	    MYSERIAL.println("CrashDetect ENABLED!");
	}
	else
	{
		crashdet_disable();
	    MYSERIAL.println("CrashDetect DISABLED");
	}

#endif //TMC2130

#ifdef PAT9125
    MYSERIAL.print("PAT9125_init:");
	int pat9125 = pat9125_init(200, 200);
	MYSERIAL.println(pat9125);
	uint8_t fsensor = eeprom_read_byte((uint8_t*)EEPROM_FSENSOR);
	if (!pat9125) fsensor = 0; //disable sensor
	if (fsensor)
	{
		fsensor_enable();
	    MYSERIAL.println("Filament Sensor ENABLED!");
	}
	else
	{
		fsensor_disable();
	    MYSERIAL.println("Filament Sensor DISABLED");
	}

#endif //PAT9125
    
	st_init();    // Initialize stepper, this enables interrupts!
    
	setup_photpin();
    lcd_print_at_PGM(0, 1, PSTR("   Original Prusa   ")); // we need to do this again for some reason, no time to research
    lcd_print_at_PGM(0, 2, PSTR("    3D  Printers    ")); 
	servo_init();
	// Reset the machine correction matrix.
	// It does not make sense to load the correction matrix until the machine is homed.
	world2machine_reset();
    
	if (!READ(BTN_ENC))
	{
		_delay_ms(1000);
		if (!READ(BTN_ENC))
		{
			lcd_implementation_clear();


			lcd_printPGM(PSTR("Factory RESET"));


			SET_OUTPUT(BEEPER);
			WRITE(BEEPER, HIGH);

			while (!READ(BTN_ENC));

			WRITE(BEEPER, LOW);



			_delay_ms(2000);

			char level = reset_menu();
			factory_reset(level, false);

			switch (level) {
			case 0: _delay_ms(0); break;
			case 1: _delay_ms(0); break;
			case 2: _delay_ms(0); break;
			case 3: _delay_ms(0); break;
			}
			// _delay_ms(100);
  /*
  #ifdef MESH_BED_LEVELING
			_delay_ms(2000);

			if (!READ(BTN_ENC))
			{
				WRITE(BEEPER, HIGH);
				_delay_ms(100);
				WRITE(BEEPER, LOW);
				_delay_ms(200);
				WRITE(BEEPER, HIGH);
				_delay_ms(100);
				WRITE(BEEPER, LOW);

				int _z = 0;
				calibration_status_store(CALIBRATION_STATUS_CALIBRATED);
				EEPROM_save_B(EEPROM_BABYSTEP_X, &_z);
				EEPROM_save_B(EEPROM_BABYSTEP_Y, &_z);
				EEPROM_save_B(EEPROM_BABYSTEP_Z, &_z);
			}
			else
			{

				WRITE(BEEPER, HIGH);
				_delay_ms(100);
				WRITE(BEEPER, LOW);
			}
  #endif // mesh */

		}
	}
	else
	{
		//_delay_ms(1000);  // wait 1sec to display the splash screen // what's this and why do we need it?? - andre
	}
    



#if defined(CONTROLLERFAN_PIN) && (CONTROLLERFAN_PIN > -1)
	SET_OUTPUT(CONTROLLERFAN_PIN); //Set pin used for driver cooling fan
#endif

#if defined(LCD_PWM_PIN) && (LCD_PWM_PIN > -1)
	SET_OUTPUT(LCD_PWM_PIN); //Set pin used for driver cooling fan
#endif

#ifdef DIGIPOT_I2C
	digipot_i2c_init();
#endif
	setup_homepin();

  if (1) {
    SERIAL_ECHOPGM("initial zsteps on power up: "); MYSERIAL.println(tmc2130_rd_MSCNT(Z_TMC2130_CS));
    // try to run to zero phase before powering the Z motor.    
    // Move in negative direction
    WRITE(Z_DIR_PIN,INVERT_Z_DIR);
    // Round the current micro-micro steps to micro steps.
    for (uint16_t phase = (tmc2130_rd_MSCNT(Z_TMC2130_CS) + 8) >> 4; phase > 0; -- phase) {
      // Until the phase counter is reset to zero.
      WRITE(Z_STEP_PIN, !INVERT_Z_STEP_PIN);
      delay(2);
      WRITE(Z_STEP_PIN, INVERT_Z_STEP_PIN);
      delay(2);
    }
    SERIAL_ECHOPGM("initial zsteps after reset: "); MYSERIAL.println(tmc2130_rd_MSCNT(Z_TMC2130_CS));
  }

#if defined(Z_AXIS_ALWAYS_ON)
	enable_z();
#endif
	farm_mode = eeprom_read_byte((uint8_t*)EEPROM_FARM_MODE);
	EEPROM_read_B(EEPROM_FARM_NUMBER, &farm_no);
	if ((farm_mode == 0xFF && farm_no == 0) || (farm_no == 0xFFFF)) farm_mode = false; //if farm_mode has not been stored to eeprom yet and farm number is set to zero or EEPROM is fresh, deactivate farm mode 
	if (farm_no == 0xFFFF) farm_no = 0;
	if (farm_mode)
	{
		prusa_statistics(8);
	}

	// Enable Toshiba FlashAir SD card / WiFi enahanced card.
	card.ToshibaFlashAir_enable(eeprom_read_byte((unsigned char*)EEPROM_TOSHIBA_FLASH_AIR_COMPATIBLITY) == 1);
	// Force SD card update. Otherwise the SD card update is done from loop() on card.checkautostart(false), 
	// but this times out if a blocking dialog is shown in setup().
	card.initsd();

	if (eeprom_read_dword((uint32_t*)(EEPROM_TOP - 4)) == 0x0ffffffff &&
		eeprom_read_dword((uint32_t*)(EEPROM_TOP - 8)) == 0x0ffffffff &&
		eeprom_read_dword((uint32_t*)(EEPROM_TOP - 12)) == 0x0ffffffff) {
		// Maiden startup. The firmware has been loaded and first started on a virgin RAMBo board,
		// where all the EEPROM entries are set to 0x0ff.
		// Once a firmware boots up, it forces at least a language selection, which changes
		// EEPROM_LANG to number lower than 0x0ff.
		// 1) Set a high power mode.
		eeprom_write_byte((uint8_t*)EEPROM_SILENT, 0);
	}
#ifdef SNMM
	if (eeprom_read_dword((uint32_t*)EEPROM_BOWDEN_LENGTH) == 0x0ffffffff) { //bowden length used for SNMM
	  int _z = BOWDEN_LENGTH;
	  for(int i = 0; i<4; i++) EEPROM_save_B(EEPROM_BOWDEN_LENGTH + i * 2, &_z);
	}
#endif

  // In the future, somewhere here would one compare the current firmware version against the firmware version stored in the EEPROM.
  // If they differ, an update procedure may need to be performed. At the end of this block, the current firmware version
  // is being written into the EEPROM, so the update procedure will be triggered only once.
    lang_selected = eeprom_read_byte((uint8_t*)EEPROM_LANG);
    if (lang_selected >= LANG_NUM){
      lcd_mylang();
    }
	
	if (eeprom_read_byte((uint8_t*)EEPROM_TEMP_CAL_ACTIVE) == 255) {
		eeprom_write_byte((uint8_t*)EEPROM_TEMP_CAL_ACTIVE, 0);
		temp_cal_active = false;
	} else temp_cal_active = eeprom_read_byte((uint8_t*)EEPROM_TEMP_CAL_ACTIVE);

	if (eeprom_read_byte((uint8_t*)EEPROM_CALIBRATION_STATUS_PINDA) == 255) {
		eeprom_write_byte((uint8_t*)EEPROM_CALIBRATION_STATUS_PINDA, 0);
	}
	if (eeprom_read_byte((uint8_t*)EEPROM_UVLO) == 255) {
		eeprom_write_byte((uint8_t*)EEPROM_UVLO, 0);
	}

	check_babystep(); //checking if Z babystep is in allowed range
	setup_uvlo_interrupt();
<<<<<<< HEAD
	setup_fan_interrupt();
=======

	fsensor_setup_interrupt();
>>>>>>> 5100ead2
	
#ifndef DEBUG_DISABLE_STARTMSGS

  if (calibration_status() == CALIBRATION_STATUS_ASSEMBLED ||
      calibration_status() == CALIBRATION_STATUS_UNKNOWN) {
      // Reset the babystepping values, so the printer will not move the Z axis up when the babystepping is enabled.
      eeprom_update_word((uint16_t*)EEPROM_BABYSTEP_Z, 0);
      // Show the message.
      lcd_show_fullscreen_message_and_wait_P(MSG_FOLLOW_CALIBRATION_FLOW);
  } else if (calibration_status() == CALIBRATION_STATUS_LIVE_ADJUST) {
      // Show the message.
      lcd_show_fullscreen_message_and_wait_P(MSG_BABYSTEP_Z_NOT_SET);
      lcd_update_enable(true);
  } else if (calibration_status() == CALIBRATION_STATUS_CALIBRATED && temp_cal_active == true && calibration_status_pinda() == false) {
	  lcd_show_fullscreen_message_and_wait_P(MSG_PINDA_NOT_CALIBRATED);
	  lcd_update_enable(true);
  } else if (calibration_status() == CALIBRATION_STATUS_Z_CALIBRATION) {
      // Show the message.
	  lcd_show_fullscreen_message_and_wait_P(MSG_FOLLOW_CALIBRATION_FLOW);
  }
#endif //DEBUG_DISABLE_STARTMSGS
  for (int i = 0; i<4; i++) EEPROM_read_B(EEPROM_BOWDEN_LENGTH + i * 2, &bowden_length[i]);
  lcd_update_enable(true);
  lcd_implementation_clear();
  lcd_update(2);
  // Store the currently running firmware into an eeprom,
  // so the next time the firmware gets updated, it will know from which version it has been updated.
  update_current_firmware_version_to_eeprom();
  if (eeprom_read_byte((uint8_t*)EEPROM_UVLO) == 1) { //previous print was terminated by UVLO
/*
	  if (lcd_show_fullscreen_message_yes_no_and_wait_P(MSG_RECOVER_PRINT, false))	recover_print();
	  else {
		  eeprom_update_byte((uint8_t*)EEPROM_UVLO, 0);
		  lcd_update_enable(true);
		  lcd_update(2);
		  lcd_setstatuspgm(WELCOME_MSG);
	  }
*/
      manage_heater(); // Update temperatures 
#ifdef DEBUG_UVLO_AUTOMATIC_RECOVER 
      MYSERIAL.println("Power panic detected!"); 
      MYSERIAL.print("Current bed temp:"); 
      MYSERIAL.println(degBed()); 
      MYSERIAL.print("Saved bed temp:"); 
      MYSERIAL.println((float)eeprom_read_byte((uint8_t*)EEPROM_UVLO_TARGET_BED)); 
#endif 
     if ( degBed() > ( (float)eeprom_read_byte((uint8_t*)EEPROM_UVLO_TARGET_BED) - AUTOMATIC_UVLO_BED_TEMP_OFFSET) ){ 
          #ifdef DEBUG_UVLO_AUTOMATIC_RECOVER 
        MYSERIAL.println("Automatic recovery!"); 
          #endif 
         recover_print(1); 
      } 
      else{ 
          #ifdef DEBUG_UVLO_AUTOMATIC_RECOVER 
        MYSERIAL.println("Normal recovery!"); 
          #endif 
          if ( lcd_show_fullscreen_message_yes_no_and_wait_P(MSG_RECOVER_PRINT, false) ) recover_print(0); 
          else { 
              eeprom_update_byte((uint8_t*)EEPROM_UVLO, 0); 
              lcd_update_enable(true); 
              lcd_update(2); 
              lcd_setstatuspgm(WELCOME_MSG); 
          } 
           
      } 
	   
  }
  
}

void trace();

#define CHUNK_SIZE 64 // bytes
#define SAFETY_MARGIN 1
char chunk[CHUNK_SIZE+SAFETY_MARGIN];
int chunkHead = 0;

int serial_read_stream() {

    setTargetHotend(0, 0);
    setTargetBed(0);

    lcd_implementation_clear();
    lcd_printPGM(PSTR(" Upload in progress"));

    // first wait for how many bytes we will receive
    uint32_t bytesToReceive;

    // receive the four bytes
    char bytesToReceiveBuffer[4];
    for (int i=0; i<4; i++) {
        int data;
        while ((data = MYSERIAL.read()) == -1) {};
        bytesToReceiveBuffer[i] = data;

    }

    // make it a uint32
    memcpy(&bytesToReceive, &bytesToReceiveBuffer, 4);

    // we're ready, notify the sender
    MYSERIAL.write('+');

    // lock in the routine
    uint32_t receivedBytes = 0;
    while (prusa_sd_card_upload) {
        int i;
        for (i=0; i<CHUNK_SIZE; i++) {
            int data;

            // check if we're not done
            if (receivedBytes == bytesToReceive) {
                break;
            }

            // read the next byte
            while ((data = MYSERIAL.read()) == -1) {};
            receivedBytes++;

            // save it to the chunk
            chunk[i] = data;
        }

        // write the chunk to SD
        card.write_command_no_newline(&chunk[0]);

        // notify the sender we're ready for more data
        MYSERIAL.write('+');

        // for safety
        manage_heater();

        // check if we're done
        if(receivedBytes == bytesToReceive) {
            trace(); // beep
            card.closefile();
            prusa_sd_card_upload = false;
            SERIAL_PROTOCOLLNRPGM(MSG_FILE_SAVED);
            return 0;
        }

    }
}

// The loop() function is called in an endless loop by the Arduino framework from the default main() routine.
// Before loop(), the setup() function is called by the main() routine.
void loop()
{
	bool stack_integrity = true;

	if (usb_printing_counter > 0 && millis()-_usb_timer > 1000)
	{
		is_usb_printing = true;
		usb_printing_counter--;
		_usb_timer = millis();
	}
	if (usb_printing_counter == 0)
	{
		is_usb_printing = false;
	}

    if (prusa_sd_card_upload)
    {
        //we read byte-by byte
        serial_read_stream();
    } else 
    {

        get_command();

  #ifdef SDSUPPORT
  card.checkautostart(false);
  #endif
  if(buflen)
  {
    cmdbuffer_front_already_processed = false;
    #ifdef SDSUPPORT
      if(card.saving)
      {
        // Saving a G-code file onto an SD-card is in progress.
        // Saving starts with M28, saving until M29 is seen.
        if(strstr_P(CMDBUFFER_CURRENT_STRING, PSTR("M29")) == NULL) {
          card.write_command(CMDBUFFER_CURRENT_STRING);
          if(card.logging)
            process_commands();
          else
           SERIAL_PROTOCOLLNRPGM(MSG_OK);
        } else {
          card.closefile();
          SERIAL_PROTOCOLLNRPGM(MSG_FILE_SAVED);
        }
      } else {
        process_commands();
      }
    #else
      process_commands();
    #endif //SDSUPPORT

    if (! cmdbuffer_front_already_processed && buflen)
	  {
		    cli();
        union {
          struct {
              char lo;
              char hi;
          } lohi;
          uint16_t value;
        } sdlen;
        sdlen.value = 0;
		    if (CMDBUFFER_CURRENT_TYPE == CMDBUFFER_CURRENT_TYPE_SDCARD) {
			      sdlen.lohi.lo = cmdbuffer[bufindr + 1];
            sdlen.lohi.hi = cmdbuffer[bufindr + 2];
        }
	      cmdqueue_pop_front();
		    planner_add_sd_length(sdlen.value);
		    sei();
	  }
  }
}
  //check heater every n milliseconds
  manage_heater();
  isPrintPaused ? manage_inactivity(true) : manage_inactivity(false);
  checkHitEndstops();
  lcd_update();
#ifdef PAT9125
	fsensor_update();
#endif //PAT9125
#ifdef TMC2130
	tmc2130_check_overtemp();
	if (tmc2130_sg_crash)
	{
		tmc2130_sg_crash = false;
//		crashdet_stop_and_save_print();
		enquecommand_P((PSTR("D999")));
	}
#endif //TMC2130
}

#define DEFINE_PGM_READ_ANY(type, reader)       \
    static inline type pgm_read_any(const type *p)  \
    { return pgm_read_##reader##_near(p); }

DEFINE_PGM_READ_ANY(float,       float);
DEFINE_PGM_READ_ANY(signed char, byte);

#define XYZ_CONSTS_FROM_CONFIG(type, array, CONFIG) \
static const PROGMEM type array##_P[3] =        \
    { X_##CONFIG, Y_##CONFIG, Z_##CONFIG };     \
static inline type array(int axis)              \
    { return pgm_read_any(&array##_P[axis]); }  \
type array##_ext(int axis)                      \
    { return pgm_read_any(&array##_P[axis]); }

XYZ_CONSTS_FROM_CONFIG(float, base_min_pos,    MIN_POS);
XYZ_CONSTS_FROM_CONFIG(float, base_max_pos,    MAX_POS);
XYZ_CONSTS_FROM_CONFIG(float, base_home_pos,   HOME_POS);
XYZ_CONSTS_FROM_CONFIG(float, max_length,      MAX_LENGTH);
XYZ_CONSTS_FROM_CONFIG(float, home_retract_mm, HOME_RETRACT_MM);
XYZ_CONSTS_FROM_CONFIG(signed char, home_dir,  HOME_DIR);

static void axis_is_at_home(int axis) {
  current_position[axis] = base_home_pos(axis) + add_homing[axis];
  min_pos[axis] =          base_min_pos(axis) + add_homing[axis];
  max_pos[axis] =          base_max_pos(axis) + add_homing[axis];
}


inline void set_current_to_destination() { memcpy(current_position, destination, sizeof(current_position)); }
inline void set_destination_to_current() { memcpy(destination, current_position, sizeof(destination)); }


static void setup_for_endstop_move(bool enable_endstops_now = true) {
    saved_feedrate = feedrate;
    saved_feedmultiply = feedmultiply;
    feedmultiply = 100;
    previous_millis_cmd = millis();
    
    enable_endstops(enable_endstops_now);
}

static void clean_up_after_endstop_move() {
#ifdef ENDSTOPS_ONLY_FOR_HOMING
    enable_endstops(false);
#endif
    
    feedrate = saved_feedrate;
    feedmultiply = saved_feedmultiply;
    previous_millis_cmd = millis();
}



#ifdef ENABLE_AUTO_BED_LEVELING
#ifdef AUTO_BED_LEVELING_GRID
static void set_bed_level_equation_lsq(double *plane_equation_coefficients)
{
    vector_3 planeNormal = vector_3(-plane_equation_coefficients[0], -plane_equation_coefficients[1], 1);
    planeNormal.debug("planeNormal");
    plan_bed_level_matrix = matrix_3x3::create_look_at(planeNormal);
    //bedLevel.debug("bedLevel");

    //plan_bed_level_matrix.debug("bed level before");
    //vector_3 uncorrected_position = plan_get_position_mm();
    //uncorrected_position.debug("position before");

    vector_3 corrected_position = plan_get_position();
//    corrected_position.debug("position after");
    current_position[X_AXIS] = corrected_position.x;
    current_position[Y_AXIS] = corrected_position.y;
    current_position[Z_AXIS] = corrected_position.z;

    // put the bed at 0 so we don't go below it.
    current_position[Z_AXIS] = zprobe_zoffset; // in the lsq we reach here after raising the extruder due to the loop structure

    plan_set_position(current_position[X_AXIS], current_position[Y_AXIS], current_position[Z_AXIS], current_position[E_AXIS]);
}

#else // not AUTO_BED_LEVELING_GRID

static void set_bed_level_equation_3pts(float z_at_pt_1, float z_at_pt_2, float z_at_pt_3) {

    plan_bed_level_matrix.set_to_identity();

    vector_3 pt1 = vector_3(ABL_PROBE_PT_1_X, ABL_PROBE_PT_1_Y, z_at_pt_1);
    vector_3 pt2 = vector_3(ABL_PROBE_PT_2_X, ABL_PROBE_PT_2_Y, z_at_pt_2);
    vector_3 pt3 = vector_3(ABL_PROBE_PT_3_X, ABL_PROBE_PT_3_Y, z_at_pt_3);

    vector_3 from_2_to_1 = (pt1 - pt2).get_normal();
    vector_3 from_2_to_3 = (pt3 - pt2).get_normal();
    vector_3 planeNormal = vector_3::cross(from_2_to_1, from_2_to_3).get_normal();
    planeNormal = vector_3(planeNormal.x, planeNormal.y, abs(planeNormal.z));

    plan_bed_level_matrix = matrix_3x3::create_look_at(planeNormal);

    vector_3 corrected_position = plan_get_position();
    current_position[X_AXIS] = corrected_position.x;
    current_position[Y_AXIS] = corrected_position.y;
    current_position[Z_AXIS] = corrected_position.z;

    // put the bed at 0 so we don't go below it.
    current_position[Z_AXIS] = zprobe_zoffset;

    plan_set_position(current_position[X_AXIS], current_position[Y_AXIS], current_position[Z_AXIS], current_position[E_AXIS]);

}

#endif // AUTO_BED_LEVELING_GRID

static void run_z_probe() {
    plan_bed_level_matrix.set_to_identity();
    feedrate = homing_feedrate[Z_AXIS];

    // move down until you find the bed
    float zPosition = -10;
    plan_buffer_line(current_position[X_AXIS], current_position[Y_AXIS], zPosition, current_position[E_AXIS], feedrate/60, active_extruder);
    st_synchronize();

        // we have to let the planner know where we are right now as it is not where we said to go.
    zPosition = st_get_position_mm(Z_AXIS);
    plan_set_position(current_position[X_AXIS], current_position[Y_AXIS], zPosition, current_position[E_AXIS]);

    // move up the retract distance
    zPosition += home_retract_mm(Z_AXIS);
    plan_buffer_line(current_position[X_AXIS], current_position[Y_AXIS], zPosition, current_position[E_AXIS], feedrate/60, active_extruder);
    st_synchronize();

    // move back down slowly to find bed
    feedrate = homing_feedrate[Z_AXIS]/4;
    zPosition -= home_retract_mm(Z_AXIS) * 2;
    plan_buffer_line(current_position[X_AXIS], current_position[Y_AXIS], zPosition, current_position[E_AXIS], feedrate/60, active_extruder);
    st_synchronize();

    current_position[Z_AXIS] = st_get_position_mm(Z_AXIS);
    // make sure the planner knows where we are as it may be a bit different than we last said to move to
    plan_set_position(current_position[X_AXIS], current_position[Y_AXIS], current_position[Z_AXIS], current_position[E_AXIS]);
}

static void do_blocking_move_to(float x, float y, float z) {
    float oldFeedRate = feedrate;

    feedrate = homing_feedrate[Z_AXIS];

    current_position[Z_AXIS] = z;
    plan_buffer_line(current_position[X_AXIS], current_position[Y_AXIS], current_position[Z_AXIS], current_position[E_AXIS], feedrate/60, active_extruder);
    st_synchronize();

    feedrate = XY_TRAVEL_SPEED;

    current_position[X_AXIS] = x;
    current_position[Y_AXIS] = y;
    plan_buffer_line(current_position[X_AXIS], current_position[Y_AXIS], current_position[Z_AXIS], current_position[E_AXIS], feedrate/60, active_extruder);
    st_synchronize();

    feedrate = oldFeedRate;
}

static void do_blocking_move_relative(float offset_x, float offset_y, float offset_z) {
    do_blocking_move_to(current_position[X_AXIS] + offset_x, current_position[Y_AXIS] + offset_y, current_position[Z_AXIS] + offset_z);
}


/// Probe bed height at position (x,y), returns the measured z value
static float probe_pt(float x, float y, float z_before) {
  // move to right place
  do_blocking_move_to(current_position[X_AXIS], current_position[Y_AXIS], z_before);
  do_blocking_move_to(x - X_PROBE_OFFSET_FROM_EXTRUDER, y - Y_PROBE_OFFSET_FROM_EXTRUDER, current_position[Z_AXIS]);

  run_z_probe();
  float measured_z = current_position[Z_AXIS];

  SERIAL_PROTOCOLRPGM(MSG_BED);
  SERIAL_PROTOCOLPGM(" x: ");
  SERIAL_PROTOCOL(x);
  SERIAL_PROTOCOLPGM(" y: ");
  SERIAL_PROTOCOL(y);
  SERIAL_PROTOCOLPGM(" z: ");
  SERIAL_PROTOCOL(measured_z);
  SERIAL_PROTOCOLPGM("\n");
  return measured_z;
}

#endif // #ifdef ENABLE_AUTO_BED_LEVELING


#ifdef LIN_ADVANCE
   /**
    * M900: Set and/or Get advance K factor and WH/D ratio
    *
    *  K<factor>                  Set advance K factor
    *  R<ratio>                   Set ratio directly (overrides WH/D)
    *  W<width> H<height> D<diam> Set ratio from WH/D
    */
inline void gcode_M900() {
    st_synchronize();
    
    const float newK = code_seen('K') ? code_value_float() : -1;
    if (newK >= 0) extruder_advance_k = newK;
    
    float newR = code_seen('R') ? code_value_float() : -1;
    if (newR < 0) {
        const float newD = code_seen('D') ? code_value_float() : -1,
        newW = code_seen('W') ? code_value_float() : -1,
        newH = code_seen('H') ? code_value_float() : -1;
        if (newD >= 0 && newW >= 0 && newH >= 0)
            newR = newD ? (newW * newH) / (sq(newD * 0.5) * M_PI) : 0;
    }
    if (newR >= 0) advance_ed_ratio = newR;
    
    SERIAL_ECHO_START;
    SERIAL_ECHOPGM("Advance K=");
    SERIAL_ECHOLN(extruder_advance_k);
    SERIAL_ECHOPGM(" E/D=");
    const float ratio = advance_ed_ratio;
    if (ratio) SERIAL_ECHOLN(ratio); else SERIAL_ECHOLNPGM("Auto");
    }
#endif // LIN_ADVANCE

#ifdef TMC2130
bool calibrate_z_auto()
{
	lcd_display_message_fullscreen_P(MSG_CALIBRATE_Z_AUTO);
	bool endstops_enabled  = enable_endstops(true);
	int axis_up_dir = -home_dir(Z_AXIS);
	tmc2130_home_enter(Z_AXIS_MASK);
	current_position[Z_AXIS] = 0;
	plan_set_position(current_position[X_AXIS], current_position[Y_AXIS], current_position[Z_AXIS], current_position[E_AXIS]);
	set_destination_to_current();
	destination[Z_AXIS] += (1.1 * max_length(Z_AXIS) * axis_up_dir);
	feedrate = homing_feedrate[Z_AXIS];
	plan_buffer_line(destination[X_AXIS], destination[Y_AXIS], destination[Z_AXIS], destination[E_AXIS], feedrate/60, active_extruder);
	tmc2130_home_restart(Z_AXIS);
	st_synchronize();
//	current_position[axis] = 0;
//	plan_set_position(current_position[X_AXIS], current_position[Y_AXIS], current_position[Z_AXIS], current_position[E_AXIS]);
	tmc2130_home_exit();
    enable_endstops(false);
	current_position[Z_AXIS] = 0;
	plan_set_position(current_position[X_AXIS], current_position[Y_AXIS], current_position[Z_AXIS], current_position[E_AXIS]);
	set_destination_to_current();
	destination[Z_AXIS] += 10 * axis_up_dir; //10mm up
	feedrate = homing_feedrate[Z_AXIS] / 2;
	plan_buffer_line(destination[X_AXIS], destination[Y_AXIS], destination[Z_AXIS], destination[E_AXIS], feedrate/60, active_extruder);
	st_synchronize();
    enable_endstops(endstops_enabled);
    current_position[Z_AXIS] = Z_MAX_POS-3.f;
    plan_set_position(current_position[X_AXIS], current_position[Y_AXIS], current_position[Z_AXIS], current_position[E_AXIS]);
	return true;
}
#endif //TMC2130

void homeaxis(int axis)
{
	bool endstops_enabled  = enable_endstops(true); //RP: endstops should be allways enabled durring homming
#define HOMEAXIS_DO(LETTER) \
((LETTER##_MIN_PIN > -1 && LETTER##_HOME_DIR==-1) || (LETTER##_MAX_PIN > -1 && LETTER##_HOME_DIR==1))
    if ((axis==X_AXIS)?HOMEAXIS_DO(X):(axis==Y_AXIS)?HOMEAXIS_DO(Y):0)
	{
        int axis_home_dir = home_dir(axis);
        feedrate = homing_feedrate[axis];

#ifdef TMC2130
    		tmc2130_home_enter(X_AXIS_MASK << axis);
#endif

        // Move right a bit, so that the print head does not touch the left end position,
        // and the following left movement has a chance to achieve the required velocity
        // for the stall guard to work.
        current_position[axis] = 0;
        plan_set_position(current_position[X_AXIS], current_position[Y_AXIS], current_position[Z_AXIS], current_position[E_AXIS]);
//        destination[axis] = 11.f;
        destination[axis] = 3.f;
        plan_buffer_line(destination[X_AXIS], destination[Y_AXIS], destination[Z_AXIS], destination[E_AXIS], feedrate/60, active_extruder);
        st_synchronize();
        // Move left away from the possible collision with the collision detection disabled.
        endstops_hit_on_purpose();
        enable_endstops(false);
        current_position[axis] = 0;
        plan_set_position(current_position[X_AXIS], current_position[Y_AXIS], current_position[Z_AXIS], current_position[E_AXIS]);
        destination[axis] = - 1.;
        plan_buffer_line(destination[X_AXIS], destination[Y_AXIS], destination[Z_AXIS], destination[E_AXIS], feedrate/60, active_extruder);
        st_synchronize();
        // Now continue to move up to the left end stop with the collision detection enabled.
        enable_endstops(true);
        destination[axis] = - 1.1 * max_length(axis);
        plan_buffer_line(destination[X_AXIS], destination[Y_AXIS], destination[Z_AXIS], destination[E_AXIS], feedrate/60, active_extruder);
        st_synchronize();
        // Move right from the collision to a known distance from the left end stop with the collision detection disabled.
        endstops_hit_on_purpose();
        enable_endstops(false);
        current_position[axis] = 0;
        plan_set_position(current_position[X_AXIS], current_position[Y_AXIS], current_position[Z_AXIS], current_position[E_AXIS]);
        destination[axis] = 10.f;
        plan_buffer_line(destination[X_AXIS], destination[Y_AXIS], destination[Z_AXIS], destination[E_AXIS], feedrate/60, active_extruder);
        st_synchronize();
        endstops_hit_on_purpose();
        // Now move left up to the collision, this time with a repeatable velocity.
        enable_endstops(true);
        destination[axis] = - 15.f;
        feedrate = homing_feedrate[axis]/2;
        plan_buffer_line(destination[X_AXIS], destination[Y_AXIS], destination[Z_AXIS], destination[E_AXIS], feedrate/60, active_extruder);
        st_synchronize();

        axis_is_at_home(axis);
        axis_known_position[axis] = true;

#ifdef TMC2130
        tmc2130_home_exit();
#endif
        // Move the X carriage away from the collision.
        // If this is not done, the X cariage will jump from the collision at the instant the Trinamic driver reduces power on idle.
        endstops_hit_on_purpose();
        enable_endstops(false);
        {
          // Two full periods (4 full steps).
          float gap = 0.32f * 2.f;
          current_position[axis] -= gap;
          plan_set_position(current_position[X_AXIS], current_position[Y_AXIS], current_position[Z_AXIS], current_position[E_AXIS]);
          current_position[axis] += gap;
        }
        destination[axis] = current_position[axis];
        plan_buffer_line(destination[X_AXIS], destination[Y_AXIS], destination[Z_AXIS], destination[E_AXIS], 0.3f*feedrate/60, active_extruder);
        st_synchronize();

    		feedrate = 0.0;
    }
    else if ((axis==Z_AXIS)?HOMEAXIS_DO(Z):0)
	{
        int axis_home_dir = home_dir(axis);
        current_position[axis] = 0;
        plan_set_position(current_position[X_AXIS], current_position[Y_AXIS], current_position[Z_AXIS], current_position[E_AXIS]);
        destination[axis] = 1.5 * max_length(axis) * axis_home_dir;
        feedrate = homing_feedrate[axis];
        plan_buffer_line(destination[X_AXIS], destination[Y_AXIS], destination[Z_AXIS], destination[E_AXIS], feedrate/60, active_extruder);
        st_synchronize();
        current_position[axis] = 0;
        plan_set_position(current_position[X_AXIS], current_position[Y_AXIS], current_position[Z_AXIS], current_position[E_AXIS]);
        destination[axis] = -home_retract_mm(axis) * axis_home_dir;
        plan_buffer_line(destination[X_AXIS], destination[Y_AXIS], destination[Z_AXIS], destination[E_AXIS], feedrate/60, active_extruder);
        st_synchronize();
        destination[axis] = 2*home_retract_mm(axis) * axis_home_dir;
        feedrate = homing_feedrate[axis]/2 ;
        plan_buffer_line(destination[X_AXIS], destination[Y_AXIS], destination[Z_AXIS], destination[E_AXIS], feedrate/60, active_extruder);
        st_synchronize();
        axis_is_at_home(axis);
        destination[axis] = current_position[axis];
        feedrate = 0.0;
        endstops_hit_on_purpose();
        axis_known_position[axis] = true;
    }
    enable_endstops(endstops_enabled);
}

/**/
void home_xy()
{
    set_destination_to_current();
    homeaxis(X_AXIS);
    homeaxis(Y_AXIS);
    plan_set_position(current_position[X_AXIS], current_position[Y_AXIS], current_position[Z_AXIS], current_position[E_AXIS]);
    endstops_hit_on_purpose();
}

void refresh_cmd_timeout(void)
{
  previous_millis_cmd = millis();
}

#ifdef FWRETRACT
  void retract(bool retracting, bool swapretract = false) {
    if(retracting && !retracted[active_extruder]) {
      destination[X_AXIS]=current_position[X_AXIS];
      destination[Y_AXIS]=current_position[Y_AXIS];
      destination[Z_AXIS]=current_position[Z_AXIS];
      destination[E_AXIS]=current_position[E_AXIS];
      if (swapretract) {
        current_position[E_AXIS]+=retract_length_swap/volumetric_multiplier[active_extruder];
      } else {
        current_position[E_AXIS]+=retract_length/volumetric_multiplier[active_extruder];
      }
      plan_set_e_position(current_position[E_AXIS]);
      float oldFeedrate = feedrate;
      feedrate=retract_feedrate*60;
      retracted[active_extruder]=true;
      prepare_move();
      current_position[Z_AXIS]-=retract_zlift;
      plan_set_position(current_position[X_AXIS], current_position[Y_AXIS], current_position[Z_AXIS], current_position[E_AXIS]);
      prepare_move();
      feedrate = oldFeedrate;
    } else if(!retracting && retracted[active_extruder]) {
      destination[X_AXIS]=current_position[X_AXIS];
      destination[Y_AXIS]=current_position[Y_AXIS];
      destination[Z_AXIS]=current_position[Z_AXIS];
      destination[E_AXIS]=current_position[E_AXIS];
      current_position[Z_AXIS]+=retract_zlift;
      plan_set_position(current_position[X_AXIS], current_position[Y_AXIS], current_position[Z_AXIS], current_position[E_AXIS]);
      //prepare_move();
      if (swapretract) {
        current_position[E_AXIS]-=(retract_length_swap+retract_recover_length_swap)/volumetric_multiplier[active_extruder]; 
      } else {
        current_position[E_AXIS]-=(retract_length+retract_recover_length)/volumetric_multiplier[active_extruder]; 
      }
      plan_set_e_position(current_position[E_AXIS]);
      float oldFeedrate = feedrate;
      feedrate=retract_recover_feedrate*60;
      retracted[active_extruder]=false;
      prepare_move();
      feedrate = oldFeedrate;
    }
  } //retract
#endif //FWRETRACT

void trace() {
    tone(BEEPER, 440);
    delay(25);
    noTone(BEEPER);
    delay(20);
}
/*
void ramming() {
//	  float tmp[4] = DEFAULT_MAX_FEEDRATE;
	if (current_temperature[0] < 230) {
		//PLA

		max_feedrate[E_AXIS] = 50;
		//current_position[E_AXIS] -= 8;
		//plan_buffer_line(current_position[X_AXIS], current_position[Y_AXIS], current_position[Z_AXIS], current_position[E_AXIS], 2100 / 60, active_extruder);
		//current_position[E_AXIS] += 8;
		//plan_buffer_line(current_position[X_AXIS], current_position[Y_AXIS], current_position[Z_AXIS], current_position[E_AXIS], 2100 / 60, active_extruder);
		current_position[E_AXIS] += 5.4;
		plan_buffer_line(current_position[X_AXIS], current_position[Y_AXIS], current_position[Z_AXIS], current_position[E_AXIS], 2800 / 60, active_extruder);
		current_position[E_AXIS] += 3.2;
		plan_buffer_line(current_position[X_AXIS], current_position[Y_AXIS], current_position[Z_AXIS], current_position[E_AXIS], 3000 / 60, active_extruder);
		current_position[E_AXIS] += 3;
		plan_buffer_line(current_position[X_AXIS], current_position[Y_AXIS], current_position[Z_AXIS], current_position[E_AXIS], 3400 / 60, active_extruder);
		st_synchronize();
		max_feedrate[E_AXIS] = 80;
		current_position[E_AXIS] -= 82;
		plan_buffer_line(current_position[X_AXIS], current_position[Y_AXIS], current_position[Z_AXIS], current_position[E_AXIS], 9500 / 60, active_extruder);
		max_feedrate[E_AXIS] = 50;//tmp[E_AXIS];
		current_position[E_AXIS] -= 20;
		plan_buffer_line(current_position[X_AXIS], current_position[Y_AXIS], current_position[Z_AXIS], current_position[E_AXIS], 1200 / 60, active_extruder);
		current_position[E_AXIS] += 5;
		plan_buffer_line(current_position[X_AXIS], current_position[Y_AXIS], current_position[Z_AXIS], current_position[E_AXIS], 400 / 60, active_extruder);
		current_position[E_AXIS] += 5;
		plan_buffer_line(current_position[X_AXIS], current_position[Y_AXIS], current_position[Z_AXIS], current_position[E_AXIS], 600 / 60, active_extruder);
		current_position[E_AXIS] -= 10;
		st_synchronize();
		plan_buffer_line(current_position[X_AXIS], current_position[Y_AXIS], current_position[Z_AXIS], current_position[E_AXIS], 600 / 60, active_extruder);
		current_position[E_AXIS] += 10;
		plan_buffer_line(current_position[X_AXIS], current_position[Y_AXIS], current_position[Z_AXIS], current_position[E_AXIS], 600 / 60, active_extruder);
		current_position[E_AXIS] -= 10;
		plan_buffer_line(current_position[X_AXIS], current_position[Y_AXIS], current_position[Z_AXIS], current_position[E_AXIS], 800 / 60, active_extruder);
		current_position[E_AXIS] += 10;
		plan_buffer_line(current_position[X_AXIS], current_position[Y_AXIS], current_position[Z_AXIS], current_position[E_AXIS], 800 / 60, active_extruder);
		current_position[E_AXIS] -= 10;
		plan_buffer_line(current_position[X_AXIS], current_position[Y_AXIS], current_position[Z_AXIS], current_position[E_AXIS], 800 / 60, active_extruder);
		st_synchronize();
	}
	else {
		//ABS
		max_feedrate[E_AXIS] = 50;
		//current_position[E_AXIS] -= 8;
		//plan_buffer_line(current_position[X_AXIS], current_position[Y_AXIS], current_position[Z_AXIS], current_position[E_AXIS], 2100 / 60, active_extruder);
		//current_position[E_AXIS] += 8;
		//plan_buffer_line(current_position[X_AXIS], current_position[Y_AXIS], current_position[Z_AXIS], current_position[E_AXIS], 2100 / 60, active_extruder);
		current_position[E_AXIS] += 3.1;
		plan_buffer_line(current_position[X_AXIS], current_position[Y_AXIS], current_position[Z_AXIS], current_position[E_AXIS], 2000 / 60, active_extruder);
		current_position[E_AXIS] += 3.1;
		plan_buffer_line(current_position[X_AXIS], current_position[Y_AXIS], current_position[Z_AXIS], current_position[E_AXIS], 2500 / 60, active_extruder);
		current_position[E_AXIS] += 4;
		plan_buffer_line(current_position[X_AXIS], current_position[Y_AXIS], current_position[Z_AXIS], current_position[E_AXIS], 3000 / 60, active_extruder);
		st_synchronize();
		//current_position[X_AXIS] += 23; //delay
		//plan_buffer_line(current_position[X_AXIS], current_position[Y_AXIS], current_position[Z_AXIS], current_position[E_AXIS], 600/60, active_extruder); //delay
		//current_position[X_AXIS] -= 23; //delay
		//plan_buffer_line(current_position[X_AXIS], current_position[Y_AXIS], current_position[Z_AXIS], current_position[E_AXIS], 600/60, active_extruder); //delay
		delay(4700);
		max_feedrate[E_AXIS] = 80;
		current_position[E_AXIS] -= 92;
		plan_buffer_line(current_position[X_AXIS], current_position[Y_AXIS], current_position[Z_AXIS], current_position[E_AXIS], 9900 / 60, active_extruder);
		max_feedrate[E_AXIS] = 50;//tmp[E_AXIS];
		current_position[E_AXIS] -= 5;
		plan_buffer_line(current_position[X_AXIS], current_position[Y_AXIS], current_position[Z_AXIS], current_position[E_AXIS], 800 / 60, active_extruder);
		current_position[E_AXIS] += 5;
		plan_buffer_line(current_position[X_AXIS], current_position[Y_AXIS], current_position[Z_AXIS], current_position[E_AXIS], 400 / 60, active_extruder);
		current_position[E_AXIS] -= 5;
		plan_buffer_line(current_position[X_AXIS], current_position[Y_AXIS], current_position[Z_AXIS], current_position[E_AXIS], 600 / 60, active_extruder);
		st_synchronize();
		current_position[E_AXIS] += 5;
		plan_buffer_line(current_position[X_AXIS], current_position[Y_AXIS], current_position[Z_AXIS], current_position[E_AXIS], 600 / 60, active_extruder);
		current_position[E_AXIS] -= 5;
		plan_buffer_line(current_position[X_AXIS], current_position[Y_AXIS], current_position[Z_AXIS], current_position[E_AXIS], 600 / 60, active_extruder);
		current_position[E_AXIS] += 5;
		plan_buffer_line(current_position[X_AXIS], current_position[Y_AXIS], current_position[Z_AXIS], current_position[E_AXIS], 600 / 60, active_extruder);
		current_position[E_AXIS] -= 5;
		plan_buffer_line(current_position[X_AXIS], current_position[Y_AXIS], current_position[Z_AXIS], current_position[E_AXIS], 600 / 60, active_extruder);
		st_synchronize();

	}
  }
*/
void process_commands()
{
  #ifdef FILAMENT_RUNOUT_SUPPORT
    SET_INPUT(FR_SENS);
  #endif

#ifdef CMDBUFFER_DEBUG
  SERIAL_ECHOPGM("Processing a GCODE command: ");
  SERIAL_ECHO(cmdbuffer+bufindr+CMDHDRSIZE);
  SERIAL_ECHOLNPGM("");
  SERIAL_ECHOPGM("In cmdqueue: ");
  SERIAL_ECHO(buflen);
  SERIAL_ECHOLNPGM("");
#endif /* CMDBUFFER_DEBUG */
  
  unsigned long codenum; //throw away variable
  char *starpos = NULL;
#ifdef ENABLE_AUTO_BED_LEVELING
  float x_tmp, y_tmp, z_tmp, real_z;
#endif

  // PRUSA GCODES

#ifdef SNMM
  float tmp_motor[3] = DEFAULT_PWM_MOTOR_CURRENT;
  float tmp_motor_loud[3] = DEFAULT_PWM_MOTOR_CURRENT_LOUD;
  int8_t SilentMode;
#endif
  if (code_seen("M117")) { //moved to highest priority place to be able to to print strings which includes "G", "PRUSA" and "^"
	  starpos = (strchr(strchr_pointer + 5, '*'));
	  if (starpos != NULL)
		  *(starpos) = '\0';
	  lcd_setstatus(strchr_pointer + 5);
  }
  else if(code_seen("PRUSA")){
		if (code_seen("Ping")) {  //PRUSA Ping
			if (farm_mode) {
				PingTime = millis();
				//MYSERIAL.print(farm_no); MYSERIAL.println(": OK");
			}	  
		}
		else if (code_seen("PRN")) {
		  MYSERIAL.println(status_number);

		}else if (code_seen("fn")) {
		  if (farm_mode) {
			  MYSERIAL.println(farm_no);
		  }
		  else {
			  MYSERIAL.println("Not in farm mode.");
		  }
		  
		}else if (code_seen("fv")) {
        // get file version
        #ifdef SDSUPPORT
        card.openFile(strchr_pointer + 3,true);
        while (true) {
            uint16_t readByte = card.get();
            MYSERIAL.write(readByte);
            if (readByte=='\n') {
                break;
            }
        }
        card.closefile();

        #endif // SDSUPPORT

    } else if (code_seen("M28")) {
        trace();
        prusa_sd_card_upload = true;
        card.openFile(strchr_pointer+4,false);
	} else if (code_seen("SN")) { 
        if (farm_mode) { 
            selectedSerialPort = 0; 
            MSerial.write(";S"); 
            // S/N is:CZPX0917X003XC13518 
            int numbersRead = 0; 
 
            while (numbersRead < 19) { 
                while (MSerial.available() > 0) { 
                    uint8_t serial_char = MSerial.read(); 
                    selectedSerialPort = 1; 
                    MSerial.write(serial_char); 
                    numbersRead++; 
                    selectedSerialPort = 0; 
                } 
            } 
            selectedSerialPort = 1; 
            MSerial.write('\n'); 
            /*for (int b = 0; b < 3; b++) { 
                tone(BEEPER, 110); 
                delay(50); 
                noTone(BEEPER); 
                delay(50); 
            }*/ 
        } else { 
            MYSERIAL.println("Not in farm mode."); 
        } 
		
	} else if(code_seen("Fir")){

      SERIAL_PROTOCOLLN(FW_version);

    } else if(code_seen("Rev")){

      SERIAL_PROTOCOLLN(FILAMENT_SIZE "-" ELECTRONICS "-" NOZZLE_TYPE );

    } else if(code_seen("Lang")) {
      lcd_force_language_selection();
    } else if(code_seen("Lz")) {
      EEPROM_save_B(EEPROM_BABYSTEP_Z,0);
      
    } else if (code_seen("SERIAL LOW")) {
        MYSERIAL.println("SERIAL LOW");
        MYSERIAL.begin(BAUDRATE);
        return;
    } else if (code_seen("SERIAL HIGH")) {
        MYSERIAL.println("SERIAL HIGH");
        MYSERIAL.begin(1152000);
        return;
    } else if(code_seen("Beat")) {
        // Kick farm link timer
        kicktime = millis();

    } else if(code_seen("FR")) {
        // Factory full reset
        factory_reset(0,true);        
    }
    //else if (code_seen('Cal')) {
		//  lcd_calibration();
	  // }

  }  
  else if (code_seen('^')) {
    // nothing, this is a version line
  } else if(code_seen('G'))
  {
    switch((int)code_value())
    {
    case 0: // G0 -> G1
    case 1: // G1
      if(Stopped == false) {

        #ifdef FILAMENT_RUNOUT_SUPPORT
            
            if(READ(FR_SENS)){

                        feedmultiplyBckp=feedmultiply;
                        float target[4];
                        float lastpos[4];
                        target[X_AXIS]=current_position[X_AXIS];
                        target[Y_AXIS]=current_position[Y_AXIS];
                        target[Z_AXIS]=current_position[Z_AXIS];
                        target[E_AXIS]=current_position[E_AXIS];
                        lastpos[X_AXIS]=current_position[X_AXIS];
                        lastpos[Y_AXIS]=current_position[Y_AXIS];
                        lastpos[Z_AXIS]=current_position[Z_AXIS];
                        lastpos[E_AXIS]=current_position[E_AXIS];
                        //retract by E
                        
                        target[E_AXIS]+= FILAMENTCHANGE_FIRSTRETRACT ;
                        
                        plan_buffer_line(target[X_AXIS], target[Y_AXIS], target[Z_AXIS], target[E_AXIS], 400, active_extruder);


                        target[Z_AXIS]+= FILAMENTCHANGE_ZADD ;

                        plan_buffer_line(target[X_AXIS], target[Y_AXIS], target[Z_AXIS], target[E_AXIS], 300, active_extruder);

                        target[X_AXIS]= FILAMENTCHANGE_XPOS ;
                        
                        target[Y_AXIS]= FILAMENTCHANGE_YPOS ;
                         
                 
                        plan_buffer_line(target[X_AXIS], target[Y_AXIS], target[Z_AXIS], target[E_AXIS], 70, active_extruder);

                        target[E_AXIS]+= FILAMENTCHANGE_FINALRETRACT ;
                          

                        plan_buffer_line(target[X_AXIS], target[Y_AXIS], target[Z_AXIS], target[E_AXIS], 20, active_extruder);

                        //finish moves
                        st_synchronize();
                        //disable extruder steppers so filament can be removed
                        disable_e0();
                        disable_e1();
                        disable_e2();
                        delay(100);
                        
                        //LCD_ALERTMESSAGEPGM(MSG_FILAMENTCHANGE);
                        uint8_t cnt=0;
                        int counterBeep = 0;
                        lcd_wait_interact();
                        while(!lcd_clicked()){
                          cnt++;
                          manage_heater();
                          manage_inactivity(true);
                          //lcd_update();
                          if(cnt==0)
                          {
                          #if BEEPER > 0
                          
                            if (counterBeep== 500){
                              counterBeep = 0;
                              
                            }
                          
                            
                            SET_OUTPUT(BEEPER);
                            if (counterBeep== 0){
                              WRITE(BEEPER,HIGH);
                            }
                            
                            if (counterBeep== 20){
                              WRITE(BEEPER,LOW);
                            }
                            
                            
                            
                          
                            counterBeep++;
                          #else
                      #if !defined(LCD_FEEDBACK_FREQUENCY_HZ) || !defined(LCD_FEEDBACK_FREQUENCY_DURATION_MS)
                              lcd_buzz(1000/6,100);
                      #else
                        lcd_buzz(LCD_FEEDBACK_FREQUENCY_DURATION_MS,LCD_FEEDBACK_FREQUENCY_HZ);
                      #endif
                          #endif
                          }
                        }
                        
                        WRITE(BEEPER,LOW);
                        
                        target[E_AXIS]+= FILAMENTCHANGE_FIRSTFEED ;
                        plan_buffer_line(target[X_AXIS], target[Y_AXIS], target[Z_AXIS], target[E_AXIS], 20, active_extruder); 
                        
                        
                        target[E_AXIS]+= FILAMENTCHANGE_FINALFEED ;
                        plan_buffer_line(target[X_AXIS], target[Y_AXIS], target[Z_AXIS], target[E_AXIS], 2, active_extruder); 
                        
                 
                        
                        
                        
                        lcd_change_fil_state = 0;
                        lcd_loading_filament();
                        while ((lcd_change_fil_state == 0)||(lcd_change_fil_state != 1)){
                        
                          lcd_change_fil_state = 0;
                          lcd_alright();
                          switch(lcd_change_fil_state){
                          
                             case 2:
                                     target[E_AXIS]+= FILAMENTCHANGE_FIRSTFEED ;
                                     plan_buffer_line(target[X_AXIS], target[Y_AXIS], target[Z_AXIS], target[E_AXIS], 20, active_extruder); 
                        
                        
                                     target[E_AXIS]+= FILAMENTCHANGE_FINALFEED ;
                                     plan_buffer_line(target[X_AXIS], target[Y_AXIS], target[Z_AXIS], target[E_AXIS], 2, active_extruder); 
                                      
                                     
                                     lcd_loading_filament();
                                     break;
                             case 3:
                                     target[E_AXIS]+= FILAMENTCHANGE_FINALFEED ;
                                     plan_buffer_line(target[X_AXIS], target[Y_AXIS], target[Z_AXIS], target[E_AXIS], 2, active_extruder); 
                                     lcd_loading_color();
                                     break;
                                          
                             default:
                                     lcd_change_success();
                                     break;
                          }
                          
                        }
                        

                        
                      target[E_AXIS]+= 5;
                      plan_buffer_line(target[X_AXIS], target[Y_AXIS], target[Z_AXIS], target[E_AXIS], 2, active_extruder);
                        
                      target[E_AXIS]+= FILAMENTCHANGE_FIRSTRETRACT;
                      plan_buffer_line(target[X_AXIS], target[Y_AXIS], target[Z_AXIS], target[E_AXIS], 400, active_extruder);
                        

                        //current_position[E_AXIS]=target[E_AXIS]; //the long retract of L is compensated by manual filament feeding
                        //plan_set_e_position(current_position[E_AXIS]);
                        plan_buffer_line(target[X_AXIS], target[Y_AXIS], target[Z_AXIS], target[E_AXIS], 70, active_extruder); //should do nothing
                        plan_buffer_line(lastpos[X_AXIS], lastpos[Y_AXIS], target[Z_AXIS], target[E_AXIS], 70, active_extruder); //move xy back
                        plan_buffer_line(lastpos[X_AXIS], lastpos[Y_AXIS], lastpos[Z_AXIS], target[E_AXIS], 200, active_extruder); //move z back
                        
                        
                        target[E_AXIS]= target[E_AXIS] - FILAMENTCHANGE_FIRSTRETRACT;
                        
                      
                             
                        plan_buffer_line(lastpos[X_AXIS], lastpos[Y_AXIS], lastpos[Z_AXIS], target[E_AXIS], 5, active_extruder); //final untretract
                        
                        
                        plan_set_e_position(lastpos[E_AXIS]);
                        
                        feedmultiply=feedmultiplyBckp;
                        
                     
                        
                        char cmd[9];

                        sprintf_P(cmd, PSTR("M220 S%i"), feedmultiplyBckp);
                        enquecommand(cmd);

            }



        #endif


        get_coordinates(); // For X Y Z E F
		if (total_filament_used > ((current_position[E_AXIS] - destination[E_AXIS]) * 100)) { //protection against total_filament_used overflow
			total_filament_used = total_filament_used + ((destination[E_AXIS] - current_position[E_AXIS]) * 100);
		}
          #ifdef FWRETRACT
            if(autoretract_enabled)
            if( !(code_seen('X') || code_seen('Y') || code_seen('Z')) && code_seen('E')) {
              float echange=destination[E_AXIS]-current_position[E_AXIS];

              if((echange<-MIN_RETRACT && !retracted) || (echange>MIN_RETRACT && retracted)) { //move appears to be an attempt to retract or recover
                  current_position[E_AXIS] = destination[E_AXIS]; //hide the slicer-generated retract/recover from calculations
                  plan_set_e_position(current_position[E_AXIS]); //AND from the planner
                  retract(!retracted);
                  return;
              }


            }
          #endif //FWRETRACT
        prepare_move();
        //ClearToSend();
      }
      break;
    case 2: // G2  - CW ARC
      if(Stopped == false) {
        get_arc_coordinates();
        prepare_arc_move(true);
      }
      break;
    case 3: // G3  - CCW ARC
      if(Stopped == false) {
        get_arc_coordinates();
        prepare_arc_move(false);
      }
      break;
    case 4: // G4 dwell      
      codenum = 0;
      if(code_seen('P')) codenum = code_value(); // milliseconds to wait
      if(code_seen('S')) codenum = code_value() * 1000; // seconds to wait
	  if(codenum != 0) LCD_MESSAGERPGM(MSG_DWELL);
      st_synchronize();
      codenum += millis();  // keep track of when we started waiting
      previous_millis_cmd = millis();
      while(millis() < codenum) {
        manage_heater();
        manage_inactivity();
        lcd_update();
      }
      break;
      #ifdef FWRETRACT
      case 10: // G10 retract
       #if EXTRUDERS > 1
        retracted_swap[active_extruder]=(code_seen('S') && code_value_long() == 1); // checks for swap retract argument
        retract(true,retracted_swap[active_extruder]);
       #else
        retract(true);
       #endif
      break;
      case 11: // G11 retract_recover
       #if EXTRUDERS > 1
        retract(false,retracted_swap[active_extruder]);
       #else
        retract(false);
       #endif 
      break;
      #endif //FWRETRACT
    case 28: //G28 Home all Axis one at a time
    {
      st_synchronize();

#if 1
      SERIAL_ECHOPGM("G28, initial ");  print_world_coordinates();
      SERIAL_ECHOPGM("G28, initial ");  print_physical_coordinates();
#endif

      // Flag for the display update routine and to disable the print cancelation during homing.
		  homing_flag = true;
      
      // Which axes should be homed?
      bool home_x = code_seen(axis_codes[X_AXIS]);
      bool home_y = code_seen(axis_codes[Y_AXIS]);
      bool home_z = code_seen(axis_codes[Z_AXIS]);
      // Either all X,Y,Z codes are present, or none of them.
      bool home_all_axes = home_x == home_y && home_x == home_z;
      if (home_all_axes)
        // No X/Y/Z code provided means to home all axes.
        home_x = home_y = home_z = true;

#ifdef ENABLE_AUTO_BED_LEVELING
      plan_bed_level_matrix.set_to_identity();  //Reset the plane ("erase" all leveling data)
#endif //ENABLE_AUTO_BED_LEVELING
            
      // Reset world2machine_rotation_and_skew and world2machine_shift, therefore
      // the planner will not perform any adjustments in the XY plane. 
      // Wait for the motors to stop and update the current position with the absolute values.
      world2machine_revert_to_uncorrected();

      // For mesh bed leveling deactivate the matrix temporarily.
      // It is necessary to disable the bed leveling for the X and Y homing moves, so that the move is performed
      // in a single axis only.
      // In case of re-homing the X or Y axes only, the mesh bed leveling is restored after G28.
#ifdef MESH_BED_LEVELING
      uint8_t mbl_was_active = mbl.active;
      mbl.active = 0;
      current_position[Z_AXIS] = st_get_position_mm(Z_AXIS);
#endif

      // Reset baby stepping to zero, if the babystepping has already been loaded before. The babystepsTodo value will be
      // consumed during the first movements following this statement.
      if (home_z)
        babystep_undo();

      saved_feedrate = feedrate;
      saved_feedmultiply = feedmultiply;
      feedmultiply = 100;
      previous_millis_cmd = millis();

      enable_endstops(true);

      memcpy(destination, current_position, sizeof(destination));
      feedrate = 0.0;

      #if Z_HOME_DIR > 0                      // If homing away from BED do Z first
      if(home_z)
        homeaxis(Z_AXIS);
      #endif

      #ifdef QUICK_HOME
      // In the quick mode, if both x and y are to be homed, a diagonal move will be performed initially.
      if(home_x && home_y)  //first diagonal move
      {
        current_position[X_AXIS] = 0;current_position[Y_AXIS] = 0;

        int x_axis_home_dir = home_dir(X_AXIS);

        plan_set_position(current_position[X_AXIS], current_position[Y_AXIS], current_position[Z_AXIS], current_position[E_AXIS]);
        destination[X_AXIS] = 1.5 * max_length(X_AXIS) * x_axis_home_dir;destination[Y_AXIS] = 1.5 * max_length(Y_AXIS) * home_dir(Y_AXIS);
        feedrate = homing_feedrate[X_AXIS];
        if(homing_feedrate[Y_AXIS]<feedrate)
          feedrate = homing_feedrate[Y_AXIS];
        if (max_length(X_AXIS) > max_length(Y_AXIS)) {
          feedrate *= sqrt(pow(max_length(Y_AXIS) / max_length(X_AXIS), 2) + 1);
        } else {
          feedrate *= sqrt(pow(max_length(X_AXIS) / max_length(Y_AXIS), 2) + 1);
        }
        plan_buffer_line(destination[X_AXIS], destination[Y_AXIS], destination[Z_AXIS], destination[E_AXIS], feedrate/60, active_extruder);
        st_synchronize();

        axis_is_at_home(X_AXIS);
        axis_is_at_home(Y_AXIS);
        plan_set_position(current_position[X_AXIS], current_position[Y_AXIS], current_position[Z_AXIS], current_position[E_AXIS]);
        destination[X_AXIS] = current_position[X_AXIS];
        destination[Y_AXIS] = current_position[Y_AXIS];
        plan_buffer_line(destination[X_AXIS], destination[Y_AXIS], destination[Z_AXIS], destination[E_AXIS], feedrate/60, active_extruder);
        feedrate = 0.0;
        st_synchronize();
        endstops_hit_on_purpose();

        current_position[X_AXIS] = destination[X_AXIS];
        current_position[Y_AXIS] = destination[Y_AXIS];
        current_position[Z_AXIS] = destination[Z_AXIS];
      }
      #endif /* QUICK_HOME */

	 
      if(home_x)
        homeaxis(X_AXIS);

      if(home_y)
        homeaxis(Y_AXIS);

      if(code_seen(axis_codes[X_AXIS]) && code_value_long() != 0)
        current_position[X_AXIS]=code_value()+add_homing[X_AXIS];

      if(code_seen(axis_codes[Y_AXIS]) && code_value_long() != 0)
		    current_position[Y_AXIS]=code_value()+add_homing[Y_AXIS];

      #if Z_HOME_DIR < 0                      // If homing towards BED do Z last
        #ifndef Z_SAFE_HOMING
          if(home_z) {
            #if defined (Z_RAISE_BEFORE_HOMING) && (Z_RAISE_BEFORE_HOMING > 0)
              destination[Z_AXIS] = Z_RAISE_BEFORE_HOMING * home_dir(Z_AXIS) * (-1);    // Set destination away from bed
              feedrate = max_feedrate[Z_AXIS];
              plan_buffer_line(destination[X_AXIS], destination[Y_AXIS], destination[Z_AXIS], destination[E_AXIS], feedrate, active_extruder);
              st_synchronize();
            #endif // defined (Z_RAISE_BEFORE_HOMING) && (Z_RAISE_BEFORE_HOMING > 0)
            #if (defined(MESH_BED_LEVELING) && !defined(MK1BP))  // If Mesh bed leveling, moxve X&Y to safe position for home
      			  if (!(axis_known_position[X_AXIS] && axis_known_position[Y_AXIS] )) 
      			  {
                homeaxis(X_AXIS);
                homeaxis(Y_AXIS);
      			  } 
              // 1st mesh bed leveling measurement point, corrected.
              world2machine_initialize();
              world2machine(pgm_read_float(bed_ref_points), pgm_read_float(bed_ref_points+1), destination[X_AXIS], destination[Y_AXIS]);
              world2machine_reset();
              if (destination[Y_AXIS] < Y_MIN_POS)
                  destination[Y_AXIS] = Y_MIN_POS;
              destination[Z_AXIS] = MESH_HOME_Z_SEARCH;    // Set destination away from bed
              feedrate = homing_feedrate[Z_AXIS]/10;
              current_position[Z_AXIS] = 0;
              enable_endstops(false);
              plan_set_position(current_position[X_AXIS], current_position[Y_AXIS], current_position[Z_AXIS], current_position[E_AXIS]);
              plan_buffer_line(destination[X_AXIS], destination[Y_AXIS], destination[Z_AXIS], destination[E_AXIS], feedrate, active_extruder);
              st_synchronize();
              current_position[X_AXIS] = destination[X_AXIS];
              current_position[Y_AXIS] = destination[Y_AXIS];
              enable_endstops(true);
              endstops_hit_on_purpose();
              homeaxis(Z_AXIS);
            #else // MESH_BED_LEVELING
              homeaxis(Z_AXIS);
            #endif // MESH_BED_LEVELING
          }
        #else // defined(Z_SAFE_HOMING): Z Safe mode activated.
          if(home_all_axes) {
            destination[X_AXIS] = round(Z_SAFE_HOMING_X_POINT - X_PROBE_OFFSET_FROM_EXTRUDER);
            destination[Y_AXIS] = round(Z_SAFE_HOMING_Y_POINT - Y_PROBE_OFFSET_FROM_EXTRUDER);
            destination[Z_AXIS] = Z_RAISE_BEFORE_HOMING * home_dir(Z_AXIS) * (-1);    // Set destination away from bed
            feedrate = XY_TRAVEL_SPEED/60;
            current_position[Z_AXIS] = 0;

            plan_set_position(current_position[X_AXIS], current_position[Y_AXIS], current_position[Z_AXIS], current_position[E_AXIS]);
            plan_buffer_line(destination[X_AXIS], destination[Y_AXIS], destination[Z_AXIS], destination[E_AXIS], feedrate, active_extruder);
            st_synchronize();
            current_position[X_AXIS] = destination[X_AXIS];
            current_position[Y_AXIS] = destination[Y_AXIS];

            homeaxis(Z_AXIS);
          }
                                                // Let's see if X and Y are homed and probe is inside bed area.
          if(home_z) {
            if ( (axis_known_position[X_AXIS]) && (axis_known_position[Y_AXIS]) \
              && (current_position[X_AXIS]+X_PROBE_OFFSET_FROM_EXTRUDER >= X_MIN_POS) \
              && (current_position[X_AXIS]+X_PROBE_OFFSET_FROM_EXTRUDER <= X_MAX_POS) \
              && (current_position[Y_AXIS]+Y_PROBE_OFFSET_FROM_EXTRUDER >= Y_MIN_POS) \
              && (current_position[Y_AXIS]+Y_PROBE_OFFSET_FROM_EXTRUDER <= Y_MAX_POS)) {

              current_position[Z_AXIS] = 0;
              plan_set_position(current_position[X_AXIS], current_position[Y_AXIS], current_position[Z_AXIS], current_position[E_AXIS]);
              destination[Z_AXIS] = Z_RAISE_BEFORE_HOMING * home_dir(Z_AXIS) * (-1);    // Set destination away from bed
              feedrate = max_feedrate[Z_AXIS];
              plan_buffer_line(destination[X_AXIS], destination[Y_AXIS], destination[Z_AXIS], destination[E_AXIS], feedrate, active_extruder);
              st_synchronize();

              homeaxis(Z_AXIS);
            } else if (!((axis_known_position[X_AXIS]) && (axis_known_position[Y_AXIS]))) {
                LCD_MESSAGERPGM(MSG_POSITION_UNKNOWN);
                SERIAL_ECHO_START;
                SERIAL_ECHOLNRPGM(MSG_POSITION_UNKNOWN);
            } else {
                LCD_MESSAGERPGM(MSG_ZPROBE_OUT);
                SERIAL_ECHO_START;
                SERIAL_ECHOLNRPGM(MSG_ZPROBE_OUT);
            }
          }
        #endif // Z_SAFE_HOMING
      #endif // Z_HOME_DIR < 0

      if(code_seen(axis_codes[Z_AXIS]) && code_value_long() != 0)
        current_position[Z_AXIS]=code_value()+add_homing[Z_AXIS];
      #ifdef ENABLE_AUTO_BED_LEVELING
        if(home_z)
          current_position[Z_AXIS] += zprobe_zoffset;  //Add Z_Probe offset (the distance is negative)
      #endif
      
      // Set the planner and stepper routine positions.
      // At this point the mesh bed leveling and world2machine corrections are disabled and current_position
      // contains the machine coordinates.
      plan_set_position(current_position[X_AXIS], current_position[Y_AXIS], current_position[Z_AXIS], current_position[E_AXIS]);

      #ifdef ENDSTOPS_ONLY_FOR_HOMING
        enable_endstops(false);
      #endif

      feedrate = saved_feedrate;
      feedmultiply = saved_feedmultiply;
      previous_millis_cmd = millis();
      endstops_hit_on_purpose();
#ifndef MESH_BED_LEVELING
      // If MESH_BED_LEVELING is not active, then it is the original Prusa i3.
      // Offer the user to load the baby step value, which has been adjusted at the previous print session.
      if(card.sdprinting && eeprom_read_word((uint16_t *)EEPROM_BABYSTEP_Z))
          lcd_adjust_z();
#endif

    // Load the machine correction matrix
    world2machine_initialize();
    // and correct the current_position XY axes to match the transformed coordinate system.
    world2machine_update_current();

#if (defined(MESH_BED_LEVELING) && !defined(MK1BP))
	if (code_seen(axis_codes[X_AXIS]) || code_seen(axis_codes[Y_AXIS]) || code_seen('W') || code_seen(axis_codes[Z_AXIS]))
		{
      if (! home_z && mbl_was_active) {
        // Re-enable the mesh bed leveling if only the X and Y axes were re-homed.
        mbl.active = true;
        // and re-adjust the current logical Z axis with the bed leveling offset applicable at the current XY position.
        current_position[Z_AXIS] -= mbl.get_z(st_get_position_mm(X_AXIS), st_get_position_mm(Y_AXIS));
      }
		}
	else
		{
			st_synchronize();
			homing_flag = false;
			// Push the commands to the front of the message queue in the reverse order!
			// There shall be always enough space reserved for these commands.
			// enquecommand_front_P((PSTR("G80")));
			goto case_G80;
	  }
#endif

	  if (farm_mode) { prusa_statistics(20); };

	  homing_flag = false;

      SERIAL_ECHOPGM("G28, final ");  print_world_coordinates();
      SERIAL_ECHOPGM("G28, final ");  print_physical_coordinates();
      SERIAL_ECHOPGM("G28, final ");  print_mesh_bed_leveling_table();
      break;
    }
#ifdef ENABLE_AUTO_BED_LEVELING
    case 29: // G29 Detailed Z-Probe, probes the bed at 3 or more points.
        {
            #if Z_MIN_PIN == -1
            #error "You must have a Z_MIN endstop in order to enable Auto Bed Leveling feature! Z_MIN_PIN must point to a valid hardware pin."
            #endif

            // Prevent user from running a G29 without first homing in X and Y
            if (! (axis_known_position[X_AXIS] && axis_known_position[Y_AXIS]) )
            {
                LCD_MESSAGERPGM(MSG_POSITION_UNKNOWN);
                SERIAL_ECHO_START;
                SERIAL_ECHOLNRPGM(MSG_POSITION_UNKNOWN);
                break; // abort G29, since we don't know where we are
            }

            st_synchronize();
            // make sure the bed_level_rotation_matrix is identity or the planner will get it incorectly
            //vector_3 corrected_position = plan_get_position_mm();
            //corrected_position.debug("position before G29");
            plan_bed_level_matrix.set_to_identity();
            vector_3 uncorrected_position = plan_get_position();
            //uncorrected_position.debug("position durring G29");
            current_position[X_AXIS] = uncorrected_position.x;
            current_position[Y_AXIS] = uncorrected_position.y;
            current_position[Z_AXIS] = uncorrected_position.z;
            plan_set_position(current_position[X_AXIS], current_position[Y_AXIS], current_position[Z_AXIS], current_position[E_AXIS]);
            setup_for_endstop_move();

            feedrate = homing_feedrate[Z_AXIS];
#ifdef AUTO_BED_LEVELING_GRID
            // probe at the points of a lattice grid

            int xGridSpacing = (RIGHT_PROBE_BED_POSITION - LEFT_PROBE_BED_POSITION) / (AUTO_BED_LEVELING_GRID_POINTS-1);
            int yGridSpacing = (BACK_PROBE_BED_POSITION - FRONT_PROBE_BED_POSITION) / (AUTO_BED_LEVELING_GRID_POINTS-1);


            // solve the plane equation ax + by + d = z
            // A is the matrix with rows [x y 1] for all the probed points
            // B is the vector of the Z positions
            // the normal vector to the plane is formed by the coefficients of the plane equation in the standard form, which is Vx*x+Vy*y+Vz*z+d = 0
            // so Vx = -a Vy = -b Vz = 1 (we want the vector facing towards positive Z

            // "A" matrix of the linear system of equations
            double eqnAMatrix[AUTO_BED_LEVELING_GRID_POINTS*AUTO_BED_LEVELING_GRID_POINTS*3];
            // "B" vector of Z points
            double eqnBVector[AUTO_BED_LEVELING_GRID_POINTS*AUTO_BED_LEVELING_GRID_POINTS];


            int probePointCounter = 0;
            bool zig = true;

            for (int yProbe=FRONT_PROBE_BED_POSITION; yProbe <= BACK_PROBE_BED_POSITION; yProbe += yGridSpacing)
            {
              int xProbe, xInc;
              if (zig)
              {
                xProbe = LEFT_PROBE_BED_POSITION;
                //xEnd = RIGHT_PROBE_BED_POSITION;
                xInc = xGridSpacing;
                zig = false;
              } else // zag
              {
                xProbe = RIGHT_PROBE_BED_POSITION;
                //xEnd = LEFT_PROBE_BED_POSITION;
                xInc = -xGridSpacing;
                zig = true;
              }

              for (int xCount=0; xCount < AUTO_BED_LEVELING_GRID_POINTS; xCount++)
              {
                float z_before;
                if (probePointCounter == 0)
                {
                  // raise before probing
                  z_before = Z_RAISE_BEFORE_PROBING;
                } else
                {
                  // raise extruder
                  z_before = current_position[Z_AXIS] + Z_RAISE_BETWEEN_PROBINGS;
                }

                float measured_z = probe_pt(xProbe, yProbe, z_before);

                eqnBVector[probePointCounter] = measured_z;

                eqnAMatrix[probePointCounter + 0*AUTO_BED_LEVELING_GRID_POINTS*AUTO_BED_LEVELING_GRID_POINTS] = xProbe;
                eqnAMatrix[probePointCounter + 1*AUTO_BED_LEVELING_GRID_POINTS*AUTO_BED_LEVELING_GRID_POINTS] = yProbe;
                eqnAMatrix[probePointCounter + 2*AUTO_BED_LEVELING_GRID_POINTS*AUTO_BED_LEVELING_GRID_POINTS] = 1;
                probePointCounter++;
                xProbe += xInc;
              }
            }
            clean_up_after_endstop_move();

            // solve lsq problem
            double *plane_equation_coefficients = qr_solve(AUTO_BED_LEVELING_GRID_POINTS*AUTO_BED_LEVELING_GRID_POINTS, 3, eqnAMatrix, eqnBVector);

            SERIAL_PROTOCOLPGM("Eqn coefficients: a: ");
            SERIAL_PROTOCOL(plane_equation_coefficients[0]);
            SERIAL_PROTOCOLPGM(" b: ");
            SERIAL_PROTOCOL(plane_equation_coefficients[1]);
            SERIAL_PROTOCOLPGM(" d: ");
            SERIAL_PROTOCOLLN(plane_equation_coefficients[2]);


            set_bed_level_equation_lsq(plane_equation_coefficients);

            free(plane_equation_coefficients);

#else // AUTO_BED_LEVELING_GRID not defined

            // Probe at 3 arbitrary points
            // probe 1
            float z_at_pt_1 = probe_pt(ABL_PROBE_PT_1_X, ABL_PROBE_PT_1_Y, Z_RAISE_BEFORE_PROBING);

            // probe 2
            float z_at_pt_2 = probe_pt(ABL_PROBE_PT_2_X, ABL_PROBE_PT_2_Y, current_position[Z_AXIS] + Z_RAISE_BETWEEN_PROBINGS);

            // probe 3
            float z_at_pt_3 = probe_pt(ABL_PROBE_PT_3_X, ABL_PROBE_PT_3_Y, current_position[Z_AXIS] + Z_RAISE_BETWEEN_PROBINGS);

            clean_up_after_endstop_move();

            set_bed_level_equation_3pts(z_at_pt_1, z_at_pt_2, z_at_pt_3);


#endif // AUTO_BED_LEVELING_GRID
            st_synchronize();

            // The following code correct the Z height difference from z-probe position and hotend tip position.
            // The Z height on homing is measured by Z-Probe, but the probe is quite far from the hotend.
            // When the bed is uneven, this height must be corrected.
            real_z = float(st_get_position(Z_AXIS))/axis_steps_per_unit[Z_AXIS];  //get the real Z (since the auto bed leveling is already correcting the plane)
            x_tmp = current_position[X_AXIS] + X_PROBE_OFFSET_FROM_EXTRUDER;
            y_tmp = current_position[Y_AXIS] + Y_PROBE_OFFSET_FROM_EXTRUDER;
            z_tmp = current_position[Z_AXIS];

            apply_rotation_xyz(plan_bed_level_matrix, x_tmp, y_tmp, z_tmp);         //Apply the correction sending the probe offset
            current_position[Z_AXIS] = z_tmp - real_z + current_position[Z_AXIS];   //The difference is added to current position and sent to planner.
            plan_set_position(current_position[X_AXIS], current_position[Y_AXIS], current_position[Z_AXIS], current_position[E_AXIS]);
        }
        break;
#ifndef Z_PROBE_SLED
    case 30: // G30 Single Z Probe
        {
            st_synchronize();
            // TODO: make sure the bed_level_rotation_matrix is identity or the planner will get set incorectly
            setup_for_endstop_move();

            feedrate = homing_feedrate[Z_AXIS];

            run_z_probe();
            SERIAL_PROTOCOLPGM(MSG_BED);
            SERIAL_PROTOCOLPGM(" X: ");
            SERIAL_PROTOCOL(current_position[X_AXIS]);
            SERIAL_PROTOCOLPGM(" Y: ");
            SERIAL_PROTOCOL(current_position[Y_AXIS]);
            SERIAL_PROTOCOLPGM(" Z: ");
            SERIAL_PROTOCOL(current_position[Z_AXIS]);
            SERIAL_PROTOCOLPGM("\n");

            clean_up_after_endstop_move();
        }
        break;
#else
    case 31: // dock the sled
        dock_sled(true);
        break;
    case 32: // undock the sled
        dock_sled(false);
        break;
#endif // Z_PROBE_SLED
#endif // ENABLE_AUTO_BED_LEVELING
            
#ifdef MESH_BED_LEVELING
    case 30: // G30 Single Z Probe
        {
            st_synchronize();
            // TODO: make sure the bed_level_rotation_matrix is identity or the planner will get set incorectly
            setup_for_endstop_move();

            feedrate = homing_feedrate[Z_AXIS];

            find_bed_induction_sensor_point_z(-10.f, 3);
            SERIAL_PROTOCOLRPGM(MSG_BED);
            SERIAL_PROTOCOLPGM(" X: ");
            MYSERIAL.print(current_position[X_AXIS], 5);
            SERIAL_PROTOCOLPGM(" Y: ");
            MYSERIAL.print(current_position[Y_AXIS], 5);
            SERIAL_PROTOCOLPGM(" Z: ");
            MYSERIAL.print(current_position[Z_AXIS], 5);
            SERIAL_PROTOCOLPGM("\n");
            clean_up_after_endstop_move();
        }
        break;
	

	case 75:
	{
		for (int i = 40; i <= 110; i++) {
			MYSERIAL.print(i);
			MYSERIAL.print("  ");
			MYSERIAL.println(temp_comp_interpolation(i));// / axis_steps_per_unit[Z_AXIS]);
		}
	}
	break;

	case 76: //PINDA probe temperature calibration
	{
#ifdef PINDA_THERMISTOR
		if (true)
		{
			if (!(axis_known_position[X_AXIS] && axis_known_position[Y_AXIS] && axis_known_position[Z_AXIS])) {
				// We don't know where we are! HOME!
				// Push the commands to the front of the message queue in the reverse order!
				// There shall be always enough space reserved for these commands.
				repeatcommand_front(); // repeat G76 with all its parameters
				enquecommand_front_P((PSTR("G28 W0")));
				break;
			}
			SERIAL_ECHOLNPGM("PINDA probe calibration start");

			float zero_z;
			int z_shift = 0; //unit: steps
			float start_temp = 5 * (int)(current_temperature_pinda / 5);
			if (start_temp < 35) start_temp = 35;
			if (start_temp < current_temperature_pinda) start_temp += 5;
			SERIAL_ECHOPGM("start temperature: ");
			MYSERIAL.println(start_temp);

//			setTargetHotend(200, 0);
			setTargetBed(50 + 10 * (start_temp - 30) / 5);

			custom_message = true;
			custom_message_type = 4;
			custom_message_state = 1;
			custom_message = MSG_TEMP_CALIBRATION;
			current_position[X_AXIS] = PINDA_PREHEAT_X;
			current_position[Y_AXIS] = PINDA_PREHEAT_Y;
			current_position[Z_AXIS] = PINDA_PREHEAT_Z;
			plan_buffer_line(current_position[X_AXIS], current_position[Y_AXIS], current_position[Z_AXIS], current_position[E_AXIS], 3000 / 60, active_extruder);
			st_synchronize();

			while (current_temperature_pinda < start_temp)
			{
				delay_keep_alive(1000);
				serialecho_temperatures();
			}

			eeprom_update_byte((uint8_t*)EEPROM_CALIBRATION_STATUS_PINDA, 0); //invalidate temp. calibration in case that in will be aborted during the calibration process 

			current_position[Z_AXIS] = 5;
			plan_buffer_line(current_position[X_AXIS], current_position[Y_AXIS], current_position[Z_AXIS], current_position[E_AXIS], 3000 / 60, active_extruder);

			current_position[X_AXIS] = pgm_read_float(bed_ref_points);
			current_position[Y_AXIS] = pgm_read_float(bed_ref_points + 1);
			plan_buffer_line(current_position[X_AXIS], current_position[Y_AXIS], current_position[Z_AXIS], current_position[E_AXIS], 3000 / 60, active_extruder);
			st_synchronize();

			find_bed_induction_sensor_point_z(-1.f);
			zero_z = current_position[Z_AXIS];

			//current_position[Z_AXIS]
			SERIAL_ECHOLNPGM("");
			SERIAL_ECHOPGM("ZERO: ");
			MYSERIAL.print(current_position[Z_AXIS]);
			SERIAL_ECHOLNPGM("");

			int i = -1; for (; i < 5; i++)
			{
				float temp = (40 + i * 5);
				SERIAL_ECHOPGM("Step: ");
				MYSERIAL.print(i + 2);
				SERIAL_ECHOLNPGM("/6 (skipped)");
				SERIAL_ECHOPGM("PINDA temperature: ");
				MYSERIAL.print((40 + i*5));
				SERIAL_ECHOPGM(" Z shift (mm):");
				MYSERIAL.print(0);
				SERIAL_ECHOLNPGM("");
				if (i >= 0) EEPROM_save_B(EEPROM_PROBE_TEMP_SHIFT + i * 2, &z_shift);
				if (start_temp <= temp) break;
			}

			for (i++; i < 5; i++)
			{
				float temp = (40 + i * 5);
				SERIAL_ECHOPGM("Step: ");
				MYSERIAL.print(i + 2);
				SERIAL_ECHOLNPGM("/6");
				custom_message_state = i + 2;
				setTargetBed(50 + 10 * (temp - 30) / 5);
//				setTargetHotend(255, 0);
				current_position[X_AXIS] = PINDA_PREHEAT_X;
				current_position[Y_AXIS] = PINDA_PREHEAT_Y;
				current_position[Z_AXIS] = PINDA_PREHEAT_Z;
				plan_buffer_line(current_position[X_AXIS], current_position[Y_AXIS], current_position[Z_AXIS], current_position[E_AXIS], 3000 / 60, active_extruder);
				st_synchronize();
				while (current_temperature_pinda < temp)
				{
					delay_keep_alive(1000);
					serialecho_temperatures();
				}
				current_position[Z_AXIS] = 5;
				plan_buffer_line(current_position[X_AXIS], current_position[Y_AXIS], current_position[Z_AXIS], current_position[E_AXIS], 3000 / 60, active_extruder);
				current_position[X_AXIS] = pgm_read_float(bed_ref_points);
				current_position[Y_AXIS] = pgm_read_float(bed_ref_points + 1);
				plan_buffer_line(current_position[X_AXIS], current_position[Y_AXIS], current_position[Z_AXIS], current_position[E_AXIS], 3000 / 60, active_extruder);
				st_synchronize();
				find_bed_induction_sensor_point_z(-1.f);
				z_shift = (int)((current_position[Z_AXIS] - zero_z)*axis_steps_per_unit[Z_AXIS]);

				SERIAL_ECHOLNPGM("");
				SERIAL_ECHOPGM("PINDA temperature: ");
				MYSERIAL.print(current_temperature_pinda);
				SERIAL_ECHOPGM(" Z shift (mm):");
				MYSERIAL.print(current_position[Z_AXIS] - zero_z);
				SERIAL_ECHOLNPGM("");

				EEPROM_save_B(EEPROM_PROBE_TEMP_SHIFT + i * 2, &z_shift);

			}
			custom_message_type = 0;
			custom_message = false;

			eeprom_update_byte((uint8_t*)EEPROM_CALIBRATION_STATUS_PINDA, 1);
			SERIAL_ECHOLNPGM("Temperature calibration done. Continue with pressing the knob.");
			disable_x();
			disable_y();
			disable_z();
			disable_e0();
			disable_e1();
			disable_e2();
			lcd_show_fullscreen_message_and_wait_P(MSG_TEMP_CALIBRATION_DONE);
			lcd_update_enable(true);
			lcd_update(2);

			setTargetBed(0); //set bed target temperature back to 0
//			setTargetHotend(0,0); //set hotend target temperature back to 0
			break;
		}
#endif //PINDA_THERMISTOR

		setTargetBed(PINDA_MIN_T);
		float zero_z;
		int z_shift = 0; //unit: steps
		int t_c; // temperature

		if (!(axis_known_position[X_AXIS] && axis_known_position[Y_AXIS] && axis_known_position[Z_AXIS])) {
			// We don't know where we are! HOME!
			// Push the commands to the front of the message queue in the reverse order!
			// There shall be always enough space reserved for these commands.
			repeatcommand_front(); // repeat G76 with all its parameters
			enquecommand_front_P((PSTR("G28 W0")));
			break;
		}
		SERIAL_ECHOLNPGM("PINDA probe calibration start");
		custom_message = true;
		custom_message_type = 4;
		custom_message_state = 1;
		custom_message = MSG_TEMP_CALIBRATION;
		current_position[X_AXIS] = PINDA_PREHEAT_X;
		current_position[Y_AXIS] = PINDA_PREHEAT_Y;
		current_position[Z_AXIS] = PINDA_PREHEAT_Z;
		plan_buffer_line(current_position[X_AXIS], current_position[Y_AXIS], current_position[Z_AXIS], current_position[E_AXIS], 3000 / 60, active_extruder);
		st_synchronize();
		
		while (abs(degBed() - PINDA_MIN_T) > 1) {
			delay_keep_alive(1000);
			serialecho_temperatures();
		}
		
		//enquecommand_P(PSTR("M190 S50"));
		for (int i = 0; i < PINDA_HEAT_T; i++) {
			delay_keep_alive(1000);
			serialecho_temperatures();
		}
		eeprom_update_byte((uint8_t*)EEPROM_CALIBRATION_STATUS_PINDA, 0); //invalidate temp. calibration in case that in will be aborted during the calibration process 

		current_position[Z_AXIS] = 5;
		plan_buffer_line(current_position[X_AXIS], current_position[Y_AXIS], current_position[Z_AXIS], current_position[E_AXIS], 3000 / 60, active_extruder);

		current_position[X_AXIS] = pgm_read_float(bed_ref_points);
		current_position[Y_AXIS] = pgm_read_float(bed_ref_points + 1);
		plan_buffer_line(current_position[X_AXIS], current_position[Y_AXIS], current_position[Z_AXIS], current_position[E_AXIS], 3000 / 60, active_extruder);
		st_synchronize();
		
		find_bed_induction_sensor_point_z(-1.f);
		zero_z = current_position[Z_AXIS];

		//current_position[Z_AXIS]
		SERIAL_ECHOLNPGM("");
		SERIAL_ECHOPGM("ZERO: ");
		MYSERIAL.print(current_position[Z_AXIS]);
		SERIAL_ECHOLNPGM("");

		for (int i = 0; i<5; i++) {
			SERIAL_ECHOPGM("Step: ");
			MYSERIAL.print(i+2);
			SERIAL_ECHOLNPGM("/6");
			custom_message_state = i + 2;
			t_c = 60 + i * 10;

			setTargetBed(t_c);
			current_position[X_AXIS] = PINDA_PREHEAT_X;
			current_position[Y_AXIS] = PINDA_PREHEAT_Y;
			current_position[Z_AXIS] = PINDA_PREHEAT_Z;
			plan_buffer_line(current_position[X_AXIS], current_position[Y_AXIS], current_position[Z_AXIS], current_position[E_AXIS], 3000 / 60, active_extruder);
			st_synchronize();
			while (degBed() < t_c) {
				delay_keep_alive(1000);
				serialecho_temperatures();
			}
			for (int i = 0; i < PINDA_HEAT_T; i++) {
				delay_keep_alive(1000);
				serialecho_temperatures();
			}
			current_position[Z_AXIS] = 5;
			plan_buffer_line(current_position[X_AXIS], current_position[Y_AXIS], current_position[Z_AXIS], current_position[E_AXIS], 3000 / 60, active_extruder);
			current_position[X_AXIS] = pgm_read_float(bed_ref_points);
			current_position[Y_AXIS] = pgm_read_float(bed_ref_points + 1);
			plan_buffer_line(current_position[X_AXIS], current_position[Y_AXIS], current_position[Z_AXIS], current_position[E_AXIS], 3000 / 60, active_extruder);
			st_synchronize();
			find_bed_induction_sensor_point_z(-1.f);
			z_shift = (int)((current_position[Z_AXIS] - zero_z)*axis_steps_per_unit[Z_AXIS]);

			SERIAL_ECHOLNPGM("");
			SERIAL_ECHOPGM("Temperature: ");
			MYSERIAL.print(t_c);
			SERIAL_ECHOPGM(" Z shift (mm):");
			MYSERIAL.print(current_position[Z_AXIS] - zero_z);
			SERIAL_ECHOLNPGM("");

			EEPROM_save_B(EEPROM_PROBE_TEMP_SHIFT + i*2, &z_shift);
			
		
		}
		custom_message_type = 0;
		custom_message = false;

		eeprom_update_byte((uint8_t*)EEPROM_CALIBRATION_STATUS_PINDA, 1);
		SERIAL_ECHOLNPGM("Temperature calibration done. Continue with pressing the knob.");
			disable_x();
			disable_y();
			disable_z();
			disable_e0();
			disable_e1();
			disable_e2();
			setTargetBed(0); //set bed target temperature back to 0
		lcd_show_fullscreen_message_and_wait_P(MSG_TEMP_CALIBRATION_DONE);
		lcd_update_enable(true);
		lcd_update(2);		

		

	}
	break;

#ifdef DIS
	case 77:
	{
		//G77 X200 Y150 XP100 YP15 XO10 Y015

		//for 9 point mesh bed leveling G77 X203 Y196 XP3 YP3 XO0 YO0


		//G77 X232 Y218 XP116 YP109 XO-11 YO0 

		float dimension_x = 40;
		float dimension_y = 40;
		int points_x = 40;
		int points_y = 40;
		float offset_x = 74;
		float offset_y = 33;

		if (code_seen('X')) dimension_x = code_value();
		if (code_seen('Y')) dimension_y = code_value();
		if (code_seen('XP')) points_x = code_value();
		if (code_seen('YP')) points_y = code_value();
		if (code_seen('XO')) offset_x = code_value();
		if (code_seen('YO')) offset_y = code_value();
		
		bed_analysis(dimension_x,dimension_y,points_x,points_y,offset_x,offset_y);
		
	} break;
	
#endif

	case 79: {
		for (int i = 255; i > 0; i = i - 5) {
			fanSpeed = i;
			//delay_keep_alive(2000);
			for (int j = 0; j < 100; j++) {
				delay_keep_alive(100);

			}
			fan_speed[1];
			MYSERIAL.print(i); SERIAL_ECHOPGM(": "); MYSERIAL.println(fan_speed[1]);
		}
	}break;

	/**
	* G80: Mesh-based Z probe, probes a grid and produces a
	*      mesh to compensate for variable bed height
	*
	* The S0 report the points as below
	*
	*  +----> X-axis
	*  |
	*  |
	*  v Y-axis
	*
	*/

	case 80:
#ifdef MK1BP
		break;
#endif //MK1BP
	case_G80:
	{
		mesh_bed_leveling_flag = true;
		int8_t verbosity_level = 0;
		static bool run = false;

		if (code_seen('V')) {
			// Just 'V' without a number counts as V1.
			char c = strchr_pointer[1];
			verbosity_level = (c == ' ' || c == '\t' || c == 0) ? 1 : code_value_short();
		}
		// Firstly check if we know where we are
		if (!(axis_known_position[X_AXIS] && axis_known_position[Y_AXIS] && axis_known_position[Z_AXIS])) {
			// We don't know where we are! HOME!
			// Push the commands to the front of the message queue in the reverse order!
			// There shall be always enough space reserved for these commands.
			if (lcd_commands_type != LCD_COMMAND_STOP_PRINT) {
				repeatcommand_front(); // repeat G80 with all its parameters
				enquecommand_front_P((PSTR("G28 W0")));
			}
			else {
				mesh_bed_leveling_flag = false;
			}
			break;
		} 
		
		
		bool temp_comp_start = true;
#ifdef PINDA_THERMISTOR
		temp_comp_start = false;
#endif //PINDA_THERMISTOR

		if (temp_comp_start)
		if (run == false && temp_cal_active == true && calibration_status_pinda() == true && target_temperature_bed >= 50) {
			if (lcd_commands_type != LCD_COMMAND_STOP_PRINT) {
				temp_compensation_start();
				run = true;
				repeatcommand_front(); // repeat G80 with all its parameters
				enquecommand_front_P((PSTR("G28 W0")));
			}
			else {
				mesh_bed_leveling_flag = false;
			}
			break;
		}
		run = false;
		if (lcd_commands_type == LCD_COMMAND_STOP_PRINT) {
			mesh_bed_leveling_flag = false;
			break;
		}
		// Save custom message state, set a new custom message state to display: Calibrating point 9.
		bool custom_message_old = custom_message;
		unsigned int custom_message_type_old = custom_message_type;
		unsigned int custom_message_state_old = custom_message_state;
		custom_message = true;
		custom_message_type = 1;
		custom_message_state = (MESH_MEAS_NUM_X_POINTS * MESH_MEAS_NUM_Y_POINTS) + 10;
		lcd_update(1);

		mbl.reset(); //reset mesh bed leveling

					 // Reset baby stepping to zero, if the babystepping has already been loaded before. The babystepsTodo value will be
					 // consumed during the first movements following this statement.
		babystep_undo();

		// Cycle through all points and probe them
		// First move up. During this first movement, the babystepping will be reverted.
		current_position[Z_AXIS] = MESH_HOME_Z_SEARCH;
		plan_buffer_line(current_position[X_AXIS], current_position[Y_AXIS], current_position[Z_AXIS], current_position[E_AXIS], homing_feedrate[Z_AXIS] / 60, active_extruder);
		// The move to the first calibration point.
		current_position[X_AXIS] = pgm_read_float(bed_ref_points);
		current_position[Y_AXIS] = pgm_read_float(bed_ref_points + 1);
		bool clamped = world2machine_clamp(current_position[X_AXIS], current_position[Y_AXIS]);

		if (verbosity_level >= 1) {
			clamped ? SERIAL_PROTOCOLPGM("First calibration point clamped.\n") : SERIAL_PROTOCOLPGM("No clamping for first calibration point.\n");
		}
		//            mbl.get_meas_xy(0, 0, current_position[X_AXIS], current_position[Y_AXIS], false);            
		plan_buffer_line(current_position[X_AXIS], current_position[Y_AXIS], current_position[Z_AXIS], current_position[E_AXIS], homing_feedrate[X_AXIS] / 30, active_extruder);
		// Wait until the move is finished.
		st_synchronize();

		int mesh_point = 0; //index number of calibration point

		int ix = 0;
		int iy = 0;

		int XY_AXIS_FEEDRATE = homing_feedrate[X_AXIS] / 20;
		int Z_PROBE_FEEDRATE = homing_feedrate[Z_AXIS] / 60;
		int Z_LIFT_FEEDRATE = homing_feedrate[Z_AXIS] / 40;
		bool has_z = is_bed_z_jitter_data_valid(); //checks if we have data from Z calibration (offsets of the Z heiths of the 8 calibration points from the first point)
		if (verbosity_level >= 1) {
			has_z ? SERIAL_PROTOCOLPGM("Z jitter data from Z cal. valid.\n") : SERIAL_PROTOCOLPGM("Z jitter data from Z cal. not valid.\n");
		}
		setup_for_endstop_move(false); //save feedrate and feedmultiply, sets feedmultiply to 100
		const char *kill_message = NULL;
		while (mesh_point != MESH_MEAS_NUM_X_POINTS * MESH_MEAS_NUM_Y_POINTS) {
			if (verbosity_level >= 1) SERIAL_ECHOLNPGM("");
			// Get coords of a measuring point.
			ix = mesh_point % MESH_MEAS_NUM_X_POINTS; // from 0 to MESH_NUM_X_POINTS - 1
			iy = mesh_point / MESH_MEAS_NUM_X_POINTS;
			if (iy & 1) ix = (MESH_MEAS_NUM_X_POINTS - 1) - ix; // Zig zag
			float z0 = 0.f;
			if (has_z && mesh_point > 0) {
				uint16_t z_offset_u = eeprom_read_word((uint16_t*)(EEPROM_BED_CALIBRATION_Z_JITTER + 2 * (ix + iy * 3 - 1)));
				z0 = mbl.z_values[0][0] + *reinterpret_cast<int16_t*>(&z_offset_u) * 0.01;
				//#if 0
				if (verbosity_level >= 1) {
					SERIAL_ECHOPGM("Bed leveling, point: ");
					MYSERIAL.print(mesh_point);
					SERIAL_ECHOPGM(", calibration z: ");
					MYSERIAL.print(z0, 5);
					SERIAL_ECHOLNPGM("");
				}
				//#endif
			}

			// Move Z up to MESH_HOME_Z_SEARCH.
			current_position[Z_AXIS] = MESH_HOME_Z_SEARCH;
			plan_buffer_line(current_position[X_AXIS], current_position[Y_AXIS], current_position[Z_AXIS], current_position[E_AXIS], Z_LIFT_FEEDRATE, active_extruder);
			st_synchronize();

			// Move to XY position of the sensor point.
			current_position[X_AXIS] = pgm_read_float(bed_ref_points + 2 * mesh_point);
			current_position[Y_AXIS] = pgm_read_float(bed_ref_points + 2 * mesh_point + 1);



			world2machine_clamp(current_position[X_AXIS], current_position[Y_AXIS]);
			if (verbosity_level >= 1) {

				SERIAL_PROTOCOL(mesh_point);
				clamped ? SERIAL_PROTOCOLPGM(": xy clamped.\n") : SERIAL_PROTOCOLPGM(": no xy clamping\n");
			}


			plan_buffer_line(current_position[X_AXIS], current_position[Y_AXIS], current_position[Z_AXIS], current_position[E_AXIS], XY_AXIS_FEEDRATE, active_extruder);
			st_synchronize();

			// Go down until endstop is hit
			const float Z_CALIBRATION_THRESHOLD = 1.f;
			if (!find_bed_induction_sensor_point_z((has_z && mesh_point > 0) ? z0 - Z_CALIBRATION_THRESHOLD : -10.f)) { //if we have data from z calibration max allowed difference is 1mm for each point, if we dont have data max difference is 10mm from initial point  
				kill_message = MSG_BED_LEVELING_FAILED_POINT_LOW;
				break;
			}
			if (MESH_HOME_Z_SEARCH - current_position[Z_AXIS] < 0.1f) {
				kill_message = MSG_BED_LEVELING_FAILED_PROBE_DISCONNECTED;
				break;
			}
			if (has_z && fabs(z0 - current_position[Z_AXIS]) > Z_CALIBRATION_THRESHOLD) { //if we have data from z calibration, max. allowed difference is 1mm for each point
				kill_message = MSG_BED_LEVELING_FAILED_POINT_HIGH;
				break;
			}

			if (verbosity_level >= 10) {
				SERIAL_ECHOPGM("X: ");
				MYSERIAL.print(current_position[X_AXIS], 5);
				SERIAL_ECHOLNPGM("");
				SERIAL_ECHOPGM("Y: ");
				MYSERIAL.print(current_position[Y_AXIS], 5);
				SERIAL_PROTOCOLPGM("\n");
			}

			float offset_z = 0;

#ifdef PINDA_THERMISTOR
			offset_z = temp_compensation_pinda_thermistor_offset();
#endif //PINDA_THERMISTOR

			if (verbosity_level >= 1) {
				SERIAL_ECHOPGM("mesh bed leveling: ");
				MYSERIAL.print(current_position[Z_AXIS], 5);
				SERIAL_ECHOPGM(" offset: ");
				MYSERIAL.print(offset_z, 5);
				SERIAL_ECHOLNPGM("");
			}
			mbl.set_z(ix, iy, current_position[Z_AXIS] - offset_z); //store measured z values z_values[iy][ix] = z - offset_z;

			custom_message_state--;
			mesh_point++;
			lcd_update(1);
		}
		if (verbosity_level >= 20) SERIAL_ECHOLNPGM("Mesh bed leveling while loop finished.");
		current_position[Z_AXIS] = MESH_HOME_Z_SEARCH;
		if (verbosity_level >= 20) {
			SERIAL_ECHOLNPGM("MESH_HOME_Z_SEARCH: ");
			MYSERIAL.print(current_position[Z_AXIS], 5);
		}
		plan_buffer_line(current_position[X_AXIS], current_position[Y_AXIS], current_position[Z_AXIS], current_position[E_AXIS], Z_LIFT_FEEDRATE, active_extruder);
		st_synchronize();
		if (mesh_point != MESH_MEAS_NUM_X_POINTS * MESH_MEAS_NUM_Y_POINTS) {
			kill(kill_message);
			SERIAL_ECHOLNPGM("killed");
		}
		clean_up_after_endstop_move();
		SERIAL_ECHOLNPGM("clean up finished ");

		bool apply_temp_comp = true;
#ifdef PINDA_THERMISTOR
		apply_temp_comp = false;
#endif
		if (apply_temp_comp)
		if(temp_cal_active == true && calibration_status_pinda() == true) temp_compensation_apply(); //apply PINDA temperature compensation
		babystep_apply(); // Apply Z height correction aka baby stepping before mesh bed leveing gets activated.
		SERIAL_ECHOLNPGM("babystep applied");
		bool eeprom_bed_correction_valid = eeprom_read_byte((unsigned char*)EEPROM_BED_CORRECTION_VALID) == 1;

		if (verbosity_level >= 1) {
			eeprom_bed_correction_valid ? SERIAL_PROTOCOLPGM("Bed correction data valid\n") : SERIAL_PROTOCOLPGM("Bed correction data not valid\n");
		}

		for (uint8_t i = 0; i < 4; ++i) {
			unsigned char codes[4] = { 'L', 'R', 'F', 'B' };
			long correction = 0;
			if (code_seen(codes[i]))
				correction = code_value_long();
			else if (eeprom_bed_correction_valid) {
				unsigned char *addr = (i < 2) ?
					((i == 0) ? (unsigned char*)EEPROM_BED_CORRECTION_LEFT : (unsigned char*)EEPROM_BED_CORRECTION_RIGHT) :
					((i == 2) ? (unsigned char*)EEPROM_BED_CORRECTION_FRONT : (unsigned char*)EEPROM_BED_CORRECTION_REAR);
				correction = eeprom_read_int8(addr);
			}
			if (correction == 0)
				continue;
			float offset = float(correction) * 0.001f;
			if (fabs(offset) > 0.101f) {
				SERIAL_ERROR_START;
				SERIAL_ECHOPGM("Excessive bed leveling correction: ");
				SERIAL_ECHO(offset);
				SERIAL_ECHOLNPGM(" microns");
			}
			else {
				switch (i) {
				case 0:
					for (uint8_t row = 0; row < 3; ++row) {
						mbl.z_values[row][1] += 0.5f * offset;
						mbl.z_values[row][0] += offset;
					}
					break;
				case 1:
					for (uint8_t row = 0; row < 3; ++row) {
						mbl.z_values[row][1] += 0.5f * offset;
						mbl.z_values[row][2] += offset;
					}
					break;
				case 2:
					for (uint8_t col = 0; col < 3; ++col) {
						mbl.z_values[1][col] += 0.5f * offset;
						mbl.z_values[0][col] += offset;
					}
					break;
				case 3:
					for (uint8_t col = 0; col < 3; ++col) {
						mbl.z_values[1][col] += 0.5f * offset;
						mbl.z_values[2][col] += offset;
					}
					break;
				}
			}
		}
		SERIAL_ECHOLNPGM("Bed leveling correction finished");
		mbl.upsample_3x3(); //bilinear interpolation from 3x3 to 7x7 points while using the same array z_values[iy][ix] for storing (just coppying measured data to new destination and interpolating between them)
		SERIAL_ECHOLNPGM("Upsample finished");
		mbl.active = 1; //activate mesh bed leveling
		SERIAL_ECHOLNPGM("Mesh bed leveling activated");
		go_home_with_z_lift();
		SERIAL_ECHOLNPGM("Go home finished");
		//unretract (after PINDA preheat retraction)
		if (degHotend(active_extruder) > EXTRUDE_MINTEMP && temp_cal_active == true && calibration_status_pinda() == true && target_temperature_bed >= 50) {
			current_position[E_AXIS] += DEFAULT_RETRACTION;
			plan_buffer_line(current_position[X_AXIS], current_position[Y_AXIS], current_position[Z_AXIS], current_position[E_AXIS], 400, active_extruder);
		}
		// Restore custom message state
		custom_message = custom_message_old;
		custom_message_type = custom_message_type_old;
		custom_message_state = custom_message_state_old;
		mesh_bed_leveling_flag = false;
		mesh_bed_run_from_menu = false;
		lcd_update(2);
		
	}
	break;

        /**
         * G81: Print mesh bed leveling status and bed profile if activated
         */
        case 81:
            if (mbl.active) {
                SERIAL_PROTOCOLPGM("Num X,Y: ");
                SERIAL_PROTOCOL(MESH_NUM_X_POINTS);
                SERIAL_PROTOCOLPGM(",");
                SERIAL_PROTOCOL(MESH_NUM_Y_POINTS);
                SERIAL_PROTOCOLPGM("\nZ search height: ");
                SERIAL_PROTOCOL(MESH_HOME_Z_SEARCH);
                SERIAL_PROTOCOLLNPGM("\nMeasured points:");
                for (int y = MESH_NUM_Y_POINTS-1; y >= 0; y--) {
                    for (int x = 0; x < MESH_NUM_X_POINTS; x++) {
                        SERIAL_PROTOCOLPGM("  ");
                        SERIAL_PROTOCOL_F(mbl.z_values[y][x], 5);
                    }
                    SERIAL_PROTOCOLPGM("\n");
                }
            }
            else
                SERIAL_PROTOCOLLNPGM("Mesh bed leveling not active.");
            break;
            
#if 0
        /**
         * G82: Single Z probe at current location
         *
         * WARNING! USE WITH CAUTION! If you'll try to probe where is no leveling pad, nasty things can happen!
         *
         */
        case 82:
            SERIAL_PROTOCOLLNPGM("Finding bed ");
            setup_for_endstop_move();
            find_bed_induction_sensor_point_z();
            clean_up_after_endstop_move();
            SERIAL_PROTOCOLPGM("Bed found at: ");
            SERIAL_PROTOCOL_F(current_position[Z_AXIS], 5);
            SERIAL_PROTOCOLPGM("\n");
            break;

            /**
             * G83: Prusa3D specific: Babystep in Z and store to EEPROM
             */
        case 83:
        {
            int babystepz = code_seen('S') ? code_value() : 0;
            int BabyPosition = code_seen('P') ? code_value() : 0;
            
            if (babystepz != 0) {
                //FIXME Vojtech: What shall be the index of the axis Z: 3 or 4?
                // Is the axis indexed starting with zero or one?
                if (BabyPosition > 4) {
                    SERIAL_PROTOCOLLNPGM("Index out of bounds");
                }else{
                    // Save it to the eeprom
                    babystepLoadZ = babystepz;
                    EEPROM_save_B(EEPROM_BABYSTEP_Z0+(BabyPosition*2),&babystepLoadZ);
                    // adjust the Z
                    babystepsTodoZadd(babystepLoadZ);
                }
            
            }
            
        }
        break;
            /**
             * G84: Prusa3D specific: UNDO Babystep Z (move Z axis back)
             */
        case 84:
            babystepsTodoZsubtract(babystepLoadZ);
            // babystepLoadZ = 0;
            break;
            
            /**
             * G85: Prusa3D specific: Pick best babystep
             */
        case 85:
            lcd_pick_babystep();
            break;
#endif
            
            /**
             * G86: Prusa3D specific: Disable babystep correction after home.
             * This G-code will be performed at the start of a calibration script.
             */
        case 86:
            calibration_status_store(CALIBRATION_STATUS_LIVE_ADJUST);
            break;
            /**
             * G87: Prusa3D specific: Enable babystep correction after home
             * This G-code will be performed at the end of a calibration script.
             */
        case 87:
			calibration_status_store(CALIBRATION_STATUS_CALIBRATED);
            break;

            /**
             * G88: Prusa3D specific: Don't know what it is for, it is in V2Calibration.gcode
             */
		    case 88:
			      break;


#endif  // ENABLE_MESH_BED_LEVELING
            
            
    case 90: // G90
      relative_mode = false;
      break;
    case 91: // G91
      relative_mode = true;
      break;
    case 92: // G92
      if(!code_seen(axis_codes[E_AXIS]))
        st_synchronize();
      for(int8_t i=0; i < NUM_AXIS; i++) {
        if(code_seen(axis_codes[i])) {
           if(i == E_AXIS) {
             current_position[i] = code_value();
             plan_set_e_position(current_position[E_AXIS]);
           }
           else {
		current_position[i] = code_value()+add_homing[i];
            plan_set_position(current_position[X_AXIS], current_position[Y_AXIS], current_position[Z_AXIS], current_position[E_AXIS]);
           }
        }
      }
      break;

	case 98: //activate farm mode
		farm_mode = 1;
		PingTime = millis();
		eeprom_update_byte((unsigned char *)EEPROM_FARM_MODE, farm_mode);
		break;

	case 99: //deactivate farm mode
		farm_mode = 0;
		lcd_printer_connected();
		eeprom_update_byte((unsigned char *)EEPROM_FARM_MODE, farm_mode);
		lcd_update(2);
		break;







    }
  } // end if(code_seen('G'))

  else if(code_seen('M'))
  {
	  int index;
	  for (index = 1; *(strchr_pointer + index) == ' ' || *(strchr_pointer + index) == '\t'; index++);
	   
	 /*for (++strchr_pointer; *strchr_pointer == ' ' || *strchr_pointer == '\t'; ++strchr_pointer);*/
	  if (*(strchr_pointer+index) < '0' || *(strchr_pointer+index) > '9') {
		  SERIAL_ECHOLNPGM("Invalid M code");
	  } else
    switch((int)code_value())
    {
#ifdef ULTIPANEL

    case 0: // M0 - Unconditional stop - Wait for user button press on LCD
    case 1: // M1 - Conditional stop - Wait for user button press on LCD
    {
      char *src = strchr_pointer + 2;

      codenum = 0;

      bool hasP = false, hasS = false;
      if (code_seen('P')) {
        codenum = code_value(); // milliseconds to wait
        hasP = codenum > 0;
      }
      if (code_seen('S')) {
        codenum = code_value() * 1000; // seconds to wait
        hasS = codenum > 0;
      }
      starpos = strchr(src, '*');
      if (starpos != NULL) *(starpos) = '\0';
      while (*src == ' ') ++src;
      if (!hasP && !hasS && *src != '\0') {
        lcd_setstatus(src);
      } else {
        LCD_MESSAGERPGM(MSG_USERWAIT);
      }

      lcd_ignore_click();				//call lcd_ignore_click aslo for else ???
      st_synchronize();
      previous_millis_cmd = millis();
      if (codenum > 0){
        codenum += millis();  // keep track of when we started waiting
        while(millis() < codenum && !lcd_clicked()){
          manage_heater();
          manage_inactivity(true);
          lcd_update();
        }
        lcd_ignore_click(false);
      }else{
          if (!lcd_detected())
            break;
        while(!lcd_clicked()){
          manage_heater();
          manage_inactivity(true);
          lcd_update();
        }
      }
      if (IS_SD_PRINTING)
        LCD_MESSAGERPGM(MSG_RESUMING);
      else
        LCD_MESSAGERPGM(WELCOME_MSG);
    }
    break;
#endif
    case 17:
        LCD_MESSAGERPGM(MSG_NO_MOVE);
        enable_x();
        enable_y();
        enable_z();
        enable_e0();
        enable_e1();
        enable_e2();
      break;

#ifdef SDSUPPORT
    case 20: // M20 - list SD card
      SERIAL_PROTOCOLLNRPGM(MSG_BEGIN_FILE_LIST);
      card.ls();
      SERIAL_PROTOCOLLNRPGM(MSG_END_FILE_LIST);
      break;
    case 21: // M21 - init SD card

      card.initsd();

      break;
    case 22: //M22 - release SD card
      card.release();

      break;
    case 23: //M23 - Select file
      starpos = (strchr(strchr_pointer + 4,'*'));
      if(starpos!=NULL)
        *(starpos)='\0';
      card.openFile(strchr_pointer + 4,true);
      break;
    case 24: //M24 - Start SD print
      card.startFileprint();
      starttime=millis();
	  break;
    case 25: //M25 - Pause SD print
      card.pauseSDPrint();
      break;
    case 26: //M26 - Set SD index
      if(card.cardOK && code_seen('S')) {
        card.setIndex(code_value_long());
      }
      break;
    case 27: //M27 - Get SD status
      card.getStatus();
      break;
    case 28: //M28 - Start SD write
      starpos = (strchr(strchr_pointer + 4,'*'));
      if(starpos != NULL){
        char* npos = strchr(CMDBUFFER_CURRENT_STRING, 'N');
        strchr_pointer = strchr(npos,' ') + 1;
        *(starpos) = '\0';
      }
      card.openFile(strchr_pointer+4,false);
      break;
    case 29: //M29 - Stop SD write
      //processed in write to file routine above
      //card,saving = false;
      break;
    case 30: //M30 <filename> Delete File
      if (card.cardOK){
        card.closefile();
        starpos = (strchr(strchr_pointer + 4,'*'));
        if(starpos != NULL){
          char* npos = strchr(CMDBUFFER_CURRENT_STRING, 'N');
          strchr_pointer = strchr(npos,' ') + 1;
          *(starpos) = '\0';
        }
        card.removeFile(strchr_pointer + 4);
      }
      break;
    case 32: //M32 - Select file and start SD print
    {
      if(card.sdprinting) {
        st_synchronize();

      }
      starpos = (strchr(strchr_pointer + 4,'*'));

      char* namestartpos = (strchr(strchr_pointer + 4,'!'));   //find ! to indicate filename string start.
      if(namestartpos==NULL)
      {
        namestartpos=strchr_pointer + 4; //default name position, 4 letters after the M
      }
      else
        namestartpos++; //to skip the '!'

      if(starpos!=NULL)
        *(starpos)='\0';

      bool call_procedure=(code_seen('P'));

      if(strchr_pointer>namestartpos)
        call_procedure=false;  //false alert, 'P' found within filename

      if( card.cardOK )
      {
        card.openFile(namestartpos,true,!call_procedure);
        if(code_seen('S'))
          if(strchr_pointer<namestartpos) //only if "S" is occuring _before_ the filename
            card.setIndex(code_value_long());
        card.startFileprint();
        if(!call_procedure)
          starttime=millis(); //procedure calls count as normal print time.
      }
    } break;
    case 928: //M928 - Start SD write
      starpos = (strchr(strchr_pointer + 5,'*'));
      if(starpos != NULL){
        char* npos = strchr(CMDBUFFER_CURRENT_STRING, 'N');
        strchr_pointer = strchr(npos,' ') + 1;
        *(starpos) = '\0';
      }
      card.openLogFile(strchr_pointer+5);
      break;

#endif //SDSUPPORT

    case 31: //M31 take time since the start of the SD print or an M109 command
      {
      stoptime=millis();
      char time[30];
      unsigned long t=(stoptime-starttime)/1000;
      int sec,min;
      min=t/60;
      sec=t%60;
      sprintf_P(time, PSTR("%i min, %i sec"), min, sec);
      SERIAL_ECHO_START;
      SERIAL_ECHOLN(time);
      lcd_setstatus(time);
      autotempShutdown();
      }
      break;
    case 42: //M42 -Change pin status via gcode
      if (code_seen('S'))
      {
        int pin_status = code_value();
        int pin_number = LED_PIN;
        if (code_seen('P') && pin_status >= 0 && pin_status <= 255)
          pin_number = code_value();
        for(int8_t i = 0; i < (int8_t)(sizeof(sensitive_pins)/sizeof(int)); i++)
        {
          if (sensitive_pins[i] == pin_number)
          {
            pin_number = -1;
            break;
          }
        }
      #if defined(FAN_PIN) && FAN_PIN > -1
        if (pin_number == FAN_PIN)
          fanSpeed = pin_status;
      #endif
        if (pin_number > -1)
        {
          pinMode(pin_number, OUTPUT);
          digitalWrite(pin_number, pin_status);
          analogWrite(pin_number, pin_status);
        }
      }
     break;

    case 44: // M44: Prusa3D: Reset the bed skew and offset calibration.

		// Reset the baby step value and the baby step applied flag.
		calibration_status_store(CALIBRATION_STATUS_ASSEMBLED);
		eeprom_update_word((uint16_t*)EEPROM_BABYSTEP_Z, 0);

        // Reset the skew and offset in both RAM and EEPROM.
        reset_bed_offset_and_skew();
        // Reset world2machine_rotation_and_skew and world2machine_shift, therefore
        // the planner will not perform any adjustments in the XY plane. 
        // Wait for the motors to stop and update the current position with the absolute values.
        world2machine_revert_to_uncorrected();
        break;

    case 45: // M45: Prusa3D: bed skew and offset with manual Z up
    {
		// Only Z calibration?
		bool onlyZ = code_seen('Z');

		if (!onlyZ) {
			setTargetBed(0);
			setTargetHotend(0, 0);
			setTargetHotend(0, 1);
			setTargetHotend(0, 2);
			adjust_bed_reset(); //reset bed level correction
		}

        // Disable the default update procedure of the display. We will do a modal dialog.
        lcd_update_enable(false);
        // Let the planner use the uncorrected coordinates.
        mbl.reset();
        // Reset world2machine_rotation_and_skew and world2machine_shift, therefore
        // the planner will not perform any adjustments in the XY plane. 
        // Wait for the motors to stop and update the current position with the absolute values.
        world2machine_revert_to_uncorrected();
        // Reset the baby step value applied without moving the axes.
        babystep_reset();
        // Mark all axes as in a need for homing.
        memset(axis_known_position, 0, sizeof(axis_known_position));

        // Home in the XY plane.
        //set_destination_to_current();
        setup_for_endstop_move();
		lcd_display_message_fullscreen_P(MSG_AUTO_HOME);
		home_xy();

        // Let the user move the Z axes up to the end stoppers.
#ifdef TMC2130
        if (calibrate_z_auto()) {
#else //TMC2130
        if (lcd_calibrate_z_end_stop_manual( onlyZ )) {
#endif //TMC2130
            refresh_cmd_timeout();
			if (((degHotend(0) > MAX_HOTEND_TEMP_CALIBRATION) || (degBed() > MAX_BED_TEMP_CALIBRATION)) && (!onlyZ)) {
				lcd_wait_for_cool_down();
				lcd_show_fullscreen_message_and_wait_P(MSG_PAPER);
				lcd_display_message_fullscreen_P(MSG_FIND_BED_OFFSET_AND_SKEW_LINE1);
				lcd_implementation_print_at(0, 2, 1);
				lcd_printPGM(MSG_FIND_BED_OFFSET_AND_SKEW_LINE2);
			}

            // Move the print head close to the bed.
            current_position[Z_AXIS] = MESH_HOME_Z_SEARCH;
            plan_buffer_line(current_position[X_AXIS], current_position[Y_AXIS],current_position[Z_AXIS] , current_position[E_AXIS], homing_feedrate[Z_AXIS]/40, active_extruder);
            st_synchronize();


//#ifdef TMC2130
//		tmc2130_home_enter(X_AXIS_MASK | Y_AXIS_MASK);
//#endif

            int8_t verbosity_level = 0;
            if (code_seen('V')) {
                // Just 'V' without a number counts as V1.
                char c = strchr_pointer[1];
                verbosity_level = (c == ' ' || c == '\t' || c == 0) ? 1 : code_value_short();
            }
            
            if (onlyZ) {
                clean_up_after_endstop_move();
                // Z only calibration.
                // Load the machine correction matrix
                world2machine_initialize();
                // and correct the current_position to match the transformed coordinate system.
                world2machine_update_current();
                //FIXME
                bool result = sample_mesh_and_store_reference();
                if (result) {
                    if (calibration_status() == CALIBRATION_STATUS_Z_CALIBRATION)
                        // Shipped, the nozzle height has been set already. The user can start printing now.
                        calibration_status_store(CALIBRATION_STATUS_CALIBRATED);
                    // babystep_apply();
                }
            } else {
                // Reset the baby step value and the baby step applied flag.
                calibration_status_store(CALIBRATION_STATUS_ASSEMBLED);
                eeprom_update_word((uint16_t*)EEPROM_BABYSTEP_Z, 0);
                // Complete XYZ calibration.
				uint8_t point_too_far_mask = 0;
                BedSkewOffsetDetectionResultType result = find_bed_offset_and_skew(verbosity_level, point_too_far_mask);
				clean_up_after_endstop_move();
                // Print head up.
                current_position[Z_AXIS] = MESH_HOME_Z_SEARCH;
                plan_buffer_line(current_position[X_AXIS], current_position[Y_AXIS],current_position[Z_AXIS] , current_position[E_AXIS], homing_feedrate[Z_AXIS]/40, active_extruder);
                st_synchronize();
                if (result >= 0) {
					point_too_far_mask = 0;
                    // Second half: The fine adjustment.
                    // Let the planner use the uncorrected coordinates.
                    mbl.reset();
                    world2machine_reset();
                    // Home in the XY plane.
                    setup_for_endstop_move();
                    home_xy();
                    result = improve_bed_offset_and_skew(1, verbosity_level, point_too_far_mask);
                    clean_up_after_endstop_move();
                    // Print head up.
                    current_position[Z_AXIS] = MESH_HOME_Z_SEARCH;
                    plan_buffer_line(current_position[X_AXIS], current_position[Y_AXIS],current_position[Z_AXIS] , current_position[E_AXIS], homing_feedrate[Z_AXIS]/40, active_extruder);
                    st_synchronize();
                    // if (result >= 0) babystep_apply();
                }
                lcd_bed_calibration_show_result(result, point_too_far_mask);
                if (result >= 0) {
                    // Calibration valid, the machine should be able to print. Advise the user to run the V2Calibration.gcode.
                    calibration_status_store(CALIBRATION_STATUS_LIVE_ADJUST);
                    lcd_show_fullscreen_message_and_wait_P(MSG_BABYSTEP_Z_NOT_SET);
                }
            }
#ifdef TMC2130
		tmc2130_home_exit();
#endif
        } else {
            // Timeouted.
        }


        lcd_update_enable(true);
        break;
    }

    /*
    case 46:
    {
        // M46: Prusa3D: Show the assigned IP address.
        uint8_t ip[4];
        bool hasIP = card.ToshibaFlashAir_GetIP(ip);
        if (hasIP) {
            SERIAL_ECHOPGM("Toshiba FlashAir current IP: ");
            SERIAL_ECHO(int(ip[0]));
            SERIAL_ECHOPGM(".");
            SERIAL_ECHO(int(ip[1]));
            SERIAL_ECHOPGM(".");
            SERIAL_ECHO(int(ip[2]));
            SERIAL_ECHOPGM(".");
            SERIAL_ECHO(int(ip[3]));
            SERIAL_ECHOLNPGM("");
        } else {
            SERIAL_ECHOLNPGM("Toshiba FlashAir GetIP failed");          
        }
        break;
    }
    */

    case 47:
        // M47: Prusa3D: Show end stops dialog on the display.
        lcd_diag_show_end_stops();
        break;

#if 0
    case 48: // M48: scan the bed induction sensor points, print the sensor trigger coordinates to the serial line for visualization on the PC.
    {
        // Disable the default update procedure of the display. We will do a modal dialog.
        lcd_update_enable(false);
        // Let the planner use the uncorrected coordinates.
        mbl.reset();
        // Reset world2machine_rotation_and_skew and world2machine_shift, therefore
        // the planner will not perform any adjustments in the XY plane. 
        // Wait for the motors to stop and update the current position with the absolute values.
        world2machine_revert_to_uncorrected();
        // Move the print head close to the bed.
        current_position[Z_AXIS] = MESH_HOME_Z_SEARCH;
        plan_buffer_line(current_position[X_AXIS], current_position[Y_AXIS],current_position[Z_AXIS] , current_position[E_AXIS], homing_feedrate[Z_AXIS]/40, active_extruder);
        st_synchronize();
        // Home in the XY plane.
        set_destination_to_current();
        setup_for_endstop_move();
        home_xy();
        int8_t verbosity_level = 0;
        if (code_seen('V')) {
            // Just 'V' without a number counts as V1.
            char c = strchr_pointer[1];
            verbosity_level = (c == ' ' || c == '\t' || c == 0) ? 1 : code_value_short();
        }
        bool success = scan_bed_induction_points(verbosity_level);
        clean_up_after_endstop_move();
        // Print head up.
        current_position[Z_AXIS] = MESH_HOME_Z_SEARCH;
        plan_buffer_line(current_position[X_AXIS], current_position[Y_AXIS],current_position[Z_AXIS] , current_position[E_AXIS], homing_feedrate[Z_AXIS]/40, active_extruder);
        st_synchronize();
        lcd_update_enable(true);
        break;
    }
#endif

// M48 Z-Probe repeatability measurement function.
//
// Usage:   M48 <n #_samples> <X X_position_for_samples> <Y Y_position_for_samples> <V Verbose_Level> <L legs_of_movement_prior_to_doing_probe>
//	
// This function assumes the bed has been homed.  Specificaly, that a G28 command
// as been issued prior to invoking the M48 Z-Probe repeatability measurement function.
// Any information generated by a prior G29 Bed leveling command will be lost and need to be
// regenerated.
//
// The number of samples will default to 10 if not specified.  You can use upper or lower case
// letters for any of the options EXCEPT n.  n must be in lower case because Marlin uses a capital
// N for its communication protocol and will get horribly confused if you send it a capital N.
//

#ifdef ENABLE_AUTO_BED_LEVELING
#ifdef Z_PROBE_REPEATABILITY_TEST 

    case 48: // M48 Z-Probe repeatability
        {
            #if Z_MIN_PIN == -1
            #error "You must have a Z_MIN endstop in order to enable calculation of Z-Probe repeatability."
            #endif

	double sum=0.0; 
	double mean=0.0; 
	double sigma=0.0;
	double sample_set[50];
	int verbose_level=1, n=0, j, n_samples = 10, n_legs=0;
	double X_current, Y_current, Z_current;
	double X_probe_location, Y_probe_location, Z_start_location, ext_position;
	
	if (code_seen('V') || code_seen('v')) {
        	verbose_level = code_value();
		if (verbose_level<0 || verbose_level>4 ) {
			SERIAL_PROTOCOLPGM("?Verbose Level not plausable.\n");
			goto Sigma_Exit;
		}
	}

	if (verbose_level > 0)   {
		SERIAL_PROTOCOLPGM("M48 Z-Probe Repeatability test.   Version 2.00\n");
		SERIAL_PROTOCOLPGM("Full support at: http://3dprintboard.com/forum.php\n");
	}

	if (code_seen('n')) {
        	n_samples = code_value();
		if (n_samples<4 || n_samples>50 ) {
			SERIAL_PROTOCOLPGM("?Specified sample size not plausable.\n");
			goto Sigma_Exit;
		}
	}

	X_current = X_probe_location = st_get_position_mm(X_AXIS);
	Y_current = Y_probe_location = st_get_position_mm(Y_AXIS);
	Z_current = st_get_position_mm(Z_AXIS);
	Z_start_location = st_get_position_mm(Z_AXIS) + Z_RAISE_BEFORE_PROBING;
	ext_position	 = st_get_position_mm(E_AXIS);

	if (code_seen('X') || code_seen('x') ) {
        	X_probe_location = code_value() -  X_PROBE_OFFSET_FROM_EXTRUDER;
		if (X_probe_location<X_MIN_POS || X_probe_location>X_MAX_POS ) {
			SERIAL_PROTOCOLPGM("?Specified X position out of range.\n");
			goto Sigma_Exit;
		}
	}

	if (code_seen('Y') || code_seen('y') ) {
        	Y_probe_location = code_value() -  Y_PROBE_OFFSET_FROM_EXTRUDER;
		if (Y_probe_location<Y_MIN_POS || Y_probe_location>Y_MAX_POS ) {
			SERIAL_PROTOCOLPGM("?Specified Y position out of range.\n");
			goto Sigma_Exit;
		}
	}

	if (code_seen('L') || code_seen('l') ) {
        	n_legs = code_value();
		if ( n_legs==1 ) 
			n_legs = 2;
		if ( n_legs<0 || n_legs>15 ) {
			SERIAL_PROTOCOLPGM("?Specified number of legs in movement not plausable.\n");
			goto Sigma_Exit;
		}
	}

//
// Do all the preliminary setup work.   First raise the probe.
//

        st_synchronize();
        plan_bed_level_matrix.set_to_identity();
	plan_buffer_line( X_current, Y_current, Z_start_location,
			ext_position,
    			homing_feedrate[Z_AXIS]/60,
			active_extruder);
        st_synchronize();

//
// Now get everything to the specified probe point So we can safely do a probe to
// get us close to the bed.  If the Z-Axis is far from the bed, we don't want to 
// use that as a starting point for each probe.
//
	if (verbose_level > 2) 
		SERIAL_PROTOCOL("Positioning probe for the test.\n");

	plan_buffer_line( X_probe_location, Y_probe_location, Z_start_location,
			ext_position,
    			homing_feedrate[X_AXIS]/60,
			active_extruder);
        st_synchronize();

	current_position[X_AXIS] = X_current = st_get_position_mm(X_AXIS);
	current_position[Y_AXIS] = Y_current = st_get_position_mm(Y_AXIS);
	current_position[Z_AXIS] = Z_current = st_get_position_mm(Z_AXIS);
	current_position[E_AXIS] = ext_position = st_get_position_mm(E_AXIS);

// 
// OK, do the inital probe to get us close to the bed.
// Then retrace the right amount and use that in subsequent probes
//

	setup_for_endstop_move();
	run_z_probe();

	current_position[Z_AXIS] = Z_current = st_get_position_mm(Z_AXIS);
	Z_start_location = st_get_position_mm(Z_AXIS) + Z_RAISE_BEFORE_PROBING;

	plan_buffer_line( X_probe_location, Y_probe_location, Z_start_location,
			ext_position,
    			homing_feedrate[X_AXIS]/60,
			active_extruder);
        st_synchronize();
	current_position[Z_AXIS] = Z_current = st_get_position_mm(Z_AXIS);

        for( n=0; n<n_samples; n++) {

		do_blocking_move_to( X_probe_location, Y_probe_location, Z_start_location); // Make sure we are at the probe location

		if ( n_legs)  {
		double radius=0.0, theta=0.0, x_sweep, y_sweep;
		int rotational_direction, l;

			rotational_direction = (unsigned long) millis() & 0x0001;			// clockwise or counter clockwise
			radius = (unsigned long) millis() % (long) (X_MAX_LENGTH/4); 			// limit how far out to go 
			theta = (float) ((unsigned long) millis() % (long) 360) / (360./(2*3.1415926));	// turn into radians

//SERIAL_ECHOPAIR("starting radius: ",radius);
//SERIAL_ECHOPAIR("   theta: ",theta);
//SERIAL_ECHOPAIR("   direction: ",rotational_direction);
//SERIAL_PROTOCOLLNPGM("");

			for( l=0; l<n_legs-1; l++) {
				if (rotational_direction==1)
					theta += (float) ((unsigned long) millis() % (long) 20) / (360.0/(2*3.1415926)); // turn into radians
				else
					theta -= (float) ((unsigned long) millis() % (long) 20) / (360.0/(2*3.1415926)); // turn into radians

				radius += (float) ( ((long) ((unsigned long) millis() % (long) 10)) - 5);
				if ( radius<0.0 )
					radius = -radius;

				X_current = X_probe_location + cos(theta) * radius;
				Y_current = Y_probe_location + sin(theta) * radius;

				if ( X_current<X_MIN_POS)		// Make sure our X & Y are sane
					 X_current = X_MIN_POS;
				if ( X_current>X_MAX_POS)
					 X_current = X_MAX_POS;

				if ( Y_current<Y_MIN_POS)		// Make sure our X & Y are sane
					 Y_current = Y_MIN_POS;
				if ( Y_current>Y_MAX_POS)
					 Y_current = Y_MAX_POS;

				if (verbose_level>3 ) {
					SERIAL_ECHOPAIR("x: ", X_current);
					SERIAL_ECHOPAIR("y: ", Y_current);
					SERIAL_PROTOCOLLNPGM("");
				}

				do_blocking_move_to( X_current, Y_current, Z_current );
			}
			do_blocking_move_to( X_probe_location, Y_probe_location, Z_start_location); // Go back to the probe location
		}

		setup_for_endstop_move();
                run_z_probe();

		sample_set[n] = current_position[Z_AXIS];

//
// Get the current mean for the data points we have so far
//
		sum=0.0; 
		for( j=0; j<=n; j++) {
			sum = sum + sample_set[j];
		}
		mean = sum / (double (n+1));
//
// Now, use that mean to calculate the standard deviation for the
// data points we have so far
//

		sum=0.0; 
		for( j=0; j<=n; j++) {
			sum = sum + (sample_set[j]-mean) * (sample_set[j]-mean);
		}
		sigma = sqrt( sum / (double (n+1)) );

		if (verbose_level > 1) {
			SERIAL_PROTOCOL(n+1);
			SERIAL_PROTOCOL(" of ");
			SERIAL_PROTOCOL(n_samples);
			SERIAL_PROTOCOLPGM("   z: ");
			SERIAL_PROTOCOL_F(current_position[Z_AXIS], 6);
		}

		if (verbose_level > 2) {
			SERIAL_PROTOCOL(" mean: ");
			SERIAL_PROTOCOL_F(mean,6);

			SERIAL_PROTOCOL("   sigma: ");
			SERIAL_PROTOCOL_F(sigma,6);
		}

		if (verbose_level > 0) 
			SERIAL_PROTOCOLPGM("\n");

		plan_buffer_line( X_probe_location, Y_probe_location, Z_start_location, 
				  current_position[E_AXIS], homing_feedrate[Z_AXIS]/60, active_extruder);
        	st_synchronize();

	}

	delay(1000);

        clean_up_after_endstop_move();

//      enable_endstops(true);

	if (verbose_level > 0) {
		SERIAL_PROTOCOLPGM("Mean: ");
		SERIAL_PROTOCOL_F(mean, 6);
		SERIAL_PROTOCOLPGM("\n");
	}

SERIAL_PROTOCOLPGM("Standard Deviation: ");
SERIAL_PROTOCOL_F(sigma, 6);
SERIAL_PROTOCOLPGM("\n\n");

Sigma_Exit:
        break;
	}
#endif		// Z_PROBE_REPEATABILITY_TEST 
#endif		// ENABLE_AUTO_BED_LEVELING

    case 104: // M104
      if(setTargetedHotend(104)){
        break;
      }
      if (code_seen('S')) setTargetHotend(code_value(), tmp_extruder);
      setWatch();
      break;
    case 112: //  M112 -Emergency Stop
      kill("", 3);
      break;
    case 140: // M140 set bed temp
      if (code_seen('S')) setTargetBed(code_value());
      break;
    case 105 : // M105
      if(setTargetedHotend(105)){
        break;
        }
      #if defined(TEMP_0_PIN) && TEMP_0_PIN > -1
        SERIAL_PROTOCOLPGM("ok T:");
        SERIAL_PROTOCOL_F(degHotend(tmp_extruder),1);
        SERIAL_PROTOCOLPGM(" /");
        SERIAL_PROTOCOL_F(degTargetHotend(tmp_extruder),1);
        #if defined(TEMP_BED_PIN) && TEMP_BED_PIN > -1
          SERIAL_PROTOCOLPGM(" B:");
          SERIAL_PROTOCOL_F(degBed(),1);
          SERIAL_PROTOCOLPGM(" /");
          SERIAL_PROTOCOL_F(degTargetBed(),1);
        #endif //TEMP_BED_PIN
        for (int8_t cur_extruder = 0; cur_extruder < EXTRUDERS; ++cur_extruder) {
          SERIAL_PROTOCOLPGM(" T");
          SERIAL_PROTOCOL(cur_extruder);
          SERIAL_PROTOCOLPGM(":");
          SERIAL_PROTOCOL_F(degHotend(cur_extruder),1);
          SERIAL_PROTOCOLPGM(" /");
          SERIAL_PROTOCOL_F(degTargetHotend(cur_extruder),1);
        }
      #else
        SERIAL_ERROR_START;
        SERIAL_ERRORLNRPGM(MSG_ERR_NO_THERMISTORS);
      #endif

        SERIAL_PROTOCOLPGM(" @:");
      #ifdef EXTRUDER_WATTS
        SERIAL_PROTOCOL((EXTRUDER_WATTS * getHeaterPower(tmp_extruder))/127);
        SERIAL_PROTOCOLPGM("W");
      #else
        SERIAL_PROTOCOL(getHeaterPower(tmp_extruder));
      #endif

        SERIAL_PROTOCOLPGM(" B@:");
      #ifdef BED_WATTS
        SERIAL_PROTOCOL((BED_WATTS * getHeaterPower(-1))/127);
        SERIAL_PROTOCOLPGM("W");
      #else
        SERIAL_PROTOCOL(getHeaterPower(-1));
      #endif

#ifdef PINDA_THERMISTOR
		SERIAL_PROTOCOLPGM(" P:");
		SERIAL_PROTOCOL_F(current_temperature_pinda,1);
#endif //PINDA_THERMISTOR

#ifdef AMBIENT_THERMISTOR
		SERIAL_PROTOCOLPGM(" A:");
		SERIAL_PROTOCOL_F(current_temperature_ambient,1);
#endif //AMBIENT_THERMISTOR


        #ifdef SHOW_TEMP_ADC_VALUES
          {float raw = 0.0;

          #if defined(TEMP_BED_PIN) && TEMP_BED_PIN > -1
            SERIAL_PROTOCOLPGM("    ADC B:");
            SERIAL_PROTOCOL_F(degBed(),1);
            SERIAL_PROTOCOLPGM("C->");
            raw = rawBedTemp();
            SERIAL_PROTOCOL_F(raw/OVERSAMPLENR,5);
            SERIAL_PROTOCOLPGM(" Rb->");
            SERIAL_PROTOCOL_F(100 * (1 + (PtA * (raw/OVERSAMPLENR)) + (PtB * sq((raw/OVERSAMPLENR)))), 5);
            SERIAL_PROTOCOLPGM(" Rxb->");
            SERIAL_PROTOCOL_F(raw, 5);
          #endif
          for (int8_t cur_extruder = 0; cur_extruder < EXTRUDERS; ++cur_extruder) {
            SERIAL_PROTOCOLPGM("  T");
            SERIAL_PROTOCOL(cur_extruder);
            SERIAL_PROTOCOLPGM(":");
            SERIAL_PROTOCOL_F(degHotend(cur_extruder),1);
            SERIAL_PROTOCOLPGM("C->");
            raw = rawHotendTemp(cur_extruder);
            SERIAL_PROTOCOL_F(raw/OVERSAMPLENR,5);
            SERIAL_PROTOCOLPGM(" Rt");
            SERIAL_PROTOCOL(cur_extruder);
            SERIAL_PROTOCOLPGM("->");
            SERIAL_PROTOCOL_F(100 * (1 + (PtA * (raw/OVERSAMPLENR)) + (PtB * sq((raw/OVERSAMPLENR)))), 5);
            SERIAL_PROTOCOLPGM(" Rx");
            SERIAL_PROTOCOL(cur_extruder);
            SERIAL_PROTOCOLPGM("->");
            SERIAL_PROTOCOL_F(raw, 5);
          }}
        #endif
		SERIAL_PROTOCOLLN("");
      return;
      break;
    case 109:
    {// M109 - Wait for extruder heater to reach target.
      if(setTargetedHotend(109)){
        break;
      }
      LCD_MESSAGERPGM(MSG_HEATING);
	  heating_status = 1;
	  if (farm_mode) { prusa_statistics(1); };

#ifdef AUTOTEMP
        autotemp_enabled=false;
      #endif
      if (code_seen('S')) {
        setTargetHotend(code_value(), tmp_extruder);
              CooldownNoWait = true;
            } else if (code_seen('R')) {
              setTargetHotend(code_value(), tmp_extruder);
        CooldownNoWait = false;
      }
      #ifdef AUTOTEMP
        if (code_seen('S')) autotemp_min=code_value();
        if (code_seen('B')) autotemp_max=code_value();
        if (code_seen('F'))
        {
          autotemp_factor=code_value();
          autotemp_enabled=true;
        }
      #endif

      setWatch();
      codenum = millis();

      /* See if we are heating up or cooling down */
      target_direction = isHeatingHotend(tmp_extruder); // true if heating, false if cooling

      cancel_heatup = false;

	  wait_for_heater(codenum); //loops until target temperature is reached

        LCD_MESSAGERPGM(MSG_HEATING_COMPLETE);
		heating_status = 2;
		if (farm_mode) { prusa_statistics(2); };
        
        //starttime=millis();
        previous_millis_cmd = millis();
      }
      break;
    case 190: // M190 - Wait for bed heater to reach target.
    #if defined(TEMP_BED_PIN) && TEMP_BED_PIN > -1
        LCD_MESSAGERPGM(MSG_BED_HEATING);
		heating_status = 3;
		if (farm_mode) { prusa_statistics(1); };
        if (code_seen('S')) 
		{
          setTargetBed(code_value());
          CooldownNoWait = true;
        } 
		else if (code_seen('R')) 
		{
          setTargetBed(code_value());
          CooldownNoWait = false;
        }
        codenum = millis();
        
        cancel_heatup = false;
        target_direction = isHeatingBed(); // true if heating, false if cooling

        while ( (target_direction)&&(!cancel_heatup) ? (isHeatingBed()) : (isCoolingBed()&&(CooldownNoWait==false)) )
        {
          if(( millis() - codenum) > 1000 ) //Print Temp Reading every 1 second while heating up.
          {
			  if (!farm_mode) {
				  float tt = degHotend(active_extruder);
				  SERIAL_PROTOCOLPGM("T:");
				  SERIAL_PROTOCOL(tt);
				  SERIAL_PROTOCOLPGM(" E:");
				  SERIAL_PROTOCOL((int)active_extruder);
				  SERIAL_PROTOCOLPGM(" B:");
				  SERIAL_PROTOCOL_F(degBed(), 1);
				  SERIAL_PROTOCOLLN("");
			  }
				  codenum = millis();
			  
          }
          manage_heater();
          manage_inactivity();
          lcd_update();
        }
        LCD_MESSAGERPGM(MSG_BED_DONE);
		heating_status = 4;

        previous_millis_cmd = millis();
    #endif
        break;

    #if defined(FAN_PIN) && FAN_PIN > -1
      case 106: //M106 Fan On
        if (code_seen('S')){
           fanSpeed=constrain(code_value(),0,255);
        }
        else {
          fanSpeed=255;
        }
        break;
      case 107: //M107 Fan Off
        fanSpeed = 0;
        break;
    #endif //FAN_PIN

    #if defined(PS_ON_PIN) && PS_ON_PIN > -1
      case 80: // M80 - Turn on Power Supply
        SET_OUTPUT(PS_ON_PIN); //GND
        WRITE(PS_ON_PIN, PS_ON_AWAKE);

        // If you have a switch on suicide pin, this is useful
        // if you want to start another print with suicide feature after
        // a print without suicide...
        #if defined SUICIDE_PIN && SUICIDE_PIN > -1
            SET_OUTPUT(SUICIDE_PIN);
            WRITE(SUICIDE_PIN, HIGH);
        #endif

        #ifdef ULTIPANEL
          powersupply = true;
          LCD_MESSAGERPGM(WELCOME_MSG);
          lcd_update();
        #endif
        break;
      #endif

      case 81: // M81 - Turn off Power Supply
        disable_heater();
        st_synchronize();
        disable_e0();
        disable_e1();
        disable_e2();
        finishAndDisableSteppers();
        fanSpeed = 0;
        delay(1000); // Wait a little before to switch off
      #if defined(SUICIDE_PIN) && SUICIDE_PIN > -1
        st_synchronize();
        suicide();
      #elif defined(PS_ON_PIN) && PS_ON_PIN > -1
        SET_OUTPUT(PS_ON_PIN);
        WRITE(PS_ON_PIN, PS_ON_ASLEEP);
      #endif
      #ifdef ULTIPANEL
        powersupply = false;
        LCD_MESSAGERPGM(CAT4(CUSTOM_MENDEL_NAME,PSTR(" "),MSG_OFF,PSTR("."))); //!!
        
        /*
        MACHNAME = "Prusa i3"
        MSGOFF = "Vypnuto"
        "Prusai3"" ""vypnuto""."
        
        "Prusa i3"" "MSG_ALL[lang_selected][50]"."
        */
        lcd_update();
      #endif
	  break;

    case 82:
      axis_relative_modes[3] = false;
      break;
    case 83:
      axis_relative_modes[3] = true;
      break;
    case 18: //compatibility
    case 84: // M84
      if(code_seen('S')){
        stepper_inactive_time = code_value() * 1000;
      }
      else
      {
        bool all_axis = !((code_seen(axis_codes[X_AXIS])) || (code_seen(axis_codes[Y_AXIS])) || (code_seen(axis_codes[Z_AXIS]))|| (code_seen(axis_codes[E_AXIS])));
        if(all_axis)
        {
          st_synchronize();
          disable_e0();
          disable_e1();
          disable_e2();
          finishAndDisableSteppers();
        }
        else
        {
          st_synchronize();
		  if (code_seen('X')) disable_x();
		  if (code_seen('Y')) disable_y();
		  if (code_seen('Z')) disable_z();
#if ((E0_ENABLE_PIN != X_ENABLE_PIN) && (E1_ENABLE_PIN != Y_ENABLE_PIN)) // Only enable on boards that have seperate ENABLE_PINS
		  if (code_seen('E')) {
			  disable_e0();
			  disable_e1();
			  disable_e2();
            }
          #endif
        }
      }
	  snmm_filaments_used = 0;
      break;
    case 85: // M85
      if(code_seen('S')) {
        max_inactive_time = code_value() * 1000;
      }
      break;
    case 92: // M92
      for(int8_t i=0; i < NUM_AXIS; i++)
      {
        if(code_seen(axis_codes[i]))
        {
          if(i == 3) { // E
            float value = code_value();
            if(value < 20.0) {
              float factor = axis_steps_per_unit[i] / value; // increase e constants if M92 E14 is given for netfab.
              max_jerk[E_AXIS] *= factor;
              max_feedrate[i] *= factor;
              axis_steps_per_sqr_second[i] *= factor;
            }
            axis_steps_per_unit[i] = value;
          }
          else {
            axis_steps_per_unit[i] = code_value();
          }
        }
      }
      break;
    case 115: // M115
      if (code_seen('V')) {
          // Report the Prusa version number.
          SERIAL_PROTOCOLLNRPGM(FW_VERSION_STR_P());
      } else if (code_seen('U')) {
          // Check the firmware version provided. If the firmware version provided by the U code is higher than the currently running firmware,
          // pause the print and ask the user to upgrade the firmware.
          show_upgrade_dialog_if_version_newer(++ strchr_pointer);
      } else {
          SERIAL_PROTOCOLRPGM(MSG_M115_REPORT);
      }
      break;
/*    case 117: // M117 display message
      starpos = (strchr(strchr_pointer + 5,'*'));
      if(starpos!=NULL)
        *(starpos)='\0';
      lcd_setstatus(strchr_pointer + 5);
      break;*/
    case 114: // M114
      SERIAL_PROTOCOLPGM("X:");
      SERIAL_PROTOCOL(current_position[X_AXIS]);
      SERIAL_PROTOCOLPGM(" Y:");
      SERIAL_PROTOCOL(current_position[Y_AXIS]);
      SERIAL_PROTOCOLPGM(" Z:");
      SERIAL_PROTOCOL(current_position[Z_AXIS]);
      SERIAL_PROTOCOLPGM(" E:");
      SERIAL_PROTOCOL(current_position[E_AXIS]);

      SERIAL_PROTOCOLRPGM(MSG_COUNT_X);
      SERIAL_PROTOCOL(float(st_get_position(X_AXIS))/axis_steps_per_unit[X_AXIS]);
      SERIAL_PROTOCOLPGM(" Y:");
      SERIAL_PROTOCOL(float(st_get_position(Y_AXIS))/axis_steps_per_unit[Y_AXIS]);
      SERIAL_PROTOCOLPGM(" Z:");
      SERIAL_PROTOCOL(float(st_get_position(Z_AXIS))/axis_steps_per_unit[Z_AXIS]);
      SERIAL_PROTOCOLPGM(" E:");
      SERIAL_PROTOCOL(float(st_get_position(E_AXIS))/axis_steps_per_unit[E_AXIS]);

      SERIAL_PROTOCOLLN("");
      break;
    case 120: // M120
      enable_endstops(false) ;
      break;
    case 121: // M121
      enable_endstops(true) ;
      break;
    case 119: // M119
    SERIAL_PROTOCOLRPGM(MSG_M119_REPORT);
    SERIAL_PROTOCOLLN("");
      #if defined(X_MIN_PIN) && X_MIN_PIN > -1
        SERIAL_PROTOCOLRPGM(MSG_X_MIN);
        if(READ(X_MIN_PIN)^X_MIN_ENDSTOP_INVERTING){
          SERIAL_PROTOCOLRPGM(MSG_ENDSTOP_HIT);
        }else{
          SERIAL_PROTOCOLRPGM(MSG_ENDSTOP_OPEN);
        }
        SERIAL_PROTOCOLLN("");
      #endif
      #if defined(X_MAX_PIN) && X_MAX_PIN > -1
        SERIAL_PROTOCOLRPGM(MSG_X_MAX);
        if(READ(X_MAX_PIN)^X_MAX_ENDSTOP_INVERTING){
          SERIAL_PROTOCOLRPGM(MSG_ENDSTOP_HIT);
        }else{
          SERIAL_PROTOCOLRPGM(MSG_ENDSTOP_OPEN);
        }
        SERIAL_PROTOCOLLN("");
      #endif
      #if defined(Y_MIN_PIN) && Y_MIN_PIN > -1
        SERIAL_PROTOCOLRPGM(MSG_Y_MIN);
        if(READ(Y_MIN_PIN)^Y_MIN_ENDSTOP_INVERTING){
          SERIAL_PROTOCOLRPGM(MSG_ENDSTOP_HIT);
        }else{
          SERIAL_PROTOCOLRPGM(MSG_ENDSTOP_OPEN);
        }
        SERIAL_PROTOCOLLN("");
      #endif
      #if defined(Y_MAX_PIN) && Y_MAX_PIN > -1
        SERIAL_PROTOCOLRPGM(MSG_Y_MAX);
        if(READ(Y_MAX_PIN)^Y_MAX_ENDSTOP_INVERTING){
          SERIAL_PROTOCOLRPGM(MSG_ENDSTOP_HIT);
        }else{
          SERIAL_PROTOCOLRPGM(MSG_ENDSTOP_OPEN);
        }
        SERIAL_PROTOCOLLN("");
      #endif
      #if defined(Z_MIN_PIN) && Z_MIN_PIN > -1
        SERIAL_PROTOCOLRPGM(MSG_Z_MIN);
        if(READ(Z_MIN_PIN)^Z_MIN_ENDSTOP_INVERTING){
          SERIAL_PROTOCOLRPGM(MSG_ENDSTOP_HIT);
        }else{
          SERIAL_PROTOCOLRPGM(MSG_ENDSTOP_OPEN);
        }
        SERIAL_PROTOCOLLN("");
      #endif
      #if defined(Z_MAX_PIN) && Z_MAX_PIN > -1
        SERIAL_PROTOCOLRPGM(MSG_Z_MAX);
        if(READ(Z_MAX_PIN)^Z_MAX_ENDSTOP_INVERTING){
          SERIAL_PROTOCOLRPGM(MSG_ENDSTOP_HIT);
        }else{
          SERIAL_PROTOCOLRPGM(MSG_ENDSTOP_OPEN);
        }
        SERIAL_PROTOCOLLN("");
      #endif
      break;
      //TODO: update for all axis, use for loop
    #ifdef BLINKM
    case 150: // M150
      {
        byte red;
        byte grn;
        byte blu;

        if(code_seen('R')) red = code_value();
        if(code_seen('U')) grn = code_value();
        if(code_seen('B')) blu = code_value();

        SendColors(red,grn,blu);
      }
      break;
    #endif //BLINKM
    case 200: // M200 D<millimeters> set filament diameter and set E axis units to cubic millimeters (use S0 to set back to millimeters).
      {

        tmp_extruder = active_extruder;
        if(code_seen('T')) {
          tmp_extruder = code_value();
		  if(tmp_extruder >= EXTRUDERS) {
            SERIAL_ECHO_START;
            SERIAL_ECHO(MSG_M200_INVALID_EXTRUDER);
            break;
          }
        }

        float area = .0;
        if(code_seen('D')) {
		  float diameter = (float)code_value();
		  if (diameter == 0.0) {
			// setting any extruder filament size disables volumetric on the assumption that
			// slicers either generate in extruder values as cubic mm or as as filament feeds
			// for all extruders
		    volumetric_enabled = false;
		  } else {
            filament_size[tmp_extruder] = (float)code_value();
			// make sure all extruders have some sane value for the filament size
			filament_size[0] = (filament_size[0] == 0.0 ? DEFAULT_NOMINAL_FILAMENT_DIA : filament_size[0]);
            #if EXTRUDERS > 1
			filament_size[1] = (filament_size[1] == 0.0 ? DEFAULT_NOMINAL_FILAMENT_DIA : filament_size[1]);
            #if EXTRUDERS > 2
			filament_size[2] = (filament_size[2] == 0.0 ? DEFAULT_NOMINAL_FILAMENT_DIA : filament_size[2]);
            #endif
            #endif
			volumetric_enabled = true;
		  }
        } else {
          //reserved for setting filament diameter via UFID or filament measuring device
          break;
        }
		calculate_volumetric_multipliers();
      }
      break;
    case 201: // M201
      for(int8_t i=0; i < NUM_AXIS; i++)
      {
        if(code_seen(axis_codes[i]))
        {
          max_acceleration_units_per_sq_second[i] = code_value();
        }
      }
      // steps per sq second need to be updated to agree with the units per sq second (as they are what is used in the planner)
      reset_acceleration_rates();
      break;
    #if 0 // Not used for Sprinter/grbl gen6
    case 202: // M202
      for(int8_t i=0; i < NUM_AXIS; i++) {
        if(code_seen(axis_codes[i])) axis_travel_steps_per_sqr_second[i] = code_value() * axis_steps_per_unit[i];
      }
      break;
    #endif
    case 203: // M203 max feedrate mm/sec
      for(int8_t i=0; i < NUM_AXIS; i++) {
        if(code_seen(axis_codes[i])) max_feedrate[i] = code_value();
      }
      break;
    case 204: // M204 acclereration S normal moves T filmanent only moves
      {
        if(code_seen('S')) acceleration = code_value() ;
        if(code_seen('T')) retract_acceleration = code_value() ;
      }
      break;
    case 205: //M205 advanced settings:  minimum travel speed S=while printing T=travel only,  B=minimum segment time X= maximum xy jerk, Z=maximum Z jerk
    {
      if(code_seen('S')) minimumfeedrate = code_value();
      if(code_seen('T')) mintravelfeedrate = code_value();
      if(code_seen('B')) minsegmenttime = code_value() ;
      if(code_seen('X')) max_jerk[X_AXIS] = max_jerk[Y_AXIS] = code_value();
      if(code_seen('Y')) max_jerk[Y_AXIS] = code_value();
      if(code_seen('Z')) max_jerk[Z_AXIS] = code_value();
      if(code_seen('E')) max_jerk[E_AXIS] = code_value();
    }
    break;
    case 206: // M206 additional homing offset
      for(int8_t i=0; i < 3; i++)
      {
        if(code_seen(axis_codes[i])) add_homing[i] = code_value();
      }
      break;
    #ifdef FWRETRACT
    case 207: //M207 - set retract length S[positive mm] F[feedrate mm/min] Z[additional zlift/hop]
    {
      if(code_seen('S'))
      {
        retract_length = code_value() ;
      }
      if(code_seen('F'))
      {
        retract_feedrate = code_value()/60 ;
      }
      if(code_seen('Z'))
      {
        retract_zlift = code_value() ;
      }
    }break;
    case 208: // M208 - set retract recover length S[positive mm surplus to the M207 S*] F[feedrate mm/min]
    {
      if(code_seen('S'))
      {
        retract_recover_length = code_value() ;
      }
      if(code_seen('F'))
      {
        retract_recover_feedrate = code_value()/60 ;
      }
    }break;
    case 209: // M209 - S<1=true/0=false> enable automatic retract detect if the slicer did not support G10/11: every normal extrude-only move will be classified as retract depending on the direction.
    {
      if(code_seen('S'))
      {
        int t= code_value() ;
        switch(t)
        {
          case 0: 
          {
            autoretract_enabled=false;
            retracted[0]=false;
            #if EXTRUDERS > 1
              retracted[1]=false;
            #endif
            #if EXTRUDERS > 2
              retracted[2]=false;
            #endif
          }break;
          case 1: 
          {
            autoretract_enabled=true;
            retracted[0]=false;
            #if EXTRUDERS > 1
              retracted[1]=false;
            #endif
            #if EXTRUDERS > 2
              retracted[2]=false;
            #endif
          }break;
          default:
            SERIAL_ECHO_START;
            SERIAL_ECHORPGM(MSG_UNKNOWN_COMMAND);
            SERIAL_ECHO(CMDBUFFER_CURRENT_STRING);
            SERIAL_ECHOLNPGM("\"(1)");
        }
      }

    }break;
    #endif // FWRETRACT
    #if EXTRUDERS > 1
    case 218: // M218 - set hotend offset (in mm), T<extruder_number> X<offset_on_X> Y<offset_on_Y>
    {
      if(setTargetedHotend(218)){
        break;
      }
      if(code_seen('X'))
      {
        extruder_offset[X_AXIS][tmp_extruder] = code_value();
      }
      if(code_seen('Y'))
      {
        extruder_offset[Y_AXIS][tmp_extruder] = code_value();
      }
      SERIAL_ECHO_START;
      SERIAL_ECHORPGM(MSG_HOTEND_OFFSET);
      for(tmp_extruder = 0; tmp_extruder < EXTRUDERS; tmp_extruder++)
      {
         SERIAL_ECHO(" ");
         SERIAL_ECHO(extruder_offset[X_AXIS][tmp_extruder]);
         SERIAL_ECHO(",");
         SERIAL_ECHO(extruder_offset[Y_AXIS][tmp_extruder]);
      }
      SERIAL_ECHOLN("");
    }break;
    #endif
    case 220: // M220 S<factor in percent>- set speed factor override percentage
    {
      if(code_seen('S'))
      {
        feedmultiply = code_value() ;
      }
    }
    break;
    case 221: // M221 S<factor in percent>- set extrude factor override percentage
    {
      if(code_seen('S'))
      {
        int tmp_code = code_value();
        if (code_seen('T'))
        {
          if(setTargetedHotend(221)){
            break;
          }
          extruder_multiply[tmp_extruder] = tmp_code;
        }
        else
        {
          extrudemultiply = tmp_code ;
        }
      }
    }
    break;

	case 226: // M226 P<pin number> S<pin state>- Wait until the specified pin reaches the state required
	{
      if(code_seen('P')){
        int pin_number = code_value(); // pin number
        int pin_state = -1; // required pin state - default is inverted

        if(code_seen('S')) pin_state = code_value(); // required pin state

        if(pin_state >= -1 && pin_state <= 1){

          for(int8_t i = 0; i < (int8_t)(sizeof(sensitive_pins)/sizeof(int)); i++)
          {
            if (sensitive_pins[i] == pin_number)
            {
              pin_number = -1;
              break;
            }
          }

          if (pin_number > -1)
          {
            int target = LOW;

            st_synchronize();

            pinMode(pin_number, INPUT);

            switch(pin_state){
            case 1:
              target = HIGH;
              break;

            case 0:
              target = LOW;
              break;

            case -1:
              target = !digitalRead(pin_number);
              break;
            }

            while(digitalRead(pin_number) != target){
              manage_heater();
              manage_inactivity();
              lcd_update();
            }
          }
        }
      }
    }
    break;

    #if NUM_SERVOS > 0
    case 280: // M280 - set servo position absolute. P: servo index, S: angle or microseconds
      {
        int servo_index = -1;
        int servo_position = 0;
        if (code_seen('P'))
          servo_index = code_value();
        if (code_seen('S')) {
          servo_position = code_value();
          if ((servo_index >= 0) && (servo_index < NUM_SERVOS)) {
#if defined (ENABLE_AUTO_BED_LEVELING) && (PROBE_SERVO_DEACTIVATION_DELAY > 0)
		      servos[servo_index].attach(0);
#endif
            servos[servo_index].write(servo_position);
#if defined (ENABLE_AUTO_BED_LEVELING) && (PROBE_SERVO_DEACTIVATION_DELAY > 0)
              delay(PROBE_SERVO_DEACTIVATION_DELAY);
              servos[servo_index].detach();
#endif
          }
          else {
            SERIAL_ECHO_START;
            SERIAL_ECHO("Servo ");
            SERIAL_ECHO(servo_index);
            SERIAL_ECHOLN(" out of range");
          }
        }
        else if (servo_index >= 0) {
          SERIAL_PROTOCOL(MSG_OK);
          SERIAL_PROTOCOL(" Servo ");
          SERIAL_PROTOCOL(servo_index);
          SERIAL_PROTOCOL(": ");
          SERIAL_PROTOCOL(servos[servo_index].read());
          SERIAL_PROTOCOLLN("");
        }
      }
      break;
    #endif // NUM_SERVOS > 0

    #if (LARGE_FLASH == true && ( BEEPER > 0 || defined(ULTRALCD) || defined(LCD_USE_I2C_BUZZER)))
    case 300: // M300
    {
      int beepS = code_seen('S') ? code_value() : 110;
      int beepP = code_seen('P') ? code_value() : 1000;
      if (beepS > 0)
      {
        #if BEEPER > 0
          tone(BEEPER, beepS);
          delay(beepP);
          noTone(BEEPER);
        #elif defined(ULTRALCD)
		  lcd_buzz(beepS, beepP);
		#elif defined(LCD_USE_I2C_BUZZER)
		  lcd_buzz(beepP, beepS);
        #endif
      }
      else
      {
        delay(beepP);
      }
    }
    break;
    #endif // M300

    #ifdef PIDTEMP
    case 301: // M301
      {
        if(code_seen('P')) Kp = code_value();
        if(code_seen('I')) Ki = scalePID_i(code_value());
        if(code_seen('D')) Kd = scalePID_d(code_value());

        #ifdef PID_ADD_EXTRUSION_RATE
        if(code_seen('C')) Kc = code_value();
        #endif

        updatePID();
        SERIAL_PROTOCOLRPGM(MSG_OK);
        SERIAL_PROTOCOL(" p:");
        SERIAL_PROTOCOL(Kp);
        SERIAL_PROTOCOL(" i:");
        SERIAL_PROTOCOL(unscalePID_i(Ki));
        SERIAL_PROTOCOL(" d:");
        SERIAL_PROTOCOL(unscalePID_d(Kd));
        #ifdef PID_ADD_EXTRUSION_RATE
        SERIAL_PROTOCOL(" c:");
        //Kc does not have scaling applied above, or in resetting defaults
        SERIAL_PROTOCOL(Kc);
        #endif
        SERIAL_PROTOCOLLN("");
      }
      break;
    #endif //PIDTEMP
    #ifdef PIDTEMPBED
    case 304: // M304
      {
        if(code_seen('P')) bedKp = code_value();
        if(code_seen('I')) bedKi = scalePID_i(code_value());
        if(code_seen('D')) bedKd = scalePID_d(code_value());

        updatePID();
       	SERIAL_PROTOCOLRPGM(MSG_OK);
        SERIAL_PROTOCOL(" p:");
        SERIAL_PROTOCOL(bedKp);
        SERIAL_PROTOCOL(" i:");
        SERIAL_PROTOCOL(unscalePID_i(bedKi));
        SERIAL_PROTOCOL(" d:");
        SERIAL_PROTOCOL(unscalePID_d(bedKd));
        SERIAL_PROTOCOLLN("");
      }
      break;
    #endif //PIDTEMP
    case 240: // M240  Triggers a camera by emulating a Canon RC-1 : http://www.doc-diy.net/photo/rc-1_hacked/
     {
     	#ifdef CHDK
       
         SET_OUTPUT(CHDK);
         WRITE(CHDK, HIGH);
         chdkHigh = millis();
         chdkActive = true;
       
       #else
     	
      	#if defined(PHOTOGRAPH_PIN) && PHOTOGRAPH_PIN > -1
	const uint8_t NUM_PULSES=16;
	const float PULSE_LENGTH=0.01524;
	for(int i=0; i < NUM_PULSES; i++) {
        WRITE(PHOTOGRAPH_PIN, HIGH);
        _delay_ms(PULSE_LENGTH);
        WRITE(PHOTOGRAPH_PIN, LOW);
        _delay_ms(PULSE_LENGTH);
        }
        delay(7.33);
        for(int i=0; i < NUM_PULSES; i++) {
        WRITE(PHOTOGRAPH_PIN, HIGH);
        _delay_ms(PULSE_LENGTH);
        WRITE(PHOTOGRAPH_PIN, LOW);
        _delay_ms(PULSE_LENGTH);
        }
      	#endif
      #endif //chdk end if
     }
    break;
#ifdef DOGLCD
    case 250: // M250  Set LCD contrast value: C<value> (value 0..63)
     {
	  if (code_seen('C')) {
	   lcd_setcontrast( ((int)code_value())&63 );
          }
          SERIAL_PROTOCOLPGM("lcd contrast value: ");
          SERIAL_PROTOCOL(lcd_contrast);
          SERIAL_PROTOCOLLN("");
     }
    break;
#endif
    #ifdef PREVENT_DANGEROUS_EXTRUDE
    case 302: // allow cold extrudes, or set the minimum extrude temperature
    {
	  float temp = .0;
	  if (code_seen('S')) temp=code_value();
      set_extrude_min_temp(temp);
    }
    break;
	#endif
    case 303: // M303 PID autotune
    {
      float temp = 150.0;
      int e=0;
      int c=5;
      if (code_seen('E')) e=code_value();
        if (e<0)
          temp=70;
      if (code_seen('S')) temp=code_value();
      if (code_seen('C')) c=code_value();
      PID_autotune(temp, e, c);
    }
    break;
    case 400: // M400 finish all moves
    {
      st_synchronize();
    }
    break;

#ifdef FILAMENT_SENSOR
case 404:  //M404 Enter the nominal filament width (3mm, 1.75mm ) N<3.0> or display nominal filament width 
    {
    #if (FILWIDTH_PIN > -1) 
    if(code_seen('N')) filament_width_nominal=code_value();
    else{
    SERIAL_PROTOCOLPGM("Filament dia (nominal mm):"); 
    SERIAL_PROTOCOLLN(filament_width_nominal); 
    }
    #endif
    }
    break; 
    
    case 405:  //M405 Turn on filament sensor for control 
    {
    
    
    if(code_seen('D')) meas_delay_cm=code_value();
       
       if(meas_delay_cm> MAX_MEASUREMENT_DELAY)
       	meas_delay_cm = MAX_MEASUREMENT_DELAY;
    
       if(delay_index2 == -1)  //initialize the ring buffer if it has not been done since startup
    	   {
    	   int temp_ratio = widthFil_to_size_ratio(); 
       	    
       	    for (delay_index1=0; delay_index1<(MAX_MEASUREMENT_DELAY+1); ++delay_index1 ){
       	              measurement_delay[delay_index1]=temp_ratio-100;  //subtract 100 to scale within a signed byte
       	        }
       	    delay_index1=0;
       	    delay_index2=0;	
    	   }
    
    filament_sensor = true ; 
    
    //SERIAL_PROTOCOLPGM("Filament dia (measured mm):"); 
    //SERIAL_PROTOCOL(filament_width_meas); 
    //SERIAL_PROTOCOLPGM("Extrusion ratio(%):"); 
    //SERIAL_PROTOCOL(extrudemultiply); 
    } 
    break; 
    
    case 406:  //M406 Turn off filament sensor for control 
    {      
    filament_sensor = false ; 
    } 
    break; 
  
    case 407:   //M407 Display measured filament diameter 
    { 
     
    
    
    SERIAL_PROTOCOLPGM("Filament dia (measured mm):"); 
    SERIAL_PROTOCOLLN(filament_width_meas);   
    } 
    break; 
    #endif
    




    case 500: // M500 Store settings in EEPROM
    {
        Config_StoreSettings(EEPROM_OFFSET);
    }
    break;
    case 501: // M501 Read settings from EEPROM
    {
        Config_RetrieveSettings(EEPROM_OFFSET);
    }
    break;
    case 502: // M502 Revert to default settings
    {
        Config_ResetDefault();
    }
    break;
    case 503: // M503 print settings currently in memory
    {
        Config_PrintSettings();
    }
    break;
    case 509: //M509 Force language selection
    {
        lcd_force_language_selection();
        SERIAL_ECHO_START;
        SERIAL_PROTOCOLPGM(("LANG SEL FORCED"));
    }
    break;
    #ifdef ABORT_ON_ENDSTOP_HIT_FEATURE_ENABLED
    case 540:
    {
        if(code_seen('S')) abort_on_endstop_hit = code_value() > 0;
    }
    break;
    #endif

    #ifdef CUSTOM_M_CODE_SET_Z_PROBE_OFFSET
    case CUSTOM_M_CODE_SET_Z_PROBE_OFFSET:
    {
      float value;
      if (code_seen('Z'))
      {
        value = code_value();
        if ((Z_PROBE_OFFSET_RANGE_MIN <= value) && (value <= Z_PROBE_OFFSET_RANGE_MAX))
        {
          zprobe_zoffset = -value; // compare w/ line 278 of ConfigurationStore.cpp
          SERIAL_ECHO_START;
          SERIAL_ECHOLNRPGM(CAT4(MSG_ZPROBE_ZOFFSET, " ", MSG_OK,PSTR("")));
          SERIAL_PROTOCOLLN("");
        }
        else
        {
          SERIAL_ECHO_START;
          SERIAL_ECHORPGM(MSG_ZPROBE_ZOFFSET);
          SERIAL_ECHORPGM(MSG_Z_MIN);
          SERIAL_ECHO(Z_PROBE_OFFSET_RANGE_MIN);
          SERIAL_ECHORPGM(MSG_Z_MAX);
          SERIAL_ECHO(Z_PROBE_OFFSET_RANGE_MAX);
          SERIAL_PROTOCOLLN("");
        }
      }
      else
      {
          SERIAL_ECHO_START;
          SERIAL_ECHOLNRPGM(CAT2(MSG_ZPROBE_ZOFFSET, PSTR(" : ")));
          SERIAL_ECHO(-zprobe_zoffset);
          SERIAL_PROTOCOLLN("");
      }
      break;
    }
    #endif // CUSTOM_M_CODE_SET_Z_PROBE_OFFSET

    #ifdef FILAMENTCHANGEENABLE
    case 600: //Pause for filament change X[pos] Y[pos] Z[relative lift] E[initial retract] L[later retract distance for removal]
    {
		MYSERIAL.println("!!!!M600!!!!");

		st_synchronize();
		float target[4];
		float lastpos[4];

        if (farm_mode)
            
        {
            
            prusa_statistics(22);
            
        }
        
        feedmultiplyBckp=feedmultiply;
        int8_t TooLowZ = 0;

        target[X_AXIS]=current_position[X_AXIS];
        target[Y_AXIS]=current_position[Y_AXIS];
        target[Z_AXIS]=current_position[Z_AXIS];
        target[E_AXIS]=current_position[E_AXIS];
        lastpos[X_AXIS]=current_position[X_AXIS];
        lastpos[Y_AXIS]=current_position[Y_AXIS];
        lastpos[Z_AXIS]=current_position[Z_AXIS];
        lastpos[E_AXIS]=current_position[E_AXIS];

        //Restract extruder
        if(code_seen('E'))
        {
          target[E_AXIS]+= code_value();
        }
        else
        {
          #ifdef FILAMENTCHANGE_FIRSTRETRACT
            target[E_AXIS]+= FILAMENTCHANGE_FIRSTRETRACT ;
          #endif
        }
        plan_buffer_line(target[X_AXIS], target[Y_AXIS], target[Z_AXIS], target[E_AXIS], FILAMENTCHANGE_RFEED, active_extruder);

        //Lift Z
        if(code_seen('Z'))
        {
          target[Z_AXIS]+= code_value();
        }
        else
        {
          #ifdef FILAMENTCHANGE_ZADD
            target[Z_AXIS]+= FILAMENTCHANGE_ZADD ;
            if(target[Z_AXIS] < 10){
              target[Z_AXIS]+= 10 ;
              TooLowZ = 1;
            }else{
              TooLowZ = 0;
            }
          #endif
     
          
        }
        plan_buffer_line(target[X_AXIS], target[Y_AXIS], target[Z_AXIS], target[E_AXIS], FILAMENTCHANGE_ZFEED, active_extruder);

        //Move XY to side
        if(code_seen('X'))
        {
          target[X_AXIS]+= code_value();
        }
        else
        {
          #ifdef FILAMENTCHANGE_XPOS
            target[X_AXIS]= FILAMENTCHANGE_XPOS ;
          #endif
        }
        if(code_seen('Y'))
        {
          target[Y_AXIS]= code_value();
        }
        else
        {
          #ifdef FILAMENTCHANGE_YPOS
            target[Y_AXIS]= FILAMENTCHANGE_YPOS ;
          #endif
        }
        plan_buffer_line(target[X_AXIS], target[Y_AXIS], target[Z_AXIS], target[E_AXIS], FILAMENTCHANGE_XYFEED, active_extruder);
		st_synchronize();
		custom_message = true;
		lcd_setstatuspgm(MSG_UNLOADING_FILAMENT);

        // Unload filament
        if(code_seen('L'))
        {
          target[E_AXIS]+= code_value();
        }
        else
        {
			#ifdef SNMM

			#else
				#ifdef FILAMENTCHANGE_FINALRETRACT
							target[E_AXIS] += FILAMENTCHANGE_FINALRETRACT;
				#endif
			#endif // SNMM
        }

#ifdef SNMM
		target[E_AXIS] += 12;
		plan_buffer_line(target[X_AXIS], target[Y_AXIS], target[Z_AXIS], target[E_AXIS], 3500, active_extruder);
		target[E_AXIS] += 6;
		plan_buffer_line(target[X_AXIS], target[Y_AXIS], target[Z_AXIS], target[E_AXIS], 5000, active_extruder);
		target[E_AXIS] += (FIL_LOAD_LENGTH * -1);
		plan_buffer_line(target[X_AXIS], target[Y_AXIS], target[Z_AXIS], target[E_AXIS], 5000, active_extruder);
		st_synchronize();
		target[E_AXIS] += (FIL_COOLING);
		plan_buffer_line(target[X_AXIS], target[Y_AXIS], target[Z_AXIS], target[E_AXIS], 50, active_extruder);
		target[E_AXIS] += (FIL_COOLING*-1);
		plan_buffer_line(target[X_AXIS], target[Y_AXIS], target[Z_AXIS], target[E_AXIS], 50, active_extruder);
		target[E_AXIS] += (bowden_length[snmm_extruder] *-1);
		plan_buffer_line(target[X_AXIS], target[Y_AXIS], target[Z_AXIS], target[E_AXIS], 3000, active_extruder);
		st_synchronize();

#else
		plan_buffer_line(target[X_AXIS], target[Y_AXIS], target[Z_AXIS], target[E_AXIS], FILAMENTCHANGE_RFEED, active_extruder);
#endif // SNMM
		     

        //finish moves
        st_synchronize();
        //disable extruder steppers so filament can be removed
        disable_e0();
        disable_e1();
        disable_e2();
        delay(100);
        
        //Wait for user to insert filament
        uint8_t cnt=0;
        int counterBeep = 0;
        lcd_wait_interact();
		load_filament_time = millis();
        while(!lcd_clicked()){

		  cnt++;
          manage_heater();
          manage_inactivity(true);

/*#ifdef SNMM
		  target[E_AXIS] += 0.002;
		  plan_buffer_line(target[X_AXIS], target[Y_AXIS], target[Z_AXIS], target[E_AXIS], 500, active_extruder);

#endif // SNMM*/

          if(cnt==0)
          {
          #if BEEPER > 0
            if (counterBeep== 500){
              counterBeep = 0;  
            }
            SET_OUTPUT(BEEPER);
            if (counterBeep== 0){
              WRITE(BEEPER,HIGH);
            }			
            if (counterBeep== 20){
              WRITE(BEEPER,LOW);
            }
            counterBeep++;
          #else
			   #if !defined(LCD_FEEDBACK_FREQUENCY_HZ) || !defined(LCD_FEEDBACK_FREQUENCY_DURATION_MS)
              lcd_buzz(1000/6,100);
			   #else
			     lcd_buzz(LCD_FEEDBACK_FREQUENCY_DURATION_MS,LCD_FEEDBACK_FREQUENCY_HZ);
			   #endif
          #endif
          }

        }
#ifdef SNMM
		display_loading();
		do {
			target[E_AXIS] += 0.002;
			plan_buffer_line(target[X_AXIS], target[Y_AXIS], target[Z_AXIS], target[E_AXIS], 500, active_extruder);
			delay_keep_alive(2);
		} while (!lcd_clicked());		
		/*if (millis() - load_filament_time > 2) {
			load_filament_time = millis();
			target[E_AXIS] += 0.001;
			plan_buffer_line(target[X_AXIS], target[Y_AXIS], target[Z_AXIS], target[E_AXIS], 1000, active_extruder);
		}*/
#endif
        //Filament inserted
        
        WRITE(BEEPER,LOW);

		//Feed the filament to the end of nozzle quickly        
#ifdef SNMM
		
		st_synchronize();
		target[E_AXIS] += bowden_length[snmm_extruder];
		plan_buffer_line(target[X_AXIS], target[Y_AXIS], target[Z_AXIS], target[E_AXIS], 3000, active_extruder);
		target[E_AXIS] += FIL_LOAD_LENGTH - 60;
		plan_buffer_line(target[X_AXIS], target[Y_AXIS], target[Z_AXIS], target[E_AXIS], 1400, active_extruder);
		target[E_AXIS] += 40;
		plan_buffer_line(target[X_AXIS], target[Y_AXIS], target[Z_AXIS], target[E_AXIS], 400, active_extruder);
		target[E_AXIS] += 10;
		plan_buffer_line(target[X_AXIS], target[Y_AXIS], target[Z_AXIS], target[E_AXIS], 50, active_extruder);
#else
		target[E_AXIS] += FILAMENTCHANGE_FIRSTFEED;
		plan_buffer_line(target[X_AXIS], target[Y_AXIS], target[Z_AXIS], target[E_AXIS], FILAMENTCHANGE_EFEED, active_extruder);
#endif // SNMM
        
        //Extrude some filament
        target[E_AXIS]+= FILAMENTCHANGE_FINALFEED ;
        plan_buffer_line(target[X_AXIS], target[Y_AXIS], target[Z_AXIS], target[E_AXIS], FILAMENTCHANGE_EXFEED, active_extruder); 
        
 

        
        //Wait for user to check the state
        lcd_change_fil_state = 0;
        lcd_loading_filament();
        while ((lcd_change_fil_state == 0)||(lcd_change_fil_state != 1)){
          lcd_change_fil_state = 0;
          lcd_alright();
          switch(lcd_change_fil_state){
            
             // Filament failed to load so load it again
             case 2:
#ifdef SNMM
				 display_loading();
				 do {
					 target[E_AXIS] += 0.002;
					 plan_buffer_line(target[X_AXIS], target[Y_AXIS], target[Z_AXIS], target[E_AXIS], 500, active_extruder);
					 delay_keep_alive(2);
				 } while (!lcd_clicked());

				 st_synchronize();
				 target[E_AXIS] += bowden_length[snmm_extruder];
				 plan_buffer_line(target[X_AXIS], target[Y_AXIS], target[Z_AXIS], target[E_AXIS], 3000, active_extruder);
				 target[E_AXIS] += FIL_LOAD_LENGTH - 60;
				 plan_buffer_line(target[X_AXIS], target[Y_AXIS], target[Z_AXIS], target[E_AXIS], 1400, active_extruder);
				 target[E_AXIS] += 40;
				 plan_buffer_line(target[X_AXIS], target[Y_AXIS], target[Z_AXIS], target[E_AXIS], 400, active_extruder);
				 target[E_AXIS] += 10;
				 plan_buffer_line(target[X_AXIS], target[Y_AXIS], target[Z_AXIS], target[E_AXIS], 50, active_extruder);

#else
                     target[E_AXIS]+= FILAMENTCHANGE_FIRSTFEED ;
                     plan_buffer_line(target[X_AXIS], target[Y_AXIS], target[Z_AXIS], target[E_AXIS], FILAMENTCHANGE_EFEED, active_extruder); 
#endif                
                     target[E_AXIS]+= FILAMENTCHANGE_FINALFEED ;
                     plan_buffer_line(target[X_AXIS], target[Y_AXIS], target[Z_AXIS], target[E_AXIS], FILAMENTCHANGE_EXFEED, active_extruder); 

                     lcd_loading_filament();

                     break;

             // Filament loaded properly but color is not clear
             case 3:
                     target[E_AXIS]+= FILAMENTCHANGE_FINALFEED ;
                     plan_buffer_line(target[X_AXIS], target[Y_AXIS], target[Z_AXIS], target[E_AXIS], 2, active_extruder); 
                     lcd_loading_color();
                     break;
                 
             // Everything good             
             default:
                     lcd_change_success();
					 lcd_update_enable(true);
                     break;
          }
          
        }
        

      //Not let's go back to print

      //Feed a little of filament to stabilize pressure
      target[E_AXIS]+= FILAMENTCHANGE_RECFEED;
      plan_buffer_line(target[X_AXIS], target[Y_AXIS], target[Z_AXIS], target[E_AXIS], FILAMENTCHANGE_EXFEED, active_extruder);
        
      //Retract
      target[E_AXIS]+= FILAMENTCHANGE_FIRSTRETRACT;
      plan_buffer_line(target[X_AXIS], target[Y_AXIS], target[Z_AXIS], target[E_AXIS], FILAMENTCHANGE_RFEED, active_extruder);
        

        
      //plan_buffer_line(target[X_AXIS], target[Y_AXIS], target[Z_AXIS], target[E_AXIS], 70, active_extruder); //should do nothing
      
      //Move XY back
      plan_buffer_line(lastpos[X_AXIS], lastpos[Y_AXIS], target[Z_AXIS], target[E_AXIS], FILAMENTCHANGE_XYFEED, active_extruder);
      
      //Move Z back
      plan_buffer_line(lastpos[X_AXIS], lastpos[Y_AXIS], lastpos[Z_AXIS], target[E_AXIS], FILAMENTCHANGE_ZFEED, active_extruder);
        
        
      target[E_AXIS]= target[E_AXIS] - FILAMENTCHANGE_FIRSTRETRACT;
        
      //Unretract       
      plan_buffer_line(lastpos[X_AXIS], lastpos[Y_AXIS], lastpos[Z_AXIS], target[E_AXIS], FILAMENTCHANGE_RFEED, active_extruder);
        
      //Set E position to original  
      plan_set_e_position(lastpos[E_AXIS]);
       
      //Recover feed rate 
      feedmultiply=feedmultiplyBckp;
      char cmd[9];
      sprintf_P(cmd, PSTR("M220 S%i"), feedmultiplyBckp);
      enquecommand(cmd);
      
	  lcd_setstatuspgm(WELCOME_MSG);
	  custom_message = false;
	  custom_message_type = 0;
#ifdef PAT9125
	  if (fsensor_M600)
	  {
		cmdqueue_pop_front(); //hack because M600 repeated 2x when enqueued to front
		st_synchronize();
		while (!is_buffer_empty())
		{
			process_commands();
		    cmdqueue_pop_front();
		}
		fsensor_enable();
		fsensor_restore_print_and_continue();
	  }
#endif //PAT9125
        
    }
    break;
    #endif //FILAMENTCHANGEENABLE
	case 601: {
		if(lcd_commands_type == 0)  lcd_commands_type = LCD_COMMAND_LONG_PAUSE;
	}
	break;

	case 602: {
		if(lcd_commands_type == 0)	lcd_commands_type = LCD_COMMAND_LONG_PAUSE_RESUME;
	}
	break;
            
#ifdef LIN_ADVANCE
    case 900: // M900: Set LIN_ADVANCE options.
        gcode_M900();
    break;
#endif

    case 907: // M907 Set digital trimpot motor current using axis codes.
    {
      #if defined(DIGIPOTSS_PIN) && DIGIPOTSS_PIN > -1
        for(int i=0;i<NUM_AXIS;i++) if(code_seen(axis_codes[i])) digipot_current(i,code_value());
        if(code_seen('B')) digipot_current(4,code_value());
        if(code_seen('S')) for(int i=0;i<=4;i++) digipot_current(i,code_value());
      #endif
      #ifdef MOTOR_CURRENT_PWM_XY_PIN
        if(code_seen('X')) digipot_current(0, code_value());
      #endif
      #ifdef MOTOR_CURRENT_PWM_Z_PIN
        if(code_seen('Z')) digipot_current(1, code_value());
      #endif
      #ifdef MOTOR_CURRENT_PWM_E_PIN
        if(code_seen('E')) digipot_current(2, code_value());
      #endif
      #ifdef DIGIPOT_I2C
        // this one uses actual amps in floating point
        for(int i=0;i<NUM_AXIS;i++) if(code_seen(axis_codes[i])) digipot_i2c_set_current(i, code_value());
        // for each additional extruder (named B,C,D,E..., channels 4,5,6,7...)
        for(int i=NUM_AXIS;i<DIGIPOT_I2C_NUM_CHANNELS;i++) if(code_seen('B'+i-NUM_AXIS)) digipot_i2c_set_current(i, code_value());
      #endif
    }
    break;
    case 908: // M908 Control digital trimpot directly.
    {
      #if defined(DIGIPOTSS_PIN) && DIGIPOTSS_PIN > -1
        uint8_t channel,current;
        if(code_seen('P')) channel=code_value();
        if(code_seen('S')) current=code_value();
        digitalPotWrite(channel, current);
      #endif
    }
    break;

	case 910: // M910 TMC2130 init
    {
		tmc2130_init();
    }
    break;

	case 911: // M911 Set TMC2130 holding currents
    {
		if (code_seen('X')) tmc2130_set_current_h(0, code_value());
		if (code_seen('Y')) tmc2130_set_current_h(1, code_value());
        if (code_seen('Z')) tmc2130_set_current_h(2, code_value());
        if (code_seen('E')) tmc2130_set_current_h(3, code_value());
    }
    break;

	case 912: // M912 Set TMC2130 running currents
    {
		if (code_seen('X')) tmc2130_set_current_r(0, code_value());
		if (code_seen('Y')) tmc2130_set_current_r(1, code_value());
        if (code_seen('Z')) tmc2130_set_current_r(2, code_value());
        if (code_seen('E')) tmc2130_set_current_r(3, code_value());
    }
    break;

	case 913: // M913 Print TMC2130 currents
    {
		tmc2130_print_currents();
    }
    break;

	case 914: // M914 Set normal mode
    {
		tmc2130_mode = TMC2130_MODE_NORMAL;
		tmc2130_init();
    }
    break;

	case 915: // M915 Set silent mode
    {
		tmc2130_mode = TMC2130_MODE_SILENT;
		tmc2130_init();
    }
    break;

	case 916: // M916 Set sg_thrs
    {
		if (code_seen('X')) tmc2130_sg_thr[X_AXIS] = code_value();
		if (code_seen('Y')) tmc2130_sg_thr[Y_AXIS] = code_value();
		if (code_seen('Z')) tmc2130_sg_thr[Z_AXIS] = code_value();
		if (code_seen('E')) tmc2130_sg_thr[E_AXIS] = code_value();
		MYSERIAL.print("tmc2130_sg_thr[X]=");
		MYSERIAL.println(tmc2130_sg_thr[X_AXIS], DEC);
		MYSERIAL.print("tmc2130_sg_thr[Y]=");
		MYSERIAL.println(tmc2130_sg_thr[Y_AXIS], DEC);
		MYSERIAL.print("tmc2130_sg_thr[Z]=");
		MYSERIAL.println(tmc2130_sg_thr[Z_AXIS], DEC);
		MYSERIAL.print("tmc2130_sg_thr[E]=");
		MYSERIAL.println(tmc2130_sg_thr[E_AXIS], DEC);
    }
    break;

	case 917: // M917 Set TMC2130 pwm_ampl
    {
		if (code_seen('X')) tmc2130_set_pwm_ampl(0, code_value());
		if (code_seen('Y')) tmc2130_set_pwm_ampl(1, code_value());
        if (code_seen('Z')) tmc2130_set_pwm_ampl(2, code_value());
        if (code_seen('E')) tmc2130_set_pwm_ampl(3, code_value());
    }
    break;

	case 918: // M918 Set TMC2130 pwm_grad
    {
		if (code_seen('X')) tmc2130_set_pwm_grad(0, code_value());
		if (code_seen('Y')) tmc2130_set_pwm_grad(1, code_value());
        if (code_seen('Z')) tmc2130_set_pwm_grad(2, code_value());
        if (code_seen('E')) tmc2130_set_pwm_grad(3, code_value());
    }
    break;

    case 350: // M350 Set microstepping mode. Warning: Steps per unit remains unchanged. S code sets stepping mode for all drivers.
    {
      #if defined(X_MS1_PIN) && X_MS1_PIN > -1
        if(code_seen('S')) for(int i=0;i<=4;i++) microstep_mode(i,code_value());
        for(int i=0;i<NUM_AXIS;i++) if(code_seen(axis_codes[i])) microstep_mode(i,(uint8_t)code_value());
        if(code_seen('B')) microstep_mode(4,code_value());
        microstep_readings();
      #endif
    }
    break;
    case 351: // M351 Toggle MS1 MS2 pins directly, S# determines MS1 or MS2, X# sets the pin high/low.
    {
      #if defined(X_MS1_PIN) && X_MS1_PIN > -1
      if(code_seen('S')) switch((int)code_value())
      {
        case 1:
          for(int i=0;i<NUM_AXIS;i++) if(code_seen(axis_codes[i])) microstep_ms(i,code_value(),-1);
          if(code_seen('B')) microstep_ms(4,code_value(),-1);
          break;
        case 2:
          for(int i=0;i<NUM_AXIS;i++) if(code_seen(axis_codes[i])) microstep_ms(i,-1,code_value());
          if(code_seen('B')) microstep_ms(4,-1,code_value());
          break;
      }
      microstep_readings();
      #endif
    }
    break;
	case 701: //M701: load filament
	{
		enable_z();
		custom_message = true;
		custom_message_type = 2;
		
		lcd_setstatuspgm(MSG_LOADING_FILAMENT);
		current_position[E_AXIS] += 70;
		plan_buffer_line(current_position[X_AXIS], current_position[Y_AXIS], current_position[Z_AXIS], current_position[E_AXIS], 400 / 60, active_extruder); //fast sequence

		current_position[E_AXIS] += 25;
		plan_buffer_line(current_position[X_AXIS], current_position[Y_AXIS], current_position[Z_AXIS], current_position[E_AXIS], 100 / 60, active_extruder); //slow sequence
		st_synchronize();

		if (!farm_mode && loading_flag) {
			bool clean = lcd_show_fullscreen_message_yes_no_and_wait_P(MSG_FILAMENT_CLEAN, false, true);

			while (!clean) {
				lcd_update_enable(true);
				lcd_update(2);
				current_position[E_AXIS] += 25;
				plan_buffer_line(current_position[X_AXIS], current_position[Y_AXIS], current_position[Z_AXIS], current_position[E_AXIS], 100 / 60, active_extruder); //slow sequence
				st_synchronize();
				clean = lcd_show_fullscreen_message_yes_no_and_wait_P(MSG_FILAMENT_CLEAN, false, true);
			}
		}
		lcd_update_enable(true);
		lcd_update(2);
		lcd_setstatuspgm(WELCOME_MSG);
		disable_z();
		loading_flag = false;
		custom_message = false;
		custom_message_type = 0;
	}
	break;
	case 702:
	{
#ifdef SNMM
		if (code_seen('U')) {
			extr_unload_used(); //unload all filaments which were used in current print
		}
		else if (code_seen('C')) {
			extr_unload(); //unload just current filament 
		}
		else {
			extr_unload_all(); //unload all filaments
		}
#else
		custom_message = true;
		custom_message_type = 2;
		lcd_setstatuspgm(MSG_UNLOADING_FILAMENT); 
		current_position[E_AXIS] -= 80;
		plan_buffer_line(current_position[X_AXIS], current_position[Y_AXIS], current_position[Z_AXIS], current_position[E_AXIS], 7000 / 60, active_extruder);
		st_synchronize();
		lcd_setstatuspgm(WELCOME_MSG);
		custom_message = false;
		custom_message_type = 0;
#endif	
	}
	break;

    case 999: // M999: Restart after being stopped
      Stopped = false;
      lcd_reset_alert_level();
      gcode_LastN = Stopped_gcode_LastN;
      FlushSerialRequestResend();
    break;
	default: SERIAL_ECHOLNPGM("Invalid M code.");
    }
	
  } // end if(code_seen('M')) (end of M codes)

  else if(code_seen('T'))
  {
	  int index;
	  for (index = 1; *(strchr_pointer + index) == ' ' || *(strchr_pointer + index) == '\t'; index++);
	   
	  if ((*(strchr_pointer + index) < '0' || *(strchr_pointer + index) > '9') && *(strchr_pointer + index) != '?') {
		  SERIAL_ECHOLNPGM("Invalid T code.");
	  }
	  else {
		  if (*(strchr_pointer + index) == '?') {
			  tmp_extruder = choose_extruder_menu();
		  }
		  else {
			  tmp_extruder = code_value();
		  }
		  snmm_filaments_used |= (1 << tmp_extruder); //for stop print
#ifdef SNMM
          
    #ifdef LIN_ADVANCE
          if (snmm_extruder != tmp_extruder)
            clear_current_adv_vars(); //Check if the selected extruder is not the active one and reset LIN_ADVANCE variables if so.
    #endif
          
		  snmm_extruder = tmp_extruder;

		  st_synchronize();
		  delay(100);

		  disable_e0();
		  disable_e1();
		  disable_e2();

		  pinMode(E_MUX0_PIN, OUTPUT);
		  pinMode(E_MUX1_PIN, OUTPUT);
		  pinMode(E_MUX2_PIN, OUTPUT);

		  delay(100);
		  SERIAL_ECHO_START;
		  SERIAL_ECHO("T:");
		  SERIAL_ECHOLN((int)tmp_extruder);
		  switch (tmp_extruder) {
		  case 1:
			  WRITE(E_MUX0_PIN, HIGH);
			  WRITE(E_MUX1_PIN, LOW);
			  WRITE(E_MUX2_PIN, LOW);

			  break;
		  case 2:
			  WRITE(E_MUX0_PIN, LOW);
			  WRITE(E_MUX1_PIN, HIGH);
			  WRITE(E_MUX2_PIN, LOW);

			  break;
		  case 3:
			  WRITE(E_MUX0_PIN, HIGH);
			  WRITE(E_MUX1_PIN, HIGH);
			  WRITE(E_MUX2_PIN, LOW);

			  break;
		  default:
			  WRITE(E_MUX0_PIN, LOW);
			  WRITE(E_MUX1_PIN, LOW);
			  WRITE(E_MUX2_PIN, LOW);

			  break;
		  }
		  delay(100);

#else
		  if (tmp_extruder >= EXTRUDERS) {
			  SERIAL_ECHO_START;
			  SERIAL_ECHOPGM("T");
			  SERIAL_PROTOCOLLN((int)tmp_extruder);
			  SERIAL_ECHOLNRPGM(MSG_INVALID_EXTRUDER);
		  }
		  else {
			  boolean make_move = false;
			  if (code_seen('F')) {
				  make_move = true;
				  next_feedrate = code_value();
				  if (next_feedrate > 0.0) {
					  feedrate = next_feedrate;
				  }
			  }
#if EXTRUDERS > 1
			  if (tmp_extruder != active_extruder) {
				  // Save current position to return to after applying extruder offset
				  memcpy(destination, current_position, sizeof(destination));
				  // Offset extruder (only by XY)
				  int i;
				  for (i = 0; i < 2; i++) {
					  current_position[i] = current_position[i] -
						  extruder_offset[i][active_extruder] +
						  extruder_offset[i][tmp_extruder];
				  }
				  // Set the new active extruder and position
				  active_extruder = tmp_extruder;
				  plan_set_position(current_position[X_AXIS], current_position[Y_AXIS], current_position[Z_AXIS], current_position[E_AXIS]);
				  // Move to the old position if 'F' was in the parameters
				  if (make_move && Stopped == false) {
					  prepare_move();
				  }
			  }
#endif
			  SERIAL_ECHO_START;
			  SERIAL_ECHORPGM(MSG_ACTIVE_EXTRUDER);
			  SERIAL_PROTOCOLLN((int)active_extruder);
		  }

#endif
	  }
  } // end if(code_seen('T')) (end of T codes)

#ifdef DEBUG_DCODES
  else if (code_seen('D')) // D codes (debug)
  {
    switch((int)code_value())
    {
	case 0: // D0 - Reset
		dcode_0(); break;
	case 1: // D1 - Clear EEPROM
		dcode_1(); break;
	case 2: // D2 - Read/Write RAM
		dcode_2(); break;
	case 3: // D3 - Read/Write EEPROM
		dcode_3(); break;
	case 4: // D4 - Read/Write PIN
		dcode_4(); break;
	case 9125: // D9125 - PAT9125
		dcode_9125(); break;
	case 5:
		MYSERIAL.println("D5 - Test");
		if (code_seen('P'))
			selectedSerialPort = (int)code_value();
		MYSERIAL.print("selectedSerialPort = ");
		MYSERIAL.println(selectedSerialPort, DEC);
		break;
	case 10: // D10 - Tell the printer that XYZ calibration went OK
        calibration_status_store(CALIBRATION_STATUS_LIVE_ADJUST); 
        break;
    
    case 12: //D12 - Reset Filament error, Power loss and crash counter ( Do it before every print and you can get stats for the print )
        eeprom_update_byte((uint8_t*)EEPROM_CRASH_COUNT, 0x00);
        eeprom_update_byte((uint8_t*)EEPROM_FERROR_COUNT, 0x00);
        eeprom_update_byte((uint8_t*)EEPROM_POWER_COUNT, 0x00);
	case 999:
	{
		MYSERIAL.println("D999 - crash");

/*		while (!is_buffer_empty())
		{
			process_commands();
		    cmdqueue_pop_front();
		}*/
		st_synchronize();

		lcd_update_enable(true);
		lcd_implementation_clear();
		lcd_update(2);
        
        // Increment crash counter
        uint8_t crash_count = eeprom_read_byte((uint8_t*)EEPROM_CRASH_COUNT);
        crash_count++;
        eeprom_update_byte((uint8_t*)EEPROM_CRASH_COUNT, crash_count);
        
#ifdef AUTOMATIC_RECOVERY_AFTER_CRASH
        bool yesno = true;
#else
        bool yesno = lcd_show_fullscreen_message_yes_no_and_wait_P(MSG_CRASH_DETECTED, false);
#endif
		lcd_update_enable(true);
		lcd_update(2);
		lcd_setstatuspgm(WELCOME_MSG);
		if (yesno)
		{
			enquecommand_P(PSTR("G28 X"));
			enquecommand_P(PSTR("G28 Y"));
			enquecommand_P(PSTR("D1000"));
		}
		else
		{
			enquecommand_P(PSTR("D1001"));
		}
	}
		break;
	case 1000:
		crashdet_restore_print_and_continue();
		tmc2130_sg_stop_on_crash = true;
		break;
	case 1001:
		card.sdprinting = false;
		card.closefile();
		tmc2130_sg_stop_on_crash = true;
		break;
/*	case 4:
		{
			MYSERIAL.println("D4 - Test");
			uint8_t data[16];
			int cnt = parse_hex(strchr_pointer + 2, data, 16);
			MYSERIAL.println(cnt, DEC);
			for (int i = 0; i < cnt; i++)
			{
				serial_print_hex_byte(data[i]);
				MYSERIAL.write(' ');
			}
			MYSERIAL.write('\n');
		}
		break;
/*	case 3:
		if (code_seen('L')) // lcd pwm (0-255)
		{
			lcdSoftPwm = (int)code_value();
		}
		if (code_seen('B')) // lcd blink delay (0-255)
		{
			lcdBlinkDelay = (int)code_value();
		}
//		calibrate_z_auto();
/*		MYSERIAL.print("fsensor_enable()");
#ifdef PAT9125
		fsensor_enable();
#endif*/
		break;
//	case 4:
//			lcdBlinkDelay = 10;
/*		MYSERIAL.print("fsensor_disable()");
#ifdef PAT9125
		fsensor_disable();
#endif            
		break;*/
//		break;
/*	case 5:
		{
			MYSERIAL.print("tmc2130_rd_MSCNT(0)=");
			int val = tmc2130_rd_MSCNT(tmc2130_cs[0]);
			MYSERIAL.println(val);
			homeaxis(0);
		}
		break;*/
	case 6:
		{
/*			MYSERIAL.print("tmc2130_rd_MSCNT(1)=");
			int val = tmc2130_rd_MSCNT(tmc2130_cs[1]);
			MYSERIAL.println(val);*/
			homeaxis(1);
		}
		break;
	case 7:
		{
			MYSERIAL.print("pat9125_init=");
			MYSERIAL.println(pat9125_init(200, 200));
		}
		break;
	case 8:
		{
			MYSERIAL.print("swi2c_check=");
			MYSERIAL.println(swi2c_check(0x75));
		}
		break;
	}
  }
#endif //DEBUG_DCODES

  else
  {
    SERIAL_ECHO_START;
    SERIAL_ECHORPGM(MSG_UNKNOWN_COMMAND);
    SERIAL_ECHO(CMDBUFFER_CURRENT_STRING);
    SERIAL_ECHOLNPGM("\"(2)");
  }

  ClearToSend();
}

void FlushSerialRequestResend()
{
  //char cmdbuffer[bufindr][100]="Resend:";
  MYSERIAL.flush();
  SERIAL_PROTOCOLRPGM(MSG_RESEND);
  SERIAL_PROTOCOLLN(gcode_LastN + 1);
  ClearToSend();
}

// Confirm the execution of a command, if sent from a serial line.
// Execution of a command from a SD card will not be confirmed.
void ClearToSend()
{
    previous_millis_cmd = millis();
    if (CMDBUFFER_CURRENT_TYPE == CMDBUFFER_CURRENT_TYPE_USB)
        SERIAL_PROTOCOLLNRPGM(MSG_OK);
}

void get_coordinates()
{
  bool seen[4]={false,false,false,false};
  for(int8_t i=0; i < NUM_AXIS; i++) {
    if(code_seen(axis_codes[i]))
    {
      destination[i] = (float)code_value() + (axis_relative_modes[i] || relative_mode)*current_position[i];
      seen[i]=true;
    }
    else destination[i] = current_position[i]; //Are these else lines really needed?
  }
  if(code_seen('F')) {
    next_feedrate = code_value();
#ifdef MAX_SILENT_FEEDRATE
	if (tmc2130_mode == TMC2130_MODE_SILENT)
		if (next_feedrate > MAX_SILENT_FEEDRATE) next_feedrate = MAX_SILENT_FEEDRATE;
#endif //MAX_SILENT_FEEDRATE
    if(next_feedrate > 0.0) feedrate = next_feedrate;
  }
}

void get_arc_coordinates()
{
#ifdef SF_ARC_FIX
   bool relative_mode_backup = relative_mode;
   relative_mode = true;
#endif
   get_coordinates();
#ifdef SF_ARC_FIX
   relative_mode=relative_mode_backup;
#endif

   if(code_seen('I')) {
     offset[0] = code_value();
   }
   else {
     offset[0] = 0.0;
   }
   if(code_seen('J')) {
     offset[1] = code_value();
   }
   else {
     offset[1] = 0.0;
   }
}

void clamp_to_software_endstops(float target[3])
{
#ifdef DEBUG_DISABLE_SWLIMITS
	return;
#endif //DEBUG_DISABLE_SWLIMITS
    world2machine_clamp(target[0], target[1]);

    // Clamp the Z coordinate.
    if (min_software_endstops) {
        float negative_z_offset = 0;
        #ifdef ENABLE_AUTO_BED_LEVELING
            if (Z_PROBE_OFFSET_FROM_EXTRUDER < 0) negative_z_offset = negative_z_offset + Z_PROBE_OFFSET_FROM_EXTRUDER;
            if (add_homing[Z_AXIS] < 0) negative_z_offset = negative_z_offset + add_homing[Z_AXIS];
        #endif
        if (target[Z_AXIS] < min_pos[Z_AXIS]+negative_z_offset) target[Z_AXIS] = min_pos[Z_AXIS]+negative_z_offset;
    }
    if (max_software_endstops) {
        if (target[Z_AXIS] > max_pos[Z_AXIS]) target[Z_AXIS] = max_pos[Z_AXIS];
    }
}

#ifdef MESH_BED_LEVELING
    void mesh_plan_buffer_line(const float &x, const float &y, const float &z, const float &e, const float &feed_rate, const uint8_t extruder) {
        float dx = x - current_position[X_AXIS];
        float dy = y - current_position[Y_AXIS];
        float dz = z - current_position[Z_AXIS];
        int n_segments = 0;
		
        if (mbl.active) {
            float len = abs(dx) + abs(dy);
            if (len > 0)
                // Split to 3cm segments or shorter.
                n_segments = int(ceil(len / 30.f));
        }
        
        if (n_segments > 1) {
            float de = e - current_position[E_AXIS];
            for (int i = 1; i < n_segments; ++ i) {
                float t = float(i) / float(n_segments);
                plan_buffer_line(
                                 current_position[X_AXIS] + t * dx,
                                 current_position[Y_AXIS] + t * dy,
                                 current_position[Z_AXIS] + t * dz,
                                 current_position[E_AXIS] + t * de,
                                 feed_rate, extruder);
            }
        }
        // The rest of the path.
        plan_buffer_line(x, y, z, e, feed_rate, extruder);
        current_position[X_AXIS] = x;
        current_position[Y_AXIS] = y;
        current_position[Z_AXIS] = z;
        current_position[E_AXIS] = e;
    }
#endif  // MESH_BED_LEVELING
    
void prepare_move()
{
  clamp_to_software_endstops(destination);
  previous_millis_cmd = millis();

  // Do not use feedmultiply for E or Z only moves
  if( (current_position[X_AXIS] == destination [X_AXIS]) && (current_position[Y_AXIS] == destination [Y_AXIS])) {
      plan_buffer_line(destination[X_AXIS], destination[Y_AXIS], destination[Z_AXIS], destination[E_AXIS], feedrate/60, active_extruder);
  }
  else {
#ifdef MESH_BED_LEVELING
    mesh_plan_buffer_line(destination[X_AXIS], destination[Y_AXIS], destination[Z_AXIS], destination[E_AXIS], feedrate*feedmultiply*(1./(60.f*100.f)), active_extruder);
#else
     plan_buffer_line(destination[X_AXIS], destination[Y_AXIS], destination[Z_AXIS], destination[E_AXIS], feedrate*feedmultiply*(1./(60.f*100.f)), active_extruder);
#endif
  }

  for(int8_t i=0; i < NUM_AXIS; i++) {
    current_position[i] = destination[i];
  }
}

void prepare_arc_move(char isclockwise) {
  float r = hypot(offset[X_AXIS], offset[Y_AXIS]); // Compute arc radius for mc_arc

  // Trace the arc
  mc_arc(current_position, destination, offset, X_AXIS, Y_AXIS, Z_AXIS, feedrate*feedmultiply/60/100.0, r, isclockwise, active_extruder);

  // As far as the parser is concerned, the position is now == target. In reality the
  // motion control system might still be processing the action and the real tool position
  // in any intermediate location.
  for(int8_t i=0; i < NUM_AXIS; i++) {
    current_position[i] = destination[i];
  }
  previous_millis_cmd = millis();
}

#if defined(CONTROLLERFAN_PIN) && CONTROLLERFAN_PIN > -1

#if defined(FAN_PIN)
  #if CONTROLLERFAN_PIN == FAN_PIN
    #error "You cannot set CONTROLLERFAN_PIN equal to FAN_PIN"
  #endif
#endif

unsigned long lastMotor = 0; //Save the time for when a motor was turned on last
unsigned long lastMotorCheck = 0;

void controllerFan()
{
  if ((millis() - lastMotorCheck) >= 2500) //Not a time critical function, so we only check every 2500ms
  {
    lastMotorCheck = millis();

    if(!READ(X_ENABLE_PIN) || !READ(Y_ENABLE_PIN) || !READ(Z_ENABLE_PIN) || (soft_pwm_bed > 0)
    #if EXTRUDERS > 2
       || !READ(E2_ENABLE_PIN)
    #endif
    #if EXTRUDER > 1
      #if defined(X2_ENABLE_PIN) && X2_ENABLE_PIN > -1
       || !READ(X2_ENABLE_PIN)
      #endif
       || !READ(E1_ENABLE_PIN)
    #endif
       || !READ(E0_ENABLE_PIN)) //If any of the drivers are enabled...
    {
      lastMotor = millis(); //... set time to NOW so the fan will turn on
    }

    if ((millis() - lastMotor) >= (CONTROLLERFAN_SECS*1000UL) || lastMotor == 0) //If the last time any driver was enabled, is longer since than CONTROLLERSEC...
    {
        digitalWrite(CONTROLLERFAN_PIN, 0);
        analogWrite(CONTROLLERFAN_PIN, 0);
    }
    else
    {
        // allows digital or PWM fan output to be used (see M42 handling)
        digitalWrite(CONTROLLERFAN_PIN, CONTROLLERFAN_SPEED);
        analogWrite(CONTROLLERFAN_PIN, CONTROLLERFAN_SPEED);
    }
  }
}
#endif

#ifdef TEMP_STAT_LEDS
static bool blue_led = false;
static bool red_led = false;
static uint32_t stat_update = 0;

void handle_status_leds(void) {
  float max_temp = 0.0;
  if(millis() > stat_update) {
    stat_update += 500; // Update every 0.5s
    for (int8_t cur_extruder = 0; cur_extruder < EXTRUDERS; ++cur_extruder) {
       max_temp = max(max_temp, degHotend(cur_extruder));
       max_temp = max(max_temp, degTargetHotend(cur_extruder));
    }
    #if defined(TEMP_BED_PIN) && TEMP_BED_PIN > -1
      max_temp = max(max_temp, degTargetBed());
      max_temp = max(max_temp, degBed());
    #endif
    if((max_temp > 55.0) && (red_led == false)) {
      digitalWrite(STAT_LED_RED, 1);
      digitalWrite(STAT_LED_BLUE, 0);
      red_led = true;
      blue_led = false;
    }
    if((max_temp < 54.0) && (blue_led == false)) {
      digitalWrite(STAT_LED_RED, 0);
      digitalWrite(STAT_LED_BLUE, 1);
      red_led = false;
      blue_led = true;
    }
  }
}
#endif

void manage_inactivity(bool ignore_stepper_queue/*=false*/) //default argument set in Marlin.h
{
	
#if defined(KILL_PIN) && KILL_PIN > -1
	static int killCount = 0;   // make the inactivity button a bit less responsive
   const int KILL_DELAY = 10000;
#endif
	
    if(buflen < (BUFSIZE-1)){
        get_command();
    }

  if( (millis() - previous_millis_cmd) >  max_inactive_time )
    if(max_inactive_time)
      kill("", 4);
  if(stepper_inactive_time)  {
    if( (millis() - previous_millis_cmd) >  stepper_inactive_time )
    {
      if(blocks_queued() == false && ignore_stepper_queue == false) {
        disable_x();
//        SERIAL_ECHOLNPGM("manage_inactivity - disable Y");
        disable_y();
        disable_z();
        disable_e0();
        disable_e1();
        disable_e2();
      }
    }
  }
  
  #ifdef CHDK //Check if pin should be set to LOW after M240 set it to HIGH
    if (chdkActive && (millis() - chdkHigh > CHDK_DELAY))
    {
      chdkActive = false;
      WRITE(CHDK, LOW);
    }
  #endif
  
  #if defined(KILL_PIN) && KILL_PIN > -1
    
    // Check if the kill button was pressed and wait just in case it was an accidental
    // key kill key press
    // -------------------------------------------------------------------------------
    if( 0 == READ(KILL_PIN) )
    {
       killCount++;
    }
    else if (killCount > 0)
    {
       killCount--;
    }
    // Exceeded threshold and we can confirm that it was not accidental
    // KILL the machine
    // ----------------------------------------------------------------
    if ( killCount >= KILL_DELAY)
    {
       kill("", 5);
    }
  #endif
    
  #if defined(CONTROLLERFAN_PIN) && CONTROLLERFAN_PIN > -1
    controllerFan(); //Check if fan should be turned on to cool stepper drivers down
  #endif
  #ifdef EXTRUDER_RUNOUT_PREVENT
    if( (millis() - previous_millis_cmd) >  EXTRUDER_RUNOUT_SECONDS*1000 )
    if(degHotend(active_extruder)>EXTRUDER_RUNOUT_MINTEMP)
    {
     bool oldstatus=READ(E0_ENABLE_PIN);
     enable_e0();
     float oldepos=current_position[E_AXIS];
     float oldedes=destination[E_AXIS];
     plan_buffer_line(destination[X_AXIS], destination[Y_AXIS], destination[Z_AXIS],
                      destination[E_AXIS]+EXTRUDER_RUNOUT_EXTRUDE*EXTRUDER_RUNOUT_ESTEPS/axis_steps_per_unit[E_AXIS],
                      EXTRUDER_RUNOUT_SPEED/60.*EXTRUDER_RUNOUT_ESTEPS/axis_steps_per_unit[E_AXIS], active_extruder);
     current_position[E_AXIS]=oldepos;
     destination[E_AXIS]=oldedes;
     plan_set_e_position(oldepos);
     previous_millis_cmd=millis();
     st_synchronize();
     WRITE(E0_ENABLE_PIN,oldstatus);
    }
  #endif
  #ifdef TEMP_STAT_LEDS
      handle_status_leds();
  #endif
  check_axes_activity();
}

void kill(const char *full_screen_message, unsigned char id)
{
	SERIAL_ECHOPGM("KILL: ");
	MYSERIAL.println(int(id));
	//return;
  cli(); // Stop interrupts
  disable_heater();

  disable_x();
//  SERIAL_ECHOLNPGM("kill - disable Y");
  disable_y();
  disable_z();
  disable_e0();
  disable_e1();
  disable_e2();

#if defined(PS_ON_PIN) && PS_ON_PIN > -1
  pinMode(PS_ON_PIN,INPUT);
#endif
  SERIAL_ERROR_START;
  SERIAL_ERRORLNRPGM(MSG_ERR_KILLED);
  if (full_screen_message != NULL) {
      SERIAL_ERRORLNRPGM(full_screen_message);
      lcd_display_message_fullscreen_P(full_screen_message);
  } else {
      LCD_ALERTMESSAGERPGM(MSG_KILLED);
  }

  // FMC small patch to update the LCD before ending
  sei();   // enable interrupts
  for ( int i=5; i--; lcd_update())
  {
     delay(200);	
  }
  cli();   // disable interrupts
  suicide();
  while(1) { /* Intentionally left empty */ } // Wait for reset
}

void Stop()
{
  disable_heater();
  if(Stopped == false) {
    Stopped = true;
    Stopped_gcode_LastN = gcode_LastN; // Save last g_code for restart
    SERIAL_ERROR_START;
    SERIAL_ERRORLNRPGM(MSG_ERR_STOPPED);
    LCD_MESSAGERPGM(MSG_STOPPED);
  }
}

bool IsStopped() { return Stopped; };

#ifdef FAST_PWM_FAN
void setPwmFrequency(uint8_t pin, int val)
{
  val &= 0x07;
  switch(digitalPinToTimer(pin))
  {

    #if defined(TCCR0A)
    case TIMER0A:
    case TIMER0B:
//         TCCR0B &= ~(_BV(CS00) | _BV(CS01) | _BV(CS02));
//         TCCR0B |= val;
         break;
    #endif

    #if defined(TCCR1A)
    case TIMER1A:
    case TIMER1B:
//         TCCR1B &= ~(_BV(CS10) | _BV(CS11) | _BV(CS12));
//         TCCR1B |= val;
         break;
    #endif

    #if defined(TCCR2)
    case TIMER2:
    case TIMER2:
         TCCR2 &= ~(_BV(CS10) | _BV(CS11) | _BV(CS12));
         TCCR2 |= val;
         break;
    #endif

    #if defined(TCCR2A)
    case TIMER2A:
    case TIMER2B:
         TCCR2B &= ~(_BV(CS20) | _BV(CS21) | _BV(CS22));
         TCCR2B |= val;
         break;
    #endif

    #if defined(TCCR3A)
    case TIMER3A:
    case TIMER3B:
    case TIMER3C:
         TCCR3B &= ~(_BV(CS30) | _BV(CS31) | _BV(CS32));
         TCCR3B |= val;
         break;
    #endif

    #if defined(TCCR4A)
    case TIMER4A:
    case TIMER4B:
    case TIMER4C:
         TCCR4B &= ~(_BV(CS40) | _BV(CS41) | _BV(CS42));
         TCCR4B |= val;
         break;
   #endif

    #if defined(TCCR5A)
    case TIMER5A:
    case TIMER5B:
    case TIMER5C:
         TCCR5B &= ~(_BV(CS50) | _BV(CS51) | _BV(CS52));
         TCCR5B |= val;
         break;
   #endif

  }
}
#endif //FAST_PWM_FAN

bool setTargetedHotend(int code){
  tmp_extruder = active_extruder;
  if(code_seen('T')) {
    tmp_extruder = code_value();
    if(tmp_extruder >= EXTRUDERS) {
      SERIAL_ECHO_START;
      switch(code){
        case 104:
          SERIAL_ECHORPGM(MSG_M104_INVALID_EXTRUDER);
          break;
        case 105:
          SERIAL_ECHO(MSG_M105_INVALID_EXTRUDER);
          break;
        case 109:
          SERIAL_ECHO(MSG_M109_INVALID_EXTRUDER);
          break;
        case 218:
          SERIAL_ECHO(MSG_M218_INVALID_EXTRUDER);
          break;
        case 221:
          SERIAL_ECHO(MSG_M221_INVALID_EXTRUDER);
          break;
      }
      SERIAL_PROTOCOLLN((int)tmp_extruder);
      return true;
    }
  }
  return false;
}

void save_statistics(unsigned long _total_filament_used, unsigned long _total_print_time) //_total_filament_used unit: mm/100; print time in s
{
	if (eeprom_read_byte((uint8_t *)EEPROM_TOTALTIME) == 255 && eeprom_read_byte((uint8_t *)EEPROM_TOTALTIME + 1) == 255 && eeprom_read_byte((uint8_t *)EEPROM_TOTALTIME + 2) == 255 && eeprom_read_byte((uint8_t *)EEPROM_TOTALTIME + 3) == 255)
	{
		eeprom_update_dword((uint32_t *)EEPROM_TOTALTIME, 0);
		eeprom_update_dword((uint32_t *)EEPROM_FILAMENTUSED, 0);
	}

	unsigned long _previous_filament = eeprom_read_dword((uint32_t *)EEPROM_FILAMENTUSED); //_previous_filament unit: cm
	unsigned long _previous_time = eeprom_read_dword((uint32_t *)EEPROM_TOTALTIME); //_previous_time unit: min

	eeprom_update_dword((uint32_t *)EEPROM_TOTALTIME, _previous_time + (_total_print_time/60)); //EEPROM_TOTALTIME unit: min
	eeprom_update_dword((uint32_t *)EEPROM_FILAMENTUSED, _previous_filament + (_total_filament_used / 1000));

	total_filament_used = 0;

}

float calculate_volumetric_multiplier(float diameter) {
	float area = .0;
	float radius = .0;

	radius = diameter * .5;
	if (! volumetric_enabled || radius == 0) {
		area = 1;
	}
	else {
		area = M_PI * pow(radius, 2);
	}

	return 1.0 / area;
}

void calculate_volumetric_multipliers() {
	volumetric_multiplier[0] = calculate_volumetric_multiplier(filament_size[0]);
#if EXTRUDERS > 1
	volumetric_multiplier[1] = calculate_volumetric_multiplier(filament_size[1]);
#if EXTRUDERS > 2
	volumetric_multiplier[2] = calculate_volumetric_multiplier(filament_size[2]);
#endif
#endif
}

void delay_keep_alive(unsigned int ms)
{
    for (;;) {
        manage_heater();
        // Manage inactivity, but don't disable steppers on timeout.
        manage_inactivity(true);
        lcd_update();
        if (ms == 0)
            break;
        else if (ms >= 50) {
            delay(50);
            ms -= 50;
        } else {
            delay(ms);
            ms = 0;
        }
    }
}

void wait_for_heater(long codenum) {

#ifdef TEMP_RESIDENCY_TIME
	long residencyStart;
	residencyStart = -1;
	/* continue to loop until we have reached the target temp
	_and_ until TEMP_RESIDENCY_TIME hasn't passed since we reached it */
	while ((!cancel_heatup) && ((residencyStart == -1) ||
		(residencyStart >= 0 && (((unsigned int)(millis() - residencyStart)) < (TEMP_RESIDENCY_TIME * 1000UL))))) {
#else
	while (target_direction ? (isHeatingHotend(tmp_extruder)) : (isCoolingHotend(tmp_extruder) && (CooldownNoWait == false))) {
#endif //TEMP_RESIDENCY_TIME
		if ((millis() - codenum) > 1000UL)
		{ //Print Temp Reading and remaining time every 1 second while heating up/cooling down
			if (!farm_mode) {
				SERIAL_PROTOCOLPGM("T:");
				SERIAL_PROTOCOL_F(degHotend(tmp_extruder), 1);
				SERIAL_PROTOCOLPGM(" E:");
				SERIAL_PROTOCOL((int)tmp_extruder);

#ifdef TEMP_RESIDENCY_TIME
				SERIAL_PROTOCOLPGM(" W:");
				if (residencyStart > -1)
				{
					codenum = ((TEMP_RESIDENCY_TIME * 1000UL) - (millis() - residencyStart)) / 1000UL;
					SERIAL_PROTOCOLLN(codenum);
				}
				else
				{
					SERIAL_PROTOCOLLN("?");
				}
			}
#else
				SERIAL_PROTOCOLLN("");
#endif
				codenum = millis();
		}
			manage_heater();
			manage_inactivity();
			lcd_update();
#ifdef TEMP_RESIDENCY_TIME
			/* start/restart the TEMP_RESIDENCY_TIME timer whenever we reach target temp for the first time
			or when current temp falls outside the hysteresis after target temp was reached */
			if ((residencyStart == -1 && target_direction && (degHotend(tmp_extruder) >= (degTargetHotend(tmp_extruder) - TEMP_WINDOW))) ||
				(residencyStart == -1 && !target_direction && (degHotend(tmp_extruder) <= (degTargetHotend(tmp_extruder) + TEMP_WINDOW))) ||
				(residencyStart > -1 && labs(degHotend(tmp_extruder) - degTargetHotend(tmp_extruder)) > TEMP_HYSTERESIS))
			{
				residencyStart = millis();
			}
#endif //TEMP_RESIDENCY_TIME
	}
}

void check_babystep() {
	int babystep_z;
	EEPROM_read_B(EEPROM_BABYSTEP_Z, &babystep_z);
	if ((babystep_z < Z_BABYSTEP_MIN) || (babystep_z > Z_BABYSTEP_MAX)) {
		babystep_z = 0; //if babystep value is out of min max range, set it to 0
		SERIAL_ECHOLNPGM("Z live adjust out of range. Setting to 0");
		EEPROM_save_B(EEPROM_BABYSTEP_Z, &babystep_z);
		lcd_show_fullscreen_message_and_wait_P(PSTR("Z live adjust out of range. Setting to 0. Click to continue."));
		lcd_update_enable(true);		
	}	
}
#ifdef DIS
void d_setup()
{	
	pinMode(D_DATACLOCK, INPUT_PULLUP);
	pinMode(D_DATA, INPUT_PULLUP);
	pinMode(D_REQUIRE, OUTPUT);
	digitalWrite(D_REQUIRE, HIGH);
}


float d_ReadData()
{
	int digit[13];
	String mergeOutput;
	float output;

	digitalWrite(D_REQUIRE, HIGH);
	for (int i = 0; i<13; i++)
	{
		for (int j = 0; j < 4; j++)
		{
			while (digitalRead(D_DATACLOCK) == LOW) {}
			while (digitalRead(D_DATACLOCK) == HIGH) {}
			bitWrite(digit[i], j, digitalRead(D_DATA));
		}
	}

	digitalWrite(D_REQUIRE, LOW);
	mergeOutput = "";
	output = 0;
	for (int r = 5; r <= 10; r++) //Merge digits
	{
		mergeOutput += digit[r];
	}
	output = mergeOutput.toFloat();

	if (digit[4] == 8) //Handle sign
	{
		output *= -1;
	}

	for (int i = digit[11]; i > 0; i--) //Handle floating point
	{
		output /= 10;
	}

	return output;

}

void bed_analysis(float x_dimension, float y_dimension, int x_points_num, int y_points_num, float shift_x, float shift_y) {
	int t1 = 0;
	int t_delay = 0;
	int digit[13];
	int m;
	char str[3];
	//String mergeOutput;
	char mergeOutput[15];
	float output;

	int mesh_point = 0; //index number of calibration point
	float bed_zero_ref_x = (-22.f + X_PROBE_OFFSET_FROM_EXTRUDER); //shift between zero point on bed and target and between probe and nozzle
	float bed_zero_ref_y = (-0.6f + Y_PROBE_OFFSET_FROM_EXTRUDER);

	float mesh_home_z_search = 4;
	float row[x_points_num];
	int ix = 0;
	int iy = 0;

	char* filename_wldsd = "wldsd.txt";
	char data_wldsd[70];
	char numb_wldsd[10];

	d_setup();

	if (!(axis_known_position[X_AXIS] && axis_known_position[Y_AXIS] && axis_known_position[Z_AXIS])) {
		// We don't know where we are! HOME!
		// Push the commands to the front of the message queue in the reverse order!
		// There shall be always enough space reserved for these commands.
		repeatcommand_front(); // repeat G80 with all its parameters
		
		enquecommand_front_P((PSTR("G28 W0")));
		enquecommand_front_P((PSTR("G1 Z5")));
		return;
	}
	bool custom_message_old = custom_message;
	unsigned int custom_message_type_old = custom_message_type;
	unsigned int custom_message_state_old = custom_message_state;
	custom_message = true;
	custom_message_type = 1;
	custom_message_state = (x_points_num * y_points_num) + 10;
	lcd_update(1);

	mbl.reset();
	babystep_undo();

	card.openFile(filename_wldsd, false);

	current_position[Z_AXIS] = mesh_home_z_search;
	plan_buffer_line(current_position[X_AXIS], current_position[Y_AXIS], current_position[Z_AXIS], current_position[E_AXIS], homing_feedrate[Z_AXIS] / 60, active_extruder);

	int XY_AXIS_FEEDRATE = homing_feedrate[X_AXIS] / 20;
	int Z_PROBE_FEEDRATE = homing_feedrate[Z_AXIS] / 60;
	int Z_LIFT_FEEDRATE = homing_feedrate[Z_AXIS] / 40;

	setup_for_endstop_move(false);

	SERIAL_PROTOCOLPGM("Num X,Y: ");
	SERIAL_PROTOCOL(x_points_num);
	SERIAL_PROTOCOLPGM(",");
	SERIAL_PROTOCOL(y_points_num);
	SERIAL_PROTOCOLPGM("\nZ search height: ");
	SERIAL_PROTOCOL(mesh_home_z_search);
	SERIAL_PROTOCOLPGM("\nDimension X,Y: ");
	SERIAL_PROTOCOL(x_dimension);
	SERIAL_PROTOCOLPGM(",");
	SERIAL_PROTOCOL(y_dimension);
	SERIAL_PROTOCOLLNPGM("\nMeasured points:");

	while (mesh_point != x_points_num * y_points_num) {
		ix = mesh_point % x_points_num; // from 0 to MESH_NUM_X_POINTS - 1
		iy = mesh_point / x_points_num;
		if (iy & 1) ix = (x_points_num - 1) - ix; // Zig zag
		float z0 = 0.f;
		current_position[Z_AXIS] = mesh_home_z_search;
		plan_buffer_line(current_position[X_AXIS], current_position[Y_AXIS], current_position[Z_AXIS], current_position[E_AXIS], Z_LIFT_FEEDRATE, active_extruder);
		st_synchronize();


		current_position[X_AXIS] = 13.f + ix * (x_dimension / (x_points_num - 1)) - bed_zero_ref_x + shift_x;
		current_position[Y_AXIS] = 6.4f + iy * (y_dimension / (y_points_num - 1)) - bed_zero_ref_y + shift_y;

		plan_buffer_line(current_position[X_AXIS], current_position[Y_AXIS], current_position[Z_AXIS], current_position[E_AXIS], XY_AXIS_FEEDRATE, active_extruder);
		st_synchronize();

		if (!find_bed_induction_sensor_point_z(-10.f)) { //if we have data from z calibration max allowed difference is 1mm for each point, if we dont have data max difference is 10mm from initial point  
			break;
			card.closefile();
		}


		//memset(numb_wldsd, 0, sizeof(numb_wldsd));
		//dtostrf(d_ReadData(), 8, 5, numb_wldsd);
		//strcat(data_wldsd, numb_wldsd);


		
		//MYSERIAL.println(data_wldsd);
		//delay(1000);
		//delay(3000);
		//t1 = millis();
		
		//while (digitalRead(D_DATACLOCK) == LOW) {}
		//while (digitalRead(D_DATACLOCK) == HIGH) {}
		memset(digit, 0, sizeof(digit));
		//cli();
		digitalWrite(D_REQUIRE, LOW);	
		
		for (int i = 0; i<13; i++)
		{
			//t1 = millis();
			for (int j = 0; j < 4; j++)
			{
				while (digitalRead(D_DATACLOCK) == LOW) {}				
				while (digitalRead(D_DATACLOCK) == HIGH) {}
				bitWrite(digit[i], j, digitalRead(D_DATA));
			}
			//t_delay = (millis() - t1);
			//SERIAL_PROTOCOLPGM(" ");
			//SERIAL_PROTOCOL_F(t_delay, 5);
			//SERIAL_PROTOCOLPGM(" ");
		}
		//sei();
		digitalWrite(D_REQUIRE, HIGH);
		mergeOutput[0] = '\0';
		output = 0;
		for (int r = 5; r <= 10; r++) //Merge digits
		{			
			sprintf(str, "%d", digit[r]);
			strcat(mergeOutput, str);
		}
		
		output = atof(mergeOutput);

		if (digit[4] == 8) //Handle sign
		{
			output *= -1;
		}

		for (int i = digit[11]; i > 0; i--) //Handle floating point
		{
			output *= 0.1;
		}
		

		//output = d_ReadData();

		//row[ix] = current_position[Z_AXIS];

		memset(data_wldsd, 0, sizeof(data_wldsd));

		for (int i = 0; i <3; i++) {
			memset(numb_wldsd, 0, sizeof(numb_wldsd));
			dtostrf(current_position[i], 8, 5, numb_wldsd);
			strcat(data_wldsd, numb_wldsd);
			strcat(data_wldsd, ";");

		}
		memset(numb_wldsd, 0, sizeof(numb_wldsd));
		dtostrf(output, 8, 5, numb_wldsd);
		strcat(data_wldsd, numb_wldsd);
		//strcat(data_wldsd, ";");
		card.write_command(data_wldsd);

		
		//row[ix] = d_ReadData();
		
		row[ix] = output; // current_position[Z_AXIS];

		if (iy % 2 == 1 ? ix == 0 : ix == x_points_num - 1) {
			for (int i = 0; i < x_points_num; i++) {
				SERIAL_PROTOCOLPGM(" ");
				SERIAL_PROTOCOL_F(row[i], 5);


			}
			SERIAL_PROTOCOLPGM("\n");
		}
		custom_message_state--;
		mesh_point++;
		lcd_update(1);

	}
	card.closefile();

}
#endif

void temp_compensation_start() {
	
	custom_message = true;
	custom_message_type = 5;
	custom_message_state = PINDA_HEAT_T + 1;
	lcd_update(2);
	if (degHotend(active_extruder) > EXTRUDE_MINTEMP) {
		current_position[E_AXIS] -= DEFAULT_RETRACTION;
	}
	plan_buffer_line(current_position[X_AXIS], current_position[Y_AXIS], current_position[Z_AXIS], current_position[E_AXIS], 400, active_extruder);
	
	current_position[X_AXIS] = PINDA_PREHEAT_X;
	current_position[Y_AXIS] = PINDA_PREHEAT_Y;
	current_position[Z_AXIS] = PINDA_PREHEAT_Z;
	plan_buffer_line(current_position[X_AXIS], current_position[Y_AXIS], current_position[Z_AXIS], current_position[E_AXIS], 3000 / 60, active_extruder);
	st_synchronize();
	while (fabs(degBed() - target_temperature_bed) > 1) delay_keep_alive(1000);

	for (int i = 0; i < PINDA_HEAT_T; i++) {
		delay_keep_alive(1000);
		custom_message_state = PINDA_HEAT_T - i;
		if (custom_message_state == 99 || custom_message_state == 9) lcd_update(2); //force whole display redraw if number of digits changed
		else lcd_update(1);
	}	
	custom_message_type = 0;
	custom_message_state = 0;
	custom_message = false;
}

void temp_compensation_apply() {
	int i_add;
	int compensation_value;
	int z_shift = 0;
	float z_shift_mm;

	if (calibration_status() == CALIBRATION_STATUS_CALIBRATED) {
		if (target_temperature_bed % 10 == 0 && target_temperature_bed >= 60 && target_temperature_bed <= 100) {
			i_add = (target_temperature_bed - 60) / 10;
			EEPROM_read_B(EEPROM_PROBE_TEMP_SHIFT + i_add * 2, &z_shift);
			z_shift_mm = z_shift / axis_steps_per_unit[Z_AXIS];
		}else {
			//interpolation
			z_shift_mm = temp_comp_interpolation(target_temperature_bed) / axis_steps_per_unit[Z_AXIS];
		}
		SERIAL_PROTOCOLPGM("\n");
		SERIAL_PROTOCOLPGM("Z shift applied:");
		MYSERIAL.print(z_shift_mm);
		plan_buffer_line(current_position[X_AXIS], current_position[Y_AXIS], current_position[Z_AXIS] - z_shift_mm, current_position[E_AXIS], homing_feedrate[Z_AXIS] / 40, active_extruder);
		st_synchronize();
		plan_set_z_position(current_position[Z_AXIS]);
	}
	else {		
		//we have no temp compensation data
	}
}

float temp_comp_interpolation(float inp_temperature) {

	//cubic spline interpolation

	int n, i, j, k;
	float h[10], a, b, c, d, sum, s[10] = { 0 }, x[10], F[10], f[10], m[10][10] = { 0 }, temp;
	int shift[10];
	int temp_C[10];

	n = 6; //number of measured points

	shift[0] = 0;
	for (i = 0; i < n; i++) {
		if (i>0) EEPROM_read_B(EEPROM_PROBE_TEMP_SHIFT + (i-1) * 2, &shift[i]); //read shift in steps from EEPROM
		temp_C[i] = 50 + i * 10; //temperature in C
#ifdef PINDA_THERMISTOR
		temp_C[i] = 35 + i * 5; //temperature in C
#else
		temp_C[i] = 50 + i * 10; //temperature in C
#endif
		x[i] = (float)temp_C[i];
		f[i] = (float)shift[i];
	}
	if (inp_temperature < x[0]) return 0;


	for (i = n - 1; i>0; i--) {
		F[i] = (f[i] - f[i - 1]) / (x[i] - x[i - 1]);
		h[i - 1] = x[i] - x[i - 1];
	}
	//*********** formation of h, s , f matrix **************
	for (i = 1; i<n - 1; i++) {
		m[i][i] = 2 * (h[i - 1] + h[i]);
		if (i != 1) {
			m[i][i - 1] = h[i - 1];
			m[i - 1][i] = h[i - 1];
		}
		m[i][n - 1] = 6 * (F[i + 1] - F[i]);
	}
	//*********** forward elimination **************
	for (i = 1; i<n - 2; i++) {
		temp = (m[i + 1][i] / m[i][i]);
		for (j = 1; j <= n - 1; j++)
			m[i + 1][j] -= temp*m[i][j];
	}
	//*********** backward substitution *********
	for (i = n - 2; i>0; i--) {
		sum = 0;
		for (j = i; j <= n - 2; j++)
			sum += m[i][j] * s[j];
		s[i] = (m[i][n - 1] - sum) / m[i][i];
	}

		for (i = 0; i<n - 1; i++)
			if ((x[i] <= inp_temperature && inp_temperature <= x[i + 1]) || (i == n-2 && inp_temperature > x[i + 1])) {
				a = (s[i + 1] - s[i]) / (6 * h[i]);
				b = s[i] / 2;
				c = (f[i + 1] - f[i]) / h[i] - (2 * h[i] * s[i] + s[i + 1] * h[i]) / 6;
				d = f[i];
				sum = a*pow((inp_temperature - x[i]), 3) + b*pow((inp_temperature - x[i]), 2) + c*(inp_temperature - x[i]) + d;
			}

		return sum;

}

#ifdef PINDA_THERMISTOR
float temp_compensation_pinda_thermistor_offset()
{
	if (!temp_cal_active) return 0;
	if (!calibration_status_pinda()) return 0;
	return temp_comp_interpolation(current_temperature_pinda) / axis_steps_per_unit[Z_AXIS];
}
#endif //PINDA_THERMISTOR

void long_pause() //long pause print
{
	st_synchronize();
	
	//save currently set parameters to global variables
	saved_feedmultiply = feedmultiply; 
	HotendTempBckp = degTargetHotend(active_extruder);
	fanSpeedBckp = fanSpeed;
	start_pause_print = millis();
		

	//save position
	pause_lastpos[X_AXIS] = current_position[X_AXIS];
	pause_lastpos[Y_AXIS] = current_position[Y_AXIS];
	pause_lastpos[Z_AXIS] = current_position[Z_AXIS];
	pause_lastpos[E_AXIS] = current_position[E_AXIS];

	//retract
	current_position[E_AXIS] -= DEFAULT_RETRACTION;
	plan_buffer_line(current_position[X_AXIS], current_position[Y_AXIS], current_position[Z_AXIS], current_position[E_AXIS], 400, active_extruder);

	//lift z
	current_position[Z_AXIS] += Z_PAUSE_LIFT;
	if (current_position[Z_AXIS] > Z_MAX_POS) current_position[Z_AXIS] = Z_MAX_POS;
	plan_buffer_line(current_position[X_AXIS], current_position[Y_AXIS], current_position[Z_AXIS], current_position[E_AXIS], 15, active_extruder);

	//set nozzle target temperature to 0
	setTargetHotend(0, 0);
	setTargetHotend(0, 1);
	setTargetHotend(0, 2);

	//Move XY to side
	current_position[X_AXIS] = X_PAUSE_POS;
	current_position[Y_AXIS] = Y_PAUSE_POS;
	plan_buffer_line(current_position[X_AXIS], current_position[Y_AXIS], current_position[Z_AXIS], current_position[E_AXIS], 50, active_extruder);

	// Turn off the print fan
	fanSpeed = 0;

	st_synchronize();
}

void serialecho_temperatures() {
	float tt = degHotend(active_extruder);
	SERIAL_PROTOCOLPGM("T:");
	SERIAL_PROTOCOL(tt);
	SERIAL_PROTOCOLPGM(" E:");
	SERIAL_PROTOCOL((int)active_extruder);
	SERIAL_PROTOCOLPGM(" B:");
	SERIAL_PROTOCOL_F(degBed(), 1);
	SERIAL_PROTOCOLLN("");
}

extern uint32_t sdpos_atomic;

void uvlo_() 
{
    // Conserve power as soon as possible.
    disable_x();
    disable_y();

    // Indicate that the interrupt has been triggered.
		SERIAL_ECHOLNPGM("UVLO");

    // Read out the current Z motor microstep counter. This will be later used
    // for reaching the zero full step before powering off.
    uint16_t z_microsteps = tmc2130_rd_MSCNT(Z_TMC2130_CS);

    // Calculate the file position, from which to resume this print.
    long sd_position = sdpos_atomic; //atomic sd position of last command added in queue
    {
      uint16_t sdlen_planner = planner_calc_sd_length(); //length of sd commands in planner
      sd_position -= sdlen_planner;
      uint16_t sdlen_cmdqueue = cmdqueue_calc_sd_length(); //length of sd commands in cmdqueue
      sd_position -= sdlen_cmdqueue;
      if (sd_position < 0) sd_position = 0;
    }

    // Backup the feedrate in mm/min.
    int feedrate_bckp = blocks_queued() ? (block_buffer[block_buffer_tail].nominal_speed * 60.f) : feedrate;

    // After this call, the planner queue is emptied and the current_position is set to a current logical coordinate.
    // The logical coordinate will likely differ from the machine coordinate if the skew calibration and mesh bed leveling
    // are in action.
    planner_abort_hard();

    // Clean the input command queue.
    cmdqueue_reset();
    card.sdprinting = false;
//    card.closefile();

    // Enable stepper driver interrupt to move Z axis.
    // This should be fine as the planner and command queues are empty and the SD card printing is disabled.
    //FIXME one may want to disable serial lines at this point of time to avoid interfering with the command queue,
    // though it should not happen that the command queue is touched as the plan_buffer_line always succeed without blocking.
		sei();
		plan_buffer_line(
      current_position[X_AXIS], 
      current_position[Y_AXIS], 
      current_position[Z_AXIS], 
      current_position[E_AXIS] - DEFAULT_RETRACTION, 
      400, active_extruder);
		plan_buffer_line(
      current_position[X_AXIS], 
      current_position[Y_AXIS], 
      current_position[Z_AXIS] + UVLO_Z_AXIS_SHIFT + float((1024 - z_microsteps + 7) >> 4) / axis_steps_per_unit[Z_AXIS], 
      current_position[E_AXIS] - DEFAULT_RETRACTION,
      40, active_extruder);

    // Move Z up to the next 0th full step.
    // Write the file position.
    eeprom_update_dword((uint32_t*)(EEPROM_FILE_POSITION), sd_position);
    // Store the mesh bed leveling offsets. This is 2*9=18 bytes, which takes 18*3.4us=52us in worst case.
    for (int8_t mesh_point = 0; mesh_point < 9; ++ mesh_point) {
      uint8_t ix = mesh_point % MESH_MEAS_NUM_X_POINTS; // from 0 to MESH_NUM_X_POINTS - 1
      uint8_t iy = mesh_point / MESH_MEAS_NUM_X_POINTS;
      // Scale the z value to 1u resolution.
      int16_t v = mbl.active ? int16_t(floor(mbl.z_values[iy*3][ix*3] * 1000.f + 0.5f)) : 0;
      eeprom_update_word((uint16_t*)(EEPROM_UVLO_MESH_BED_LEVELING+2*mesh_point), *reinterpret_cast<uint16_t*>(&v));
    }
    // Read out the current Z motor microstep counter. This will be later used
    // for reaching the zero full step before powering off.
    eeprom_update_word((uint16_t*)(EEPROM_UVLO_Z_MICROSTEPS), z_microsteps);
    // Store the current position.
    eeprom_update_float((float*)(EEPROM_UVLO_CURRENT_POSITION + 0), current_position[X_AXIS]);
    eeprom_update_float((float*)(EEPROM_UVLO_CURRENT_POSITION + 4), current_position[Y_AXIS]);
    eeprom_update_float((float*)(EEPROM_UVLO_CURRENT_POSITION_Z), current_position[Z_AXIS]);
    // Store the current feed rate, temperatures and fan speed.
    EEPROM_save_B(EEPROM_UVLO_FEEDRATE, &feedrate_bckp);
    eeprom_update_byte((uint8_t*)EEPROM_UVLO_TARGET_HOTEND, target_temperature[active_extruder]);
    eeprom_update_byte((uint8_t*)EEPROM_UVLO_TARGET_BED, target_temperature_bed);
    eeprom_update_byte((uint8_t*)EEPROM_UVLO_FAN_SPEED, fanSpeed);
    // Finaly store the "power outage" flag.
    eeprom_update_byte((uint8_t*)EEPROM_UVLO, 1);

    st_synchronize();
    SERIAL_ECHOPGM("stps");
    MYSERIAL.println(tmc2130_rd_MSCNT(Z_TMC2130_CS));
#if 0
    // Move the print head to the side of the print until all the power stored in the power supply capacitors is depleted.
    current_position[X_AXIS] = (current_position[X_AXIS] < 0.5f * (X_MIN_POS + X_MAX_POS)) ? X_MIN_POS : X_MAX_POS;
    plan_buffer_line(current_position[X_AXIS], current_position[Y_AXIS], current_position[Z_AXIS], current_position[E_AXIS], 500, active_extruder);
    st_synchronize();
#endif
    disable_z();
    
    // Increment power failure counter
    uint8_t power_count = eeprom_read_byte((uint8_t*)EEPROM_POWER_COUNT);
    power_count++;
    eeprom_update_byte((uint8_t*)EEPROM_POWER_COUNT, power_count);
    
		SERIAL_ECHOLNPGM("UVLO - end");
		cli();
		while(1);
}

void setup_fan_interrupt() {
//INT7
	DDRE &= ~(1 << 7); //input pin
	PORTE &= ~(1 << 7); //no internal pull-up

	//start with sensing rising edge
	EICRB &= ~(1 << 6);
	EICRB |= (1 << 7);

	//enable INT7 interrupt
	EIMSK |= (1 << 7);
}

ISR(INT7_vect) {
	//measuring speed now works for fanSpeed > 18 (approximately), which is sufficient because MIN_PRINT_FAN_SPEED is higher

	if (fanSpeed < MIN_PRINT_FAN_SPEED) return;
	if ((1 << 6) & EICRB) { //interrupt was triggered by rising edge
		t_fan_rising_edge = millis();
	}
	else { //interrupt was triggered by falling edge
		if ((millis() - t_fan_rising_edge) >= FAN_PULSE_WIDTH_LIMIT) {//this pulse was from sensor and not from pwm
			fan_edge_counter[1] += 2; //we are currently counting all edges so lets count two edges for one pulse
		}
	}	
	EICRB ^= (1 << 6); //change edge
}

void setup_uvlo_interrupt() {
	DDRE &= ~(1 << 4); //input pin
	PORTE &= ~(1 << 4); //no internal pull-up

						//sensing falling edge
	EICRB |= (1 << 0);
	EICRB &= ~(1 << 1);

	//enable INT4 interrupt
	EIMSK |= (1 << 4);
}

ISR(INT4_vect) {
	EIMSK &= ~(1 << 4); //disable INT4 interrupt to make sure that this code will be executed just once 
	SERIAL_ECHOLNPGM("INT4");
	if (IS_SD_PRINTING) uvlo_();
}

void recover_print(uint8_t automatic) {
	char cmd[30];
	lcd_update_enable(true);
	lcd_update(2);
	lcd_setstatuspgm(MSG_RECOVERING_PRINT);

  recover_machine_state_after_power_panic();

    // Set the target bed and nozzle temperatures. 
    sprintf_P(cmd, PSTR("M104 S%d"), target_temperature[active_extruder]); 
    enquecommand(cmd); 
    sprintf_P(cmd, PSTR("M140 S%d"), target_temperature_bed); 
    enquecommand(cmd);

  // Lift the print head, so one may remove the excess priming material.
  if (current_position[Z_AXIS] < 25)
    enquecommand_P(PSTR("G1 Z25 F800"));
  // Home X and Y axes. Homing just X and Y shall not touch the babystep and the world2machine transformation status.
	enquecommand_P(PSTR("G28 X Y"));
  // Set the target bed and nozzle temperatures and wait.
	sprintf_P(cmd, PSTR("M109 S%d"), target_temperature[active_extruder]);
	enquecommand(cmd);
	sprintf_P(cmd, PSTR("M190 S%d"), target_temperature_bed);
	enquecommand(cmd);
	enquecommand_P(PSTR("M83")); //E axis relative mode
	//enquecommand_P(PSTR("G1 E5 F120")); //Extrude some filament to stabilize pessure
    // If not automatically recoreverd (long power loss), extrude extra filament to stabilize 
    if(automatic == 0){ 
        enquecommand_P(PSTR("G1 E5 F120")); //Extrude some filament to stabilize pessure 
    } 
	enquecommand_P(PSTR("G1 E"  STRINGIFY(-DEFAULT_RETRACTION)" F480"));
  // Mark the power panic status as inactive.
	eeprom_update_byte((uint8_t*)EEPROM_UVLO, 0);
	/*while ((abs(degHotend(0)- target_temperature[0])>5) || (abs(degBed() -target_temperature_bed)>3)) { //wait for heater and bed to reach target temp
		delay_keep_alive(1000);
	}*/
	SERIAL_ECHOPGM("After waiting for temp:");
	SERIAL_ECHOPGM("Current position X_AXIS:");
	MYSERIAL.println(current_position[X_AXIS]);
	SERIAL_ECHOPGM("Current position Y_AXIS:");
	MYSERIAL.println(current_position[Y_AXIS]);

  // Restart the print.
	restore_print_from_eeprom();

	SERIAL_ECHOPGM("current_position[Z_AXIS]:");
	MYSERIAL.print(current_position[Z_AXIS]);
}

void recover_machine_state_after_power_panic()
{
  // 1) Recover the logical cordinates at the time of the power panic.
  // The logical XY coordinates are needed to recover the machine Z coordinate corrected by the mesh bed leveling.
  current_position[X_AXIS] = eeprom_read_float((float*)(EEPROM_UVLO_CURRENT_POSITION + 0));
  current_position[Y_AXIS] = eeprom_read_float((float*)(EEPROM_UVLO_CURRENT_POSITION + 4));
  // Recover the logical coordinate of the Z axis at the time of the power panic.
  // The current position after power panic is moved to the next closest 0th full step.
  current_position[Z_AXIS] = eeprom_read_float((float*)(EEPROM_UVLO_CURRENT_POSITION_Z)) + 
    UVLO_Z_AXIS_SHIFT + float((1024 - eeprom_read_word((uint16_t*)(EEPROM_UVLO_Z_MICROSTEPS)) + 7) >> 4) / axis_steps_per_unit[Z_AXIS];
  memcpy(destination, current_position, sizeof(destination));

  SERIAL_ECHOPGM("recover_machine_state_after_power_panic, initial ");
  print_world_coordinates();

  // 2) Initialize the logical to physical coordinate system transformation.
  world2machine_initialize();

  // 3) Restore the mesh bed leveling offsets. This is 2*9=18 bytes, which takes 18*3.4us=52us in worst case.
  mbl.active = false;
  for (int8_t mesh_point = 0; mesh_point < 9; ++ mesh_point) {
    uint8_t ix = mesh_point % MESH_MEAS_NUM_X_POINTS; // from 0 to MESH_NUM_X_POINTS - 1
    uint8_t iy = mesh_point / MESH_MEAS_NUM_X_POINTS;
    // Scale the z value to 10u resolution.
    int16_t v;
    eeprom_read_block(&v, (void*)(EEPROM_UVLO_MESH_BED_LEVELING+2*mesh_point), 2);
    if (v != 0)
      mbl.active = true;
    mbl.z_values[iy][ix] = float(v) * 0.001f;
  }
  if (mbl.active)
    mbl.upsample_3x3();
  SERIAL_ECHOPGM("recover_machine_state_after_power_panic, initial ");
  print_mesh_bed_leveling_table();

  // 4) Load the baby stepping value, which is expected to be active at the time of power panic.
  // The baby stepping value is used to reset the physical Z axis when rehoming the Z axis.
  babystep_load();

  // 5) Set the physical positions from the logical positions using the world2machine transformation and the active bed leveling.
  plan_set_position(current_position[X_AXIS], current_position[Y_AXIS], current_position[Z_AXIS], current_position[E_AXIS]);

  // 6) Power up the motors, mark their positions as known.
  //FIXME Verfiy, whether the X and Y axes should be powered up here, as they will later be re-homed anyway.
  axis_known_position[X_AXIS] = true; enable_x();
  axis_known_position[Y_AXIS] = true; enable_y();
  axis_known_position[Z_AXIS] = true; enable_z();

  SERIAL_ECHOPGM("recover_machine_state_after_power_panic, initial ");
  print_physical_coordinates();

  // 7) Recover the target temperatures.
  target_temperature[active_extruder] = eeprom_read_byte((uint8_t*)EEPROM_UVLO_TARGET_HOTEND);
  target_temperature_bed = eeprom_read_byte((uint8_t*)EEPROM_UVLO_TARGET_BED);
}

void restore_print_from_eeprom() {
	float x_rec, y_rec, z_pos;
	int feedrate_rec;
	uint8_t fan_speed_rec;
	char cmd[30];
	char* c;
	char filename[13];

	fan_speed_rec = eeprom_read_byte((uint8_t*)EEPROM_UVLO_FAN_SPEED);
	EEPROM_read_B(EEPROM_UVLO_FEEDRATE, &feedrate_rec);
	SERIAL_ECHOPGM("Feedrate:");
	MYSERIAL.println(feedrate_rec);
	for (int i = 0; i < 8; i++) {
		filename[i] = eeprom_read_byte((uint8_t*)EEPROM_FILENAME + i);
		
	}
	filename[8] = '\0';

	MYSERIAL.print(filename);
	strcat_P(filename, PSTR(".gco"));
	sprintf_P(cmd, PSTR("M23 %s"), filename);
	for (c = &cmd[4]; *c; c++)
		 *c = tolower(*c);
	enquecommand(cmd);
	uint32_t position = eeprom_read_dword((uint32_t*)(EEPROM_FILE_POSITION));
	SERIAL_ECHOPGM("Position read from eeprom:");
	MYSERIAL.println(position);

  // E axis relative mode.
	enquecommand_P(PSTR("M83"));
  // Move to the XY print position in logical coordinates, where the print has been killed.
	strcpy_P(cmd, PSTR("G1 X")); strcat(cmd, ftostr32(eeprom_read_float((float*)(EEPROM_UVLO_CURRENT_POSITION + 0))));
	strcat_P(cmd, PSTR(" Y"));   strcat(cmd, ftostr32(eeprom_read_float((float*)(EEPROM_UVLO_CURRENT_POSITION + 4))));
	strcat_P(cmd, PSTR(" F2000"));
	enquecommand(cmd);
  // Move the Z axis down to the print, in logical coordinates.
	strcpy_P(cmd, PSTR("G1 Z")); strcat(cmd, ftostr32(eeprom_read_float((float*)(EEPROM_UVLO_CURRENT_POSITION_Z))));
	enquecommand(cmd);
  // Unretract.
	enquecommand_P(PSTR("G1 E"  STRINGIFY(DEFAULT_RETRACTION)" F480"));
  // Set the feedrate saved at the power panic.
	sprintf_P(cmd, PSTR("G1 F%d"), feedrate_rec);
	enquecommand(cmd);
  // Set the fan speed saved at the power panic.
	strcpy_P(cmd, PSTR("M106 S"));
	strcat(cmd, itostr3(int(fan_speed_rec)));
	enquecommand(cmd);

  // Set a position in the file.
  sprintf_P(cmd, PSTR("M26 S%lu"), position);
  enquecommand(cmd);
  // Start SD print.
  enquecommand_P(PSTR("M24")); 
}


////////////////////////////////////////////////////////////////////////////////
// new save/restore printing

//extern uint32_t sdpos_atomic;

bool saved_printing = false;
uint32_t saved_sdpos = 0;
float saved_pos[4] = {0, 0, 0, 0};
// Feedrate hopefully derived from an active block of the planner at the time the print has been canceled, in mm/min.
float saved_feedrate2 = 0;
uint8_t saved_active_extruder = 0;
bool saved_extruder_under_pressure = false;

void stop_and_save_print_to_ram(float z_move, float e_move)
{
	if (saved_printing) return;
	cli();
  unsigned char nplanner_blocks = number_of_blocks();
	saved_sdpos = sdpos_atomic; //atomic sd position of last command added in queue
	uint16_t sdlen_planner = planner_calc_sd_length(); //length of sd commands in planner
	saved_sdpos -= sdlen_planner;
	uint16_t sdlen_cmdqueue = cmdqueue_calc_sd_length(); //length of sd commands in cmdqueue
	saved_sdpos -= sdlen_cmdqueue;

#if 0
  SERIAL_ECHOPGM("SDPOS_ATOMIC="); MYSERIAL.println(sdpos_atomic, DEC);
  SERIAL_ECHOPGM("SDPOS="); MYSERIAL.println(card.get_sdpos(), DEC);
  SERIAL_ECHOPGM("SDLEN_PLAN="); MYSERIAL.println(sdlen_planner, DEC);
  SERIAL_ECHOPGM("SDLEN_CMDQ="); MYSERIAL.println(sdlen_cmdqueue, DEC);
  SERIAL_ECHOPGM("PLANNERBLOCKS="); MYSERIAL.println(int(nplanner_blocks), DEC);
  SERIAL_ECHOPGM("SDSAVED="); MYSERIAL.println(saved_sdpos, DEC);
  SERIAL_ECHOPGM("SDFILELEN="); MYSERIAL.println(card.fileSize(), DEC);

  {
    card.setIndex(saved_sdpos);
    SERIAL_ECHOLNPGM("Content of planner buffer: ");
    for (unsigned int idx = 0; idx < sdlen_planner; ++ idx)
      MYSERIAL.print(char(card.get()));
    SERIAL_ECHOLNPGM("Content of command buffer: ");
    for (unsigned int idx = 0; idx < sdlen_cmdqueue; ++ idx)
      MYSERIAL.print(char(card.get()));
    SERIAL_ECHOLNPGM("End of command buffer");
  }

  {
    // Print the content of the planner buffer, line by line:
    card.setIndex(saved_sdpos);
    int8_t iline = 0;
    for (unsigned char idx = block_buffer_tail; idx != block_buffer_head; idx = (idx + 1) & (BLOCK_BUFFER_SIZE - 1), ++ iline) {
      SERIAL_ECHOPGM("Planner line (from file): ");
      MYSERIAL.print(int(iline), DEC);
      SERIAL_ECHOPGM(", length: ");
      MYSERIAL.print(block_buffer[idx].sdlen, DEC);
      SERIAL_ECHOPGM(", steps: (");
      MYSERIAL.print(block_buffer[idx].steps_x, DEC);
      SERIAL_ECHOPGM(",");
      MYSERIAL.print(block_buffer[idx].steps_y, DEC);
      SERIAL_ECHOPGM(",");
      MYSERIAL.print(block_buffer[idx].steps_z, DEC);
      SERIAL_ECHOPGM(",");
      MYSERIAL.print(block_buffer[idx].steps_e, DEC);
      SERIAL_ECHOPGM("), events: ");
      MYSERIAL.println(block_buffer[idx].step_event_count, DEC);
      for (int len = block_buffer[idx].sdlen; len > 0; -- len)
        MYSERIAL.print(char(card.get()));
    }
  }
  {
    // Print the content of the command buffer, line by line:
    int8_t iline = 0;
    union {
        struct {
            char lo;
            char hi;
        } lohi;
        uint16_t value;
    } sdlen_single;
    int _bufindr = bufindr;
    for (int _buflen  = buflen; _buflen > 0; ++ iline) {
        if (cmdbuffer[_bufindr] == CMDBUFFER_CURRENT_TYPE_SDCARD) {
            sdlen_single.lohi.lo = cmdbuffer[_bufindr + 1];
            sdlen_single.lohi.hi = cmdbuffer[_bufindr + 2];
        }
        SERIAL_ECHOPGM("Buffer line (from buffer): ");
        MYSERIAL.print(int(iline), DEC);
        SERIAL_ECHOPGM(", type: ");
        MYSERIAL.print(int(cmdbuffer[_bufindr]), DEC);
        SERIAL_ECHOPGM(", len: ");
        MYSERIAL.println(sdlen_single.value, DEC);
        // Print the content of the buffer line.
        MYSERIAL.println(cmdbuffer + _bufindr + CMDHDRSIZE);

        SERIAL_ECHOPGM("Buffer line (from file): ");
        MYSERIAL.print(int(iline), DEC);
        MYSERIAL.println(int(iline), DEC);
        for (; sdlen_single.value > 0; -- sdlen_single.value)
          MYSERIAL.print(char(card.get()));

        if (-- _buflen == 0)
          break;
        // First skip the current command ID and iterate up to the end of the string.
        for (_bufindr += CMDHDRSIZE; cmdbuffer[_bufindr] != 0; ++ _bufindr) ;
        // Second, skip the end of string null character and iterate until a nonzero command ID is found.
        for (++ _bufindr; _bufindr < sizeof(cmdbuffer) && cmdbuffer[_bufindr] == 0; ++ _bufindr) ;
        // If the end of the buffer was empty,
        if (_bufindr == sizeof(cmdbuffer)) {
            // skip to the start and find the nonzero command.
            for (_bufindr = 0; cmdbuffer[_bufindr] == 0; ++ _bufindr) ;
        }
    }
  }
#endif

#if 0
  saved_feedrate2 = feedrate; //save feedrate
#else
  // Try to deduce the feedrate from the first block of the planner.
  // Speed is in mm/min.
  saved_feedrate2 = blocks_queued() ? (block_buffer[block_buffer_tail].nominal_speed * 60.f) : feedrate;
#endif

	planner_abort_hard(); //abort printing
	memcpy(saved_pos, current_position, sizeof(saved_pos));
	saved_active_extruder = active_extruder; //save active_extruder

	saved_extruder_under_pressure = extruder_under_pressure; //extruder under pressure flag - currently unused

	cmdqueue_reset(); //empty cmdqueue
	card.sdprinting = false;
//	card.closefile();
	saved_printing = true;
	sei();
	if ((z_move != 0) || (e_move != 0)) { // extruder or z move
#if 1
    // Rather than calling plan_buffer_line directly, push the move into the command queue, 
    char buf[48];
    strcpy_P(buf, PSTR("G1 Z"));
    dtostrf(saved_pos[Z_AXIS] + z_move, 8, 3, buf + strlen(buf));
    strcat_P(buf, PSTR(" E"));
    // Relative extrusion
    dtostrf(e_move, 6, 3, buf + strlen(buf));
    strcat_P(buf, PSTR(" F"));
    dtostrf(homing_feedrate[Z_AXIS], 8, 3, buf + strlen(buf));
    // At this point the command queue is empty.
    enquecommand(buf, false);
    // If this call is invoked from the main Arduino loop() function, let the caller know that the command
    // in the command queue is not the original command, but a new one, so it should not be removed from the queue.
    repeatcommand_front();
#else
		plan_buffer_line(saved_pos[X_AXIS], saved_pos[Y_AXIS], saved_pos[Z_AXIS] + z_move, saved_pos[E_AXIS] + e_move, homing_feedrate[Z_AXIS], active_extruder);
    st_synchronize(); //wait moving
    memcpy(current_position, saved_pos, sizeof(saved_pos));
    memcpy(destination, current_position, sizeof(destination));
#endif
  }
}

void restore_print_from_ram_and_continue(float e_move)
{
	if (!saved_printing) return;
//	for (int axis = X_AXIS; axis <= E_AXIS; axis++)
//	    current_position[axis] = st_get_position_mm(axis);
	active_extruder = saved_active_extruder; //restore active_extruder
	feedrate = saved_feedrate2; //restore feedrate
	float e = saved_pos[E_AXIS] - e_move;
	plan_set_e_position(e);
	plan_buffer_line(saved_pos[X_AXIS], saved_pos[Y_AXIS], saved_pos[Z_AXIS], saved_pos[E_AXIS], homing_feedrate[Z_AXIS]/13, active_extruder);
    st_synchronize();
  memcpy(current_position, saved_pos, sizeof(saved_pos));
  memcpy(destination, current_position, sizeof(destination));
	card.setIndex(saved_sdpos);
  sdpos_atomic = saved_sdpos;
	card.sdprinting = true;
	saved_printing = false;
}

void print_world_coordinates()
{
  SERIAL_ECHOPGM("world coordinates: (");
  MYSERIAL.print(current_position[X_AXIS], 3);
  SERIAL_ECHOPGM(", ");
  MYSERIAL.print(current_position[Y_AXIS], 3);
  SERIAL_ECHOPGM(", ");
  MYSERIAL.print(current_position[Z_AXIS], 3);
  SERIAL_ECHOLNPGM(")");
}

void print_physical_coordinates()
{
  SERIAL_ECHOPGM("physical coordinates: (");
  MYSERIAL.print(st_get_position_mm(X_AXIS), 3);
  SERIAL_ECHOPGM(", ");
  MYSERIAL.print(st_get_position_mm(Y_AXIS), 3);
  SERIAL_ECHOPGM(", ");
  MYSERIAL.print(st_get_position_mm(Z_AXIS), 3);
  SERIAL_ECHOLNPGM(")");
}

void print_mesh_bed_leveling_table()
{
  SERIAL_ECHOPGM("mesh bed leveling: ");
  for (int8_t y = 0; y < MESH_NUM_Y_POINTS; ++ y)
    for (int8_t x = 0; x < MESH_NUM_Y_POINTS; ++ x) {
      MYSERIAL.print(mbl.z_values[y][x], 3);
      SERIAL_ECHOPGM(" ");
    }
  SERIAL_ECHOLNPGM("");
}<|MERGE_RESOLUTION|>--- conflicted
+++ resolved
@@ -1,7414 +1,7411 @@
-/* -*- c++ -*- */
-
-/*
-    Reprap firmware based on Sprinter and grbl.
- Copyright (C) 2011 Camiel Gubbels / Erik van der Zalm
-
- This program is free software: you can redistribute it and/or modify
- it under the terms of the GNU General Public License as published by
- the Free Software Foundation, either version 3 of the License, or
- (at your option) any later version.
-
- This program is distributed in the hope that it will be useful,
- but WITHOUT ANY WARRANTY; without even the implied warranty of
- MERCHANTABILITY or FITNESS FOR A PARTICULAR PURPOSE.  See the
- GNU General Public License for more details.
-
- You should have received a copy of the GNU General Public License
- along with this program.  If not, see <http://www.gnu.org/licenses/>.
- */
-
-/*
- This firmware is a mashup between Sprinter and grbl.
-  (https://github.com/kliment/Sprinter)
-  (https://github.com/simen/grbl/tree)
-
- It has preliminary support for Matthew Roberts advance algorithm
-    http://reprap.org/pipermail/reprap-dev/2011-May/003323.html
- */
-
-#include "Marlin.h"
-
-#ifdef ENABLE_AUTO_BED_LEVELING
-#include "vector_3.h"
-  #ifdef AUTO_BED_LEVELING_GRID
-    #include "qr_solve.h"
-  #endif
-#endif // ENABLE_AUTO_BED_LEVELING
-
-#ifdef MESH_BED_LEVELING
-  #include "mesh_bed_leveling.h"
-  #include "mesh_bed_calibration.h"
-#endif
-
-#include "ultralcd.h"
-#include "Configuration_prusa.h"
-#include "planner.h"
-#include "stepper.h"
-#include "temperature.h"
-#include "motion_control.h"
-#include "cardreader.h"
-#include "watchdog.h"
-#include "ConfigurationStore.h"
-#include "language.h"
-#include "pins_arduino.h"
-#include "math.h"
-#include "util.h"
-
-#include <avr/wdt.h>
-
-#include "Dcodes.h"
-
-
-#ifdef SWSPI
-#include "swspi.h"
-#endif //SWSPI
-
-#ifdef SWI2C
-#include "swi2c.h"
-#endif //SWI2C
-
-#ifdef PAT9125
-#include "pat9125.h"
-#include "fsensor.h"
-#endif //PAT9125
-
-#ifdef TMC2130
-#include "tmc2130.h"
-#endif //TMC2130
-
-
-#ifdef BLINKM
-#include "BlinkM.h"
-#include "Wire.h"
-#endif
-
-#ifdef ULTRALCD
-#include "ultralcd.h"
-#endif
-
-#if NUM_SERVOS > 0
-#include "Servo.h"
-#endif
-
-#if defined(DIGIPOTSS_PIN) && DIGIPOTSS_PIN > -1
-#include <SPI.h>
-#endif
-
-#define VERSION_STRING  "1.0.2"
-
-
-#include "ultralcd.h"
-
-#include "cmdqueue.h"
-
-// Macros for bit masks
-#define BIT(b) (1<<(b))
-#define TEST(n,b) (((n)&BIT(b))!=0)
-#define SET_BIT(n,b,value) (n) ^= ((-value)^(n)) & (BIT(b))
-
-//Macro for print fan speed
-#define FAN_PULSE_WIDTH_LIMIT ((fanSpeed > 100) ? 3 : 4) //time in ms
-
-// look here for descriptions of G-codes: http://linuxcnc.org/handbook/gcode/g-code.html
-// http://objects.reprap.org/wiki/Mendel_User_Manual:_RepRapGCodes
-
-//Implemented Codes
-//-------------------
-
-// PRUSA CODES
-// P F - Returns FW versions
-// P R - Returns revision of printer
-
-// G0  -> G1
-// G1  - Coordinated Movement X Y Z E
-// G2  - CW ARC
-// G3  - CCW ARC
-// G4  - Dwell S<seconds> or P<milliseconds>
-// G10 - retract filament according to settings of M207
-// G11 - retract recover filament according to settings of M208
-// G28 - Home all Axis
-// G29 - Detailed Z-Probe, probes the bed at 3 or more points.  Will fail if you haven't homed yet.
-// G30 - Single Z Probe, probes bed at current XY location.
-// G31 - Dock sled (Z_PROBE_SLED only)
-// G32 - Undock sled (Z_PROBE_SLED only)
-// G80 - Automatic mesh bed leveling
-// G81 - Print bed profile
-// G90 - Use Absolute Coordinates
-// G91 - Use Relative Coordinates
-// G92 - Set current position to coordinates given
-
-// M Codes
-// M0   - Unconditional stop - Wait for user to press a button on the LCD (Only if ULTRA_LCD is enabled)
-// M1   - Same as M0
-// M17  - Enable/Power all stepper motors
-// M18  - Disable all stepper motors; same as M84
-// M20  - List SD card
-// M21  - Init SD card
-// M22  - Release SD card
-// M23  - Select SD file (M23 filename.g)
-// M24  - Start/resume SD print
-// M25  - Pause SD print
-// M26  - Set SD position in bytes (M26 S12345)
-// M27  - Report SD print status
-// M28  - Start SD write (M28 filename.g)
-// M29  - Stop SD write
-// M30  - Delete file from SD (M30 filename.g)
-// M31  - Output time since last M109 or SD card start to serial
-// M32  - Select file and start SD print (Can be used _while_ printing from SD card files):
-//        syntax "M32 /path/filename#", or "M32 S<startpos bytes> !filename#"
-//        Call gcode file : "M32 P !filename#" and return to caller file after finishing (similar to #include).
-//        The '#' is necessary when calling from within sd files, as it stops buffer prereading
-// M42  - Change pin status via gcode Use M42 Px Sy to set pin x to value y, when omitting Px the onboard led will be used.
-// M80  - Turn on Power Supply
-// M81  - Turn off Power Supply
-// M82  - Set E codes absolute (default)
-// M83  - Set E codes relative while in Absolute Coordinates (G90) mode
-// M84  - Disable steppers until next move,
-//        or use S<seconds> to specify an inactivity timeout, after which the steppers will be disabled.  S0 to disable the timeout.
-// M85  - Set inactivity shutdown timer with parameter S<seconds>. To disable set zero (default)
-// M92  - Set axis_steps_per_unit - same syntax as G92
-// M104 - Set extruder target temp
-// M105 - Read current temp
-// M106 - Fan on
-// M107 - Fan off
-// M109 - Sxxx Wait for extruder current temp to reach target temp. Waits only when heating
-//        Rxxx Wait for extruder current temp to reach target temp. Waits when heating and cooling
-//        IF AUTOTEMP is enabled, S<mintemp> B<maxtemp> F<factor>. Exit autotemp by any M109 without F
-// M112 - Emergency stop
-// M114 - Output current position to serial port
-// M115 - Capabilities string
-// M117 - display message
-// M119 - Output Endstop status to serial port
-// M126 - Solenoid Air Valve Open (BariCUDA support by jmil)
-// M127 - Solenoid Air Valve Closed (BariCUDA vent to atmospheric pressure by jmil)
-// M128 - EtoP Open (BariCUDA EtoP = electricity to air pressure transducer by jmil)
-// M129 - EtoP Closed (BariCUDA EtoP = electricity to air pressure transducer by jmil)
-// M140 - Set bed target temp
-// M150 - Set BlinkM Color Output R: Red<0-255> U(!): Green<0-255> B: Blue<0-255> over i2c, G for green does not work.
-// M190 - Sxxx Wait for bed current temp to reach target temp. Waits only when heating
-//        Rxxx Wait for bed current temp to reach target temp. Waits when heating and cooling
-// M200 D<millimeters>- set filament diameter and set E axis units to cubic millimeters (use S0 to set back to millimeters).
-// M201 - Set max acceleration in units/s^2 for print moves (M201 X1000 Y1000)
-// M202 - Set max acceleration in units/s^2 for travel moves (M202 X1000 Y1000) Unused in Marlin!!
-// M203 - Set maximum feedrate that your machine can sustain (M203 X200 Y200 Z300 E10000) in mm/sec
-// M204 - Set default acceleration: S normal moves T filament only moves (M204 S3000 T7000) in mm/sec^2  also sets minimum segment time in ms (B20000) to prevent buffer under-runs and M20 minimum feedrate
-// M205 -  advanced settings:  minimum travel speed S=while printing T=travel only,  B=minimum segment time X= maximum xy jerk, Z=maximum Z jerk, E=maximum E jerk
-// M206 - set additional homing offset
-// M207 - set retract length S[positive mm] F[feedrate mm/min] Z[additional zlift/hop], stays in mm regardless of M200 setting
-// M208 - set recover=unretract length S[positive mm surplus to the M207 S*] F[feedrate mm/sec]
-// M209 - S<1=true/0=false> enable automatic retract detect if the slicer did not support G10/11: every normal extrude-only move will be classified as retract depending on the direction.
-// M218 - set hotend offset (in mm): T<extruder_number> X<offset_on_X> Y<offset_on_Y>
-// M220 S<factor in percent>- set speed factor override percentage
-// M221 S<factor in percent>- set extrude factor override percentage
-// M226 P<pin number> S<pin state>- Wait until the specified pin reaches the state required
-// M240 - Trigger a camera to take a photograph
-// M250 - Set LCD contrast C<contrast value> (value 0..63)
-// M280 - set servo position absolute. P: servo index, S: angle or microseconds
-// M300 - Play beep sound S<frequency Hz> P<duration ms>
-// M301 - Set PID parameters P I and D
-// M302 - Allow cold extrudes, or set the minimum extrude S<temperature>.
-// M303 - PID relay autotune S<temperature> sets the target temperature. (default target temperature = 150C)
-// M304 - Set bed PID parameters P I and D
-// M400 - Finish all moves
-// M401 - Lower z-probe if present
-// M402 - Raise z-probe if present
-// M404 - N<dia in mm> Enter the nominal filament width (3mm, 1.75mm ) or will display nominal filament width without parameters
-// M405 - Turn on Filament Sensor extrusion control.  Optional D<delay in cm> to set delay in centimeters between sensor and extruder 
-// M406 - Turn off Filament Sensor extrusion control 
-// M407 - Displays measured filament diameter 
-// M500 - stores parameters in EEPROM
-// M501 - reads parameters from EEPROM (if you need reset them after you changed them temporarily).
-// M502 - reverts to the default "factory settings".  You still need to store them in EEPROM afterwards if you want to.
-// M503 - print the current settings (from memory not from EEPROM)
-// M509 - force language selection on next restart
-// M540 - Use S[0|1] to enable or disable the stop SD card print on endstop hit (requires ABORT_ON_ENDSTOP_HIT_FEATURE_ENABLED)
-// M600 - Pause for filament change X[pos] Y[pos] Z[relative lift] E[initial retract] L[later retract distance for removal]
-// M605 - Set dual x-carriage movement mode: S<mode> [ X<duplication x-offset> R<duplication temp offset> ]
-// M900 - Set LIN_ADVANCE options, if enabled. See Configuration_adv.h for details.
-// M907 - Set digital trimpot motor current using axis codes.
-// M908 - Control digital trimpot directly.
-// M350 - Set microstepping mode.
-// M351 - Toggle MS1 MS2 pins directly.
-
-// M928 - Start SD logging (M928 filename.g) - ended by M29
-// M999 - Restart after being stopped by error
-
-//Stepper Movement Variables
-
-//===========================================================================
-//=============================imported variables============================
-//===========================================================================
-
-
-//===========================================================================
-//=============================public variables=============================
-//===========================================================================
-#ifdef SDSUPPORT
-CardReader card;
-#endif
-
-unsigned long PingTime = millis();
-union Data
-{
-byte b[2];
-int value;
-};
-
-float homing_feedrate[] = HOMING_FEEDRATE;
-// Currently only the extruder axis may be switched to a relative mode.
-// Other axes are always absolute or relative based on the common relative_mode flag.
-bool axis_relative_modes[] = AXIS_RELATIVE_MODES;
-int feedmultiply=100; //100->1 200->2
-int saved_feedmultiply;
-int extrudemultiply=100; //100->1 200->2
-int extruder_multiply[EXTRUDERS] = {100
-  #if EXTRUDERS > 1
-    , 100
-    #if EXTRUDERS > 2
-      , 100
-    #endif
-  #endif
-};
-
-int bowden_length[4];
-
-bool is_usb_printing = false;
-bool homing_flag = false;
-
-bool temp_cal_active = false;
-
-unsigned long kicktime = millis()+100000;
-
-unsigned int  usb_printing_counter;
-
-int lcd_change_fil_state = 0;
-
-int feedmultiplyBckp = 100;
-float HotendTempBckp = 0;
-int fanSpeedBckp = 0;
-float pause_lastpos[4];
-unsigned long pause_time = 0;
-unsigned long start_pause_print = millis();
-unsigned long t_fan_rising_edge = millis();
-
-unsigned long load_filament_time;
-
-bool mesh_bed_leveling_flag = false;
-bool mesh_bed_run_from_menu = false;
-
-unsigned char lang_selected = 0;
-int8_t FarmMode = 0;
-
-bool prusa_sd_card_upload = false;
-
-unsigned int status_number = 0;
-
-unsigned long total_filament_used;
-unsigned int heating_status;
-unsigned int heating_status_counter;
-bool custom_message;
-bool loading_flag = false;
-unsigned int custom_message_type;
-unsigned int custom_message_state;
-char snmm_filaments_used = 0;
-
-float distance_from_min[3];
-float angleDiff;
-
-bool fan_state[2];
-int fan_edge_counter[2];
-int fan_speed[2];
-
-
-bool volumetric_enabled = false;
-float filament_size[EXTRUDERS] = { DEFAULT_NOMINAL_FILAMENT_DIA
-  #if EXTRUDERS > 1
-      , DEFAULT_NOMINAL_FILAMENT_DIA
-    #if EXTRUDERS > 2
-       , DEFAULT_NOMINAL_FILAMENT_DIA
-    #endif
-  #endif
-};
-float volumetric_multiplier[EXTRUDERS] = {1.0
-  #if EXTRUDERS > 1
-    , 1.0
-    #if EXTRUDERS > 2
-      , 1.0
-    #endif
-  #endif
-};
-float current_position[NUM_AXIS] = { 0.0, 0.0, 0.0, 0.0 };
-float add_homing[3]={0,0,0};
-
-float min_pos[3] = { X_MIN_POS, Y_MIN_POS, Z_MIN_POS };
-float max_pos[3] = { X_MAX_POS, Y_MAX_POS, Z_MAX_POS };
-bool axis_known_position[3] = {false, false, false};
-float zprobe_zoffset;
-
-// Extruder offset
-#if EXTRUDERS > 1
-  #define NUM_EXTRUDER_OFFSETS 2 // only in XY plane
-float extruder_offset[NUM_EXTRUDER_OFFSETS][EXTRUDERS] = {
-#if defined(EXTRUDER_OFFSET_X) && defined(EXTRUDER_OFFSET_Y)
-  EXTRUDER_OFFSET_X, EXTRUDER_OFFSET_Y
-#endif
-};
-#endif
-
-uint8_t active_extruder = 0;
-int fanSpeed=0;
-
-#ifdef FWRETRACT
-  bool autoretract_enabled=false;
-  bool retracted[EXTRUDERS]={false
-    #if EXTRUDERS > 1
-    , false
-     #if EXTRUDERS > 2
-      , false
-     #endif
-  #endif
-  };
-  bool retracted_swap[EXTRUDERS]={false
-    #if EXTRUDERS > 1
-    , false
-     #if EXTRUDERS > 2
-      , false
-     #endif
-  #endif
-  };
-
-  float retract_length = RETRACT_LENGTH;
-  float retract_length_swap = RETRACT_LENGTH_SWAP;
-  float retract_feedrate = RETRACT_FEEDRATE;
-  float retract_zlift = RETRACT_ZLIFT;
-  float retract_recover_length = RETRACT_RECOVER_LENGTH;
-  float retract_recover_length_swap = RETRACT_RECOVER_LENGTH_SWAP;
-  float retract_recover_feedrate = RETRACT_RECOVER_FEEDRATE;
-#endif
-
-#ifdef ULTIPANEL
-  #ifdef PS_DEFAULT_OFF
-    bool powersupply = false;
-  #else
-	  bool powersupply = true;
-  #endif
-#endif
-
-bool cancel_heatup = false ;
-
-#ifdef FILAMENT_SENSOR
-  //Variables for Filament Sensor input 
-  float filament_width_nominal=DEFAULT_NOMINAL_FILAMENT_DIA;  //Set nominal filament width, can be changed with M404 
-  bool filament_sensor=false;  //M405 turns on filament_sensor control, M406 turns it off 
-  float filament_width_meas=DEFAULT_MEASURED_FILAMENT_DIA; //Stores the measured filament diameter 
-  signed char measurement_delay[MAX_MEASUREMENT_DELAY+1];  //ring buffer to delay measurement  store extruder factor after subtracting 100 
-  int delay_index1=0;  //index into ring buffer
-  int delay_index2=-1;  //index into ring buffer - set to -1 on startup to indicate ring buffer needs to be initialized
-  float delay_dist=0; //delay distance counter  
-  int meas_delay_cm = MEASUREMENT_DELAY_CM;  //distance delay setting
-#endif
-
-const char errormagic[] PROGMEM = "Error:";
-const char echomagic[] PROGMEM = "echo:";
-
-//===========================================================================
-//=============================Private Variables=============================
-//===========================================================================
-const char axis_codes[NUM_AXIS] = {'X', 'Y', 'Z', 'E'};
-float destination[NUM_AXIS] = {  0.0, 0.0, 0.0, 0.0};
-
-static float delta[3] = {0.0, 0.0, 0.0};
-
-// For tracing an arc
-static float offset[3] = {0.0, 0.0, 0.0};
-static float feedrate = 1500.0, next_feedrate, saved_feedrate;
-
-// Determines Absolute or Relative Coordinates.
-// Also there is bool axis_relative_modes[] per axis flag.
-static bool relative_mode = false;  
-
-const int sensitive_pins[] = SENSITIVE_PINS; // Sensitive pin list for M42
-
-//static float tt = 0;
-//static float bt = 0;
-
-//Inactivity shutdown variables
-static unsigned long previous_millis_cmd = 0;
-unsigned long max_inactive_time = 0;
-static unsigned long stepper_inactive_time = DEFAULT_STEPPER_DEACTIVE_TIME*1000l;
-
-unsigned long starttime=0;
-unsigned long stoptime=0;
-unsigned long _usb_timer = 0;
-
-static uint8_t tmp_extruder;
-
-bool extruder_under_pressure = true;
-
-
-bool Stopped=false;
-
-#if NUM_SERVOS > 0
-  Servo servos[NUM_SERVOS];
-#endif
-
-bool CooldownNoWait = true;
-bool target_direction;
-
-//Insert variables if CHDK is defined
-#ifdef CHDK
-unsigned long chdkHigh = 0;
-boolean chdkActive = false;
-#endif
-
-//===========================================================================
-//=============================Routines======================================
-//===========================================================================
-
-void get_arc_coordinates();
-bool setTargetedHotend(int code);
-
-void serial_echopair_P(const char *s_P, float v)
-    { serialprintPGM(s_P); SERIAL_ECHO(v); }
-void serial_echopair_P(const char *s_P, double v)
-    { serialprintPGM(s_P); SERIAL_ECHO(v); }
-void serial_echopair_P(const char *s_P, unsigned long v)
-    { serialprintPGM(s_P); SERIAL_ECHO(v); }
-
-#ifdef SDSUPPORT
-  #include "SdFatUtil.h"
-  int freeMemory() { return SdFatUtil::FreeRam(); }
-#else
-  extern "C" {
-    extern unsigned int __bss_end;
-    extern unsigned int __heap_start;
-    extern void *__brkval;
-
-    int freeMemory() {
-      int free_memory;
-
-      if ((int)__brkval == 0)
-        free_memory = ((int)&free_memory) - ((int)&__bss_end);
-      else
-        free_memory = ((int)&free_memory) - ((int)__brkval);
-
-      return free_memory;
-    }
-  }
-#endif //!SDSUPPORT
-
-void setup_killpin()
-{
-  #if defined(KILL_PIN) && KILL_PIN > -1
-    SET_INPUT(KILL_PIN);
-    WRITE(KILL_PIN,HIGH);
-  #endif
-}
-
-// Set home pin
-void setup_homepin(void)
-{
-#if defined(HOME_PIN) && HOME_PIN > -1
-   SET_INPUT(HOME_PIN);
-   WRITE(HOME_PIN,HIGH);
-#endif
-}
-
-void setup_photpin()
-{
-  #if defined(PHOTOGRAPH_PIN) && PHOTOGRAPH_PIN > -1
-    SET_OUTPUT(PHOTOGRAPH_PIN);
-    WRITE(PHOTOGRAPH_PIN, LOW);
-  #endif
-}
-
-void setup_powerhold()
-{
-  #if defined(SUICIDE_PIN) && SUICIDE_PIN > -1
-    SET_OUTPUT(SUICIDE_PIN);
-    WRITE(SUICIDE_PIN, HIGH);
-  #endif
-  #if defined(PS_ON_PIN) && PS_ON_PIN > -1
-    SET_OUTPUT(PS_ON_PIN);
-	#if defined(PS_DEFAULT_OFF)
-	  WRITE(PS_ON_PIN, PS_ON_ASLEEP);
-    #else
-	  WRITE(PS_ON_PIN, PS_ON_AWAKE);
-	#endif
-  #endif
-}
-
-void suicide()
-{
-  #if defined(SUICIDE_PIN) && SUICIDE_PIN > -1
-    SET_OUTPUT(SUICIDE_PIN);
-    WRITE(SUICIDE_PIN, LOW);
-  #endif
-}
-
-void servo_init()
-{
-  #if (NUM_SERVOS >= 1) && defined(SERVO0_PIN) && (SERVO0_PIN > -1)
-    servos[0].attach(SERVO0_PIN);
-  #endif
-  #if (NUM_SERVOS >= 2) && defined(SERVO1_PIN) && (SERVO1_PIN > -1)
-    servos[1].attach(SERVO1_PIN);
-  #endif
-  #if (NUM_SERVOS >= 3) && defined(SERVO2_PIN) && (SERVO2_PIN > -1)
-    servos[2].attach(SERVO2_PIN);
-  #endif
-  #if (NUM_SERVOS >= 4) && defined(SERVO3_PIN) && (SERVO3_PIN > -1)
-    servos[3].attach(SERVO3_PIN);
-  #endif
-  #if (NUM_SERVOS >= 5)
-    #error "TODO: enter initalisation code for more servos"
-  #endif
-}
-
-static void lcd_language_menu();
-
-void stop_and_save_print_to_ram(float z_move, float e_move);
-void restore_print_from_ram_and_continue(float e_move);
-
-extern int8_t CrashDetectMenu;
-
-
-void crashdet_enable()
-{
-	MYSERIAL.println("crashdet_enable"); 
-	tmc2130_sg_stop_on_crash = true;
-	eeprom_update_byte((uint8_t*)EEPROM_CRASH_DET, 0xFF); 
-	CrashDetectMenu = 1;
-
-}
-
-void crashdet_disable()
-{
-	MYSERIAL.println("crashdet_disable"); 
-	tmc2130_sg_stop_on_crash = false;
-	eeprom_update_byte((uint8_t*)EEPROM_CRASH_DET, 0x00); 
-	CrashDetectMenu = 0;
-}
-
-void crashdet_stop_and_save_print()
-{
-	stop_and_save_print_to_ram(10, 0); //XY - no change, Z 10mm up, E - no change
-}
-
-void crashdet_restore_print_and_continue()
-{
-	restore_print_from_ram_and_continue(0); //XYZ = orig, E - no change
-//	babystep_apply();
-}
-
-
-void crashdet_stop_and_save_print2()
-{
-	cli();
-	planner_abort_hard(); //abort printing
-	cmdqueue_reset(); //empty cmdqueue
-	card.sdprinting = false;
-	card.closefile();
-	sei();
-}
-
-
-
-#ifdef MESH_BED_LEVELING
-   enum MeshLevelingState { MeshReport, MeshStart, MeshNext, MeshSet };
-#endif
-
-
-// Factory reset function
-// This function is used to erase parts or whole EEPROM memory which is used for storing calibration and and so on.
-// Level input parameter sets depth of reset
-// Quiet parameter masks all waitings for user interact.
-int  er_progress = 0;
-void factory_reset(char level, bool quiet)
-{	
-	lcd_implementation_clear();
-	int cursor_pos = 0;
-    switch (level) {
-                   
-        // Level 0: Language reset
-        case 0:
-            WRITE(BEEPER, HIGH);
-            _delay_ms(100);
-            WRITE(BEEPER, LOW);
-            
-            lcd_force_language_selection();
-            break;
-         
-		//Level 1: Reset statistics
-		case 1:
-			WRITE(BEEPER, HIGH);
-			_delay_ms(100);
-			WRITE(BEEPER, LOW);
-			eeprom_update_dword((uint32_t *)EEPROM_TOTALTIME, 0);
-			eeprom_update_dword((uint32_t *)EEPROM_FILAMENTUSED, 0);
-			lcd_menu_statistics();
-            
-			break;
-
-        // Level 2: Prepare for shipping
-        case 2:
-			//lcd_printPGM(PSTR("Factory RESET"));
-            //lcd_print_at_PGM(1,2,PSTR("Shipping prep"));
-            
-            // Force language selection at the next boot up.
-            lcd_force_language_selection();
-            // Force the "Follow calibration flow" message at the next boot up.
-            calibration_status_store(CALIBRATION_STATUS_Z_CALIBRATION);
-            farm_no = 0;
-			farm_mode == false;
-			eeprom_update_byte((uint8_t*)EEPROM_FARM_MODE, farm_mode);
-            EEPROM_save_B(EEPROM_FARM_NUMBER, &farm_no);
-                       
-            WRITE(BEEPER, HIGH);
-            _delay_ms(100);
-            WRITE(BEEPER, LOW);
-			//_delay_ms(2000);
-            break;
-
-			// Level 3: erase everything, whole EEPROM will be set to 0xFF
-
-		case 3:
-			lcd_printPGM(PSTR("Factory RESET"));
-			lcd_print_at_PGM(1, 2, PSTR("ERASING all data"));
-
-			WRITE(BEEPER, HIGH);
-			_delay_ms(100);
-			WRITE(BEEPER, LOW);
-
-			er_progress = 0;
-			lcd_print_at_PGM(3, 3, PSTR("      "));
-			lcd_implementation_print_at(3, 3, er_progress);
-
-			// Erase EEPROM
-			for (int i = 0; i < 4096; i++) {
-				eeprom_write_byte((uint8_t*)i, 0xFF);
-
-				if (i % 41 == 0) {
-					er_progress++;
-					lcd_print_at_PGM(3, 3, PSTR("      "));
-					lcd_implementation_print_at(3, 3, er_progress);
-					lcd_printPGM(PSTR("%"));
-				}
-
-			}
-
-
-			break;
-		case 4:
-			bowden_menu();
-			break;
-        
-        default:
-            break;
-    }
-    
-
-}
-
-
-// "Setup" function is called by the Arduino framework on startup.
-// Before startup, the Timers-functions (PWM)/Analog RW and HardwareSerial provided by the Arduino-code 
-// are initialized by the main() routine provided by the Arduino framework.
-void setup()
-{
-    lcd_init();
-    lcd_print_at_PGM(0, 1, PSTR("   Original Prusa   "));
-    lcd_print_at_PGM(0, 2, PSTR("    3D  Printers    "));
-	setup_killpin();
-	setup_powerhold();
-	farm_mode = eeprom_read_byte((uint8_t*)EEPROM_FARM_MODE); 
-	EEPROM_read_B(EEPROM_FARM_NUMBER, &farm_no);
-	if ((farm_mode == 0xFF && farm_no == 0) || (farm_no == 0xFFFF)) farm_mode = false; //if farm_mode has not been stored to eeprom yet and farm number is set to zero or EEPROM is fresh, deactivate farm mode
-	if (farm_no == 0xFFFF) farm_no = 0;
-	if (farm_mode)
-	{ 
-		prusa_statistics(8);
-		selectedSerialPort = 1;
-	}
-	else
-		selectedSerialPort = 0;
-	MYSERIAL.begin(BAUDRATE);
-	SERIAL_PROTOCOLLNPGM("start");
-	SERIAL_ECHO_START;
-
-#if 0
-	SERIAL_ECHOLN("Reading eeprom from 0 to 100: start");
-	for (int i = 0; i < 4096; ++i) {
-		int b = eeprom_read_byte((unsigned char*)i);
-		if (b != 255) {
-			SERIAL_ECHO(i);
-			SERIAL_ECHO(":");
-			SERIAL_ECHO(b);
-			SERIAL_ECHOLN("");
-		}
-	}
-	SERIAL_ECHOLN("Reading eeprom from 0 to 100: done");
-#endif
-
-	// Check startup - does nothing if bootloader sets MCUSR to 0
-	byte mcu = MCUSR;
-	if (mcu & 1) SERIAL_ECHOLNRPGM(MSG_POWERUP);
-	if (mcu & 2) SERIAL_ECHOLNRPGM(MSG_EXTERNAL_RESET);
-	if (mcu & 4) SERIAL_ECHOLNRPGM(MSG_BROWNOUT_RESET);
-	if (mcu & 8) SERIAL_ECHOLNRPGM(MSG_WATCHDOG_RESET);
-	if (mcu & 32) SERIAL_ECHOLNRPGM(MSG_SOFTWARE_RESET);
-	MCUSR = 0;
-
-	//SERIAL_ECHORPGM(MSG_MARLIN);
-	//SERIAL_ECHOLNRPGM(VERSION_STRING);
-
-#ifdef STRING_VERSION_CONFIG_H
-#ifdef STRING_CONFIG_H_AUTHOR
-	SERIAL_ECHO_START;
-	SERIAL_ECHORPGM(MSG_CONFIGURATION_VER);
-	SERIAL_ECHOPGM(STRING_VERSION_CONFIG_H);
-	SERIAL_ECHORPGM(MSG_AUTHOR);
-	SERIAL_ECHOLNPGM(STRING_CONFIG_H_AUTHOR);
-	SERIAL_ECHOPGM("Compiled: ");
-	SERIAL_ECHOLNPGM(__DATE__);
-#endif
-#endif
-
-	SERIAL_ECHO_START;
-	SERIAL_ECHORPGM(MSG_FREE_MEMORY);
-	SERIAL_ECHO(freeMemory());
-	SERIAL_ECHORPGM(MSG_PLANNER_BUFFER_BYTES);
-	SERIAL_ECHOLN((int)sizeof(block_t)*BLOCK_BUFFER_SIZE);
-	//lcd_update_enable(false); // why do we need this?? - andre
-	// loads data from EEPROM if available else uses defaults (and resets step acceleration rate)
-	Config_RetrieveSettings(EEPROM_OFFSET);
-	SdFatUtil::set_stack_guard(); //writes magic number at the end of static variables to protect against overwriting static memory by stack
-	tp_init();    // Initialize temperature loop
-	plan_init();  // Initialize planner;
-	watchdog_init();
-
-#ifdef TMC2130
-	uint8_t silentMode = eeprom_read_byte((uint8_t*)EEPROM_SILENT);
-	tmc2130_mode = silentMode?TMC2130_MODE_SILENT:TMC2130_MODE_NORMAL;
-	uint8_t crashdet = eeprom_read_byte((uint8_t*)EEPROM_CRASH_DET);
-	if (crashdet)
-	{
-		crashdet_enable();
-	    MYSERIAL.println("CrashDetect ENABLED!");
-	}
-	else
-	{
-		crashdet_disable();
-	    MYSERIAL.println("CrashDetect DISABLED");
-	}
-
-#endif //TMC2130
-
-#ifdef PAT9125
-    MYSERIAL.print("PAT9125_init:");
-	int pat9125 = pat9125_init(200, 200);
-	MYSERIAL.println(pat9125);
-	uint8_t fsensor = eeprom_read_byte((uint8_t*)EEPROM_FSENSOR);
-	if (!pat9125) fsensor = 0; //disable sensor
-	if (fsensor)
-	{
-		fsensor_enable();
-	    MYSERIAL.println("Filament Sensor ENABLED!");
-	}
-	else
-	{
-		fsensor_disable();
-	    MYSERIAL.println("Filament Sensor DISABLED");
-	}
-
-#endif //PAT9125
-    
-	st_init();    // Initialize stepper, this enables interrupts!
-    
-	setup_photpin();
-    lcd_print_at_PGM(0, 1, PSTR("   Original Prusa   ")); // we need to do this again for some reason, no time to research
-    lcd_print_at_PGM(0, 2, PSTR("    3D  Printers    ")); 
-	servo_init();
-	// Reset the machine correction matrix.
-	// It does not make sense to load the correction matrix until the machine is homed.
-	world2machine_reset();
-    
-	if (!READ(BTN_ENC))
-	{
-		_delay_ms(1000);
-		if (!READ(BTN_ENC))
-		{
-			lcd_implementation_clear();
-
-
-			lcd_printPGM(PSTR("Factory RESET"));
-
-
-			SET_OUTPUT(BEEPER);
-			WRITE(BEEPER, HIGH);
-
-			while (!READ(BTN_ENC));
-
-			WRITE(BEEPER, LOW);
-
-
-
-			_delay_ms(2000);
-
-			char level = reset_menu();
-			factory_reset(level, false);
-
-			switch (level) {
-			case 0: _delay_ms(0); break;
-			case 1: _delay_ms(0); break;
-			case 2: _delay_ms(0); break;
-			case 3: _delay_ms(0); break;
-			}
-			// _delay_ms(100);
-  /*
-  #ifdef MESH_BED_LEVELING
-			_delay_ms(2000);
-
-			if (!READ(BTN_ENC))
-			{
-				WRITE(BEEPER, HIGH);
-				_delay_ms(100);
-				WRITE(BEEPER, LOW);
-				_delay_ms(200);
-				WRITE(BEEPER, HIGH);
-				_delay_ms(100);
-				WRITE(BEEPER, LOW);
-
-				int _z = 0;
-				calibration_status_store(CALIBRATION_STATUS_CALIBRATED);
-				EEPROM_save_B(EEPROM_BABYSTEP_X, &_z);
-				EEPROM_save_B(EEPROM_BABYSTEP_Y, &_z);
-				EEPROM_save_B(EEPROM_BABYSTEP_Z, &_z);
-			}
-			else
-			{
-
-				WRITE(BEEPER, HIGH);
-				_delay_ms(100);
-				WRITE(BEEPER, LOW);
-			}
-  #endif // mesh */
-
-		}
-	}
-	else
-	{
-		//_delay_ms(1000);  // wait 1sec to display the splash screen // what's this and why do we need it?? - andre
-	}
-    
-
-
-
-#if defined(CONTROLLERFAN_PIN) && (CONTROLLERFAN_PIN > -1)
-	SET_OUTPUT(CONTROLLERFAN_PIN); //Set pin used for driver cooling fan
-#endif
-
-#if defined(LCD_PWM_PIN) && (LCD_PWM_PIN > -1)
-	SET_OUTPUT(LCD_PWM_PIN); //Set pin used for driver cooling fan
-#endif
-
-#ifdef DIGIPOT_I2C
-	digipot_i2c_init();
-#endif
-	setup_homepin();
-
-  if (1) {
-    SERIAL_ECHOPGM("initial zsteps on power up: "); MYSERIAL.println(tmc2130_rd_MSCNT(Z_TMC2130_CS));
-    // try to run to zero phase before powering the Z motor.    
-    // Move in negative direction
-    WRITE(Z_DIR_PIN,INVERT_Z_DIR);
-    // Round the current micro-micro steps to micro steps.
-    for (uint16_t phase = (tmc2130_rd_MSCNT(Z_TMC2130_CS) + 8) >> 4; phase > 0; -- phase) {
-      // Until the phase counter is reset to zero.
-      WRITE(Z_STEP_PIN, !INVERT_Z_STEP_PIN);
-      delay(2);
-      WRITE(Z_STEP_PIN, INVERT_Z_STEP_PIN);
-      delay(2);
-    }
-    SERIAL_ECHOPGM("initial zsteps after reset: "); MYSERIAL.println(tmc2130_rd_MSCNT(Z_TMC2130_CS));
-  }
-
-#if defined(Z_AXIS_ALWAYS_ON)
-	enable_z();
-#endif
-	farm_mode = eeprom_read_byte((uint8_t*)EEPROM_FARM_MODE);
-	EEPROM_read_B(EEPROM_FARM_NUMBER, &farm_no);
-	if ((farm_mode == 0xFF && farm_no == 0) || (farm_no == 0xFFFF)) farm_mode = false; //if farm_mode has not been stored to eeprom yet and farm number is set to zero or EEPROM is fresh, deactivate farm mode 
-	if (farm_no == 0xFFFF) farm_no = 0;
-	if (farm_mode)
-	{
-		prusa_statistics(8);
-	}
-
-	// Enable Toshiba FlashAir SD card / WiFi enahanced card.
-	card.ToshibaFlashAir_enable(eeprom_read_byte((unsigned char*)EEPROM_TOSHIBA_FLASH_AIR_COMPATIBLITY) == 1);
-	// Force SD card update. Otherwise the SD card update is done from loop() on card.checkautostart(false), 
-	// but this times out if a blocking dialog is shown in setup().
-	card.initsd();
-
-	if (eeprom_read_dword((uint32_t*)(EEPROM_TOP - 4)) == 0x0ffffffff &&
-		eeprom_read_dword((uint32_t*)(EEPROM_TOP - 8)) == 0x0ffffffff &&
-		eeprom_read_dword((uint32_t*)(EEPROM_TOP - 12)) == 0x0ffffffff) {
-		// Maiden startup. The firmware has been loaded and first started on a virgin RAMBo board,
-		// where all the EEPROM entries are set to 0x0ff.
-		// Once a firmware boots up, it forces at least a language selection, which changes
-		// EEPROM_LANG to number lower than 0x0ff.
-		// 1) Set a high power mode.
-		eeprom_write_byte((uint8_t*)EEPROM_SILENT, 0);
-	}
-#ifdef SNMM
-	if (eeprom_read_dword((uint32_t*)EEPROM_BOWDEN_LENGTH) == 0x0ffffffff) { //bowden length used for SNMM
-	  int _z = BOWDEN_LENGTH;
-	  for(int i = 0; i<4; i++) EEPROM_save_B(EEPROM_BOWDEN_LENGTH + i * 2, &_z);
-	}
-#endif
-
-  // In the future, somewhere here would one compare the current firmware version against the firmware version stored in the EEPROM.
-  // If they differ, an update procedure may need to be performed. At the end of this block, the current firmware version
-  // is being written into the EEPROM, so the update procedure will be triggered only once.
-    lang_selected = eeprom_read_byte((uint8_t*)EEPROM_LANG);
-    if (lang_selected >= LANG_NUM){
-      lcd_mylang();
-    }
-	
-	if (eeprom_read_byte((uint8_t*)EEPROM_TEMP_CAL_ACTIVE) == 255) {
-		eeprom_write_byte((uint8_t*)EEPROM_TEMP_CAL_ACTIVE, 0);
-		temp_cal_active = false;
-	} else temp_cal_active = eeprom_read_byte((uint8_t*)EEPROM_TEMP_CAL_ACTIVE);
-
-	if (eeprom_read_byte((uint8_t*)EEPROM_CALIBRATION_STATUS_PINDA) == 255) {
-		eeprom_write_byte((uint8_t*)EEPROM_CALIBRATION_STATUS_PINDA, 0);
-	}
-	if (eeprom_read_byte((uint8_t*)EEPROM_UVLO) == 255) {
-		eeprom_write_byte((uint8_t*)EEPROM_UVLO, 0);
-	}
-
-	check_babystep(); //checking if Z babystep is in allowed range
-	setup_uvlo_interrupt();
-<<<<<<< HEAD
-	setup_fan_interrupt();
-=======
-
-	fsensor_setup_interrupt();
->>>>>>> 5100ead2
-	
-#ifndef DEBUG_DISABLE_STARTMSGS
-
-  if (calibration_status() == CALIBRATION_STATUS_ASSEMBLED ||
-      calibration_status() == CALIBRATION_STATUS_UNKNOWN) {
-      // Reset the babystepping values, so the printer will not move the Z axis up when the babystepping is enabled.
-      eeprom_update_word((uint16_t*)EEPROM_BABYSTEP_Z, 0);
-      // Show the message.
-      lcd_show_fullscreen_message_and_wait_P(MSG_FOLLOW_CALIBRATION_FLOW);
-  } else if (calibration_status() == CALIBRATION_STATUS_LIVE_ADJUST) {
-      // Show the message.
-      lcd_show_fullscreen_message_and_wait_P(MSG_BABYSTEP_Z_NOT_SET);
-      lcd_update_enable(true);
-  } else if (calibration_status() == CALIBRATION_STATUS_CALIBRATED && temp_cal_active == true && calibration_status_pinda() == false) {
-	  lcd_show_fullscreen_message_and_wait_P(MSG_PINDA_NOT_CALIBRATED);
-	  lcd_update_enable(true);
-  } else if (calibration_status() == CALIBRATION_STATUS_Z_CALIBRATION) {
-      // Show the message.
-	  lcd_show_fullscreen_message_and_wait_P(MSG_FOLLOW_CALIBRATION_FLOW);
-  }
-#endif //DEBUG_DISABLE_STARTMSGS
-  for (int i = 0; i<4; i++) EEPROM_read_B(EEPROM_BOWDEN_LENGTH + i * 2, &bowden_length[i]);
-  lcd_update_enable(true);
-  lcd_implementation_clear();
-  lcd_update(2);
-  // Store the currently running firmware into an eeprom,
-  // so the next time the firmware gets updated, it will know from which version it has been updated.
-  update_current_firmware_version_to_eeprom();
-  if (eeprom_read_byte((uint8_t*)EEPROM_UVLO) == 1) { //previous print was terminated by UVLO
-/*
-	  if (lcd_show_fullscreen_message_yes_no_and_wait_P(MSG_RECOVER_PRINT, false))	recover_print();
-	  else {
-		  eeprom_update_byte((uint8_t*)EEPROM_UVLO, 0);
-		  lcd_update_enable(true);
-		  lcd_update(2);
-		  lcd_setstatuspgm(WELCOME_MSG);
-	  }
-*/
-      manage_heater(); // Update temperatures 
-#ifdef DEBUG_UVLO_AUTOMATIC_RECOVER 
-      MYSERIAL.println("Power panic detected!"); 
-      MYSERIAL.print("Current bed temp:"); 
-      MYSERIAL.println(degBed()); 
-      MYSERIAL.print("Saved bed temp:"); 
-      MYSERIAL.println((float)eeprom_read_byte((uint8_t*)EEPROM_UVLO_TARGET_BED)); 
-#endif 
-     if ( degBed() > ( (float)eeprom_read_byte((uint8_t*)EEPROM_UVLO_TARGET_BED) - AUTOMATIC_UVLO_BED_TEMP_OFFSET) ){ 
-          #ifdef DEBUG_UVLO_AUTOMATIC_RECOVER 
-        MYSERIAL.println("Automatic recovery!"); 
-          #endif 
-         recover_print(1); 
-      } 
-      else{ 
-          #ifdef DEBUG_UVLO_AUTOMATIC_RECOVER 
-        MYSERIAL.println("Normal recovery!"); 
-          #endif 
-          if ( lcd_show_fullscreen_message_yes_no_and_wait_P(MSG_RECOVER_PRINT, false) ) recover_print(0); 
-          else { 
-              eeprom_update_byte((uint8_t*)EEPROM_UVLO, 0); 
-              lcd_update_enable(true); 
-              lcd_update(2); 
-              lcd_setstatuspgm(WELCOME_MSG); 
-          } 
-           
-      } 
-	   
-  }
-  
-}
-
-void trace();
-
-#define CHUNK_SIZE 64 // bytes
-#define SAFETY_MARGIN 1
-char chunk[CHUNK_SIZE+SAFETY_MARGIN];
-int chunkHead = 0;
-
-int serial_read_stream() {
-
-    setTargetHotend(0, 0);
-    setTargetBed(0);
-
-    lcd_implementation_clear();
-    lcd_printPGM(PSTR(" Upload in progress"));
-
-    // first wait for how many bytes we will receive
-    uint32_t bytesToReceive;
-
-    // receive the four bytes
-    char bytesToReceiveBuffer[4];
-    for (int i=0; i<4; i++) {
-        int data;
-        while ((data = MYSERIAL.read()) == -1) {};
-        bytesToReceiveBuffer[i] = data;
-
-    }
-
-    // make it a uint32
-    memcpy(&bytesToReceive, &bytesToReceiveBuffer, 4);
-
-    // we're ready, notify the sender
-    MYSERIAL.write('+');
-
-    // lock in the routine
-    uint32_t receivedBytes = 0;
-    while (prusa_sd_card_upload) {
-        int i;
-        for (i=0; i<CHUNK_SIZE; i++) {
-            int data;
-
-            // check if we're not done
-            if (receivedBytes == bytesToReceive) {
-                break;
-            }
-
-            // read the next byte
-            while ((data = MYSERIAL.read()) == -1) {};
-            receivedBytes++;
-
-            // save it to the chunk
-            chunk[i] = data;
-        }
-
-        // write the chunk to SD
-        card.write_command_no_newline(&chunk[0]);
-
-        // notify the sender we're ready for more data
-        MYSERIAL.write('+');
-
-        // for safety
-        manage_heater();
-
-        // check if we're done
-        if(receivedBytes == bytesToReceive) {
-            trace(); // beep
-            card.closefile();
-            prusa_sd_card_upload = false;
-            SERIAL_PROTOCOLLNRPGM(MSG_FILE_SAVED);
-            return 0;
-        }
-
-    }
-}
-
-// The loop() function is called in an endless loop by the Arduino framework from the default main() routine.
-// Before loop(), the setup() function is called by the main() routine.
-void loop()
-{
-	bool stack_integrity = true;
-
-	if (usb_printing_counter > 0 && millis()-_usb_timer > 1000)
-	{
-		is_usb_printing = true;
-		usb_printing_counter--;
-		_usb_timer = millis();
-	}
-	if (usb_printing_counter == 0)
-	{
-		is_usb_printing = false;
-	}
-
-    if (prusa_sd_card_upload)
-    {
-        //we read byte-by byte
-        serial_read_stream();
-    } else 
-    {
-
-        get_command();
-
-  #ifdef SDSUPPORT
-  card.checkautostart(false);
-  #endif
-  if(buflen)
-  {
-    cmdbuffer_front_already_processed = false;
-    #ifdef SDSUPPORT
-      if(card.saving)
-      {
-        // Saving a G-code file onto an SD-card is in progress.
-        // Saving starts with M28, saving until M29 is seen.
-        if(strstr_P(CMDBUFFER_CURRENT_STRING, PSTR("M29")) == NULL) {
-          card.write_command(CMDBUFFER_CURRENT_STRING);
-          if(card.logging)
-            process_commands();
-          else
-           SERIAL_PROTOCOLLNRPGM(MSG_OK);
-        } else {
-          card.closefile();
-          SERIAL_PROTOCOLLNRPGM(MSG_FILE_SAVED);
-        }
-      } else {
-        process_commands();
-      }
-    #else
-      process_commands();
-    #endif //SDSUPPORT
-
-    if (! cmdbuffer_front_already_processed && buflen)
-	  {
-		    cli();
-        union {
-          struct {
-              char lo;
-              char hi;
-          } lohi;
-          uint16_t value;
-        } sdlen;
-        sdlen.value = 0;
-		    if (CMDBUFFER_CURRENT_TYPE == CMDBUFFER_CURRENT_TYPE_SDCARD) {
-			      sdlen.lohi.lo = cmdbuffer[bufindr + 1];
-            sdlen.lohi.hi = cmdbuffer[bufindr + 2];
-        }
-	      cmdqueue_pop_front();
-		    planner_add_sd_length(sdlen.value);
-		    sei();
-	  }
-  }
-}
-  //check heater every n milliseconds
-  manage_heater();
-  isPrintPaused ? manage_inactivity(true) : manage_inactivity(false);
-  checkHitEndstops();
-  lcd_update();
-#ifdef PAT9125
-	fsensor_update();
-#endif //PAT9125
-#ifdef TMC2130
-	tmc2130_check_overtemp();
-	if (tmc2130_sg_crash)
-	{
-		tmc2130_sg_crash = false;
-//		crashdet_stop_and_save_print();
-		enquecommand_P((PSTR("D999")));
-	}
-#endif //TMC2130
-}
-
-#define DEFINE_PGM_READ_ANY(type, reader)       \
-    static inline type pgm_read_any(const type *p)  \
-    { return pgm_read_##reader##_near(p); }
-
-DEFINE_PGM_READ_ANY(float,       float);
-DEFINE_PGM_READ_ANY(signed char, byte);
-
-#define XYZ_CONSTS_FROM_CONFIG(type, array, CONFIG) \
-static const PROGMEM type array##_P[3] =        \
-    { X_##CONFIG, Y_##CONFIG, Z_##CONFIG };     \
-static inline type array(int axis)              \
-    { return pgm_read_any(&array##_P[axis]); }  \
-type array##_ext(int axis)                      \
-    { return pgm_read_any(&array##_P[axis]); }
-
-XYZ_CONSTS_FROM_CONFIG(float, base_min_pos,    MIN_POS);
-XYZ_CONSTS_FROM_CONFIG(float, base_max_pos,    MAX_POS);
-XYZ_CONSTS_FROM_CONFIG(float, base_home_pos,   HOME_POS);
-XYZ_CONSTS_FROM_CONFIG(float, max_length,      MAX_LENGTH);
-XYZ_CONSTS_FROM_CONFIG(float, home_retract_mm, HOME_RETRACT_MM);
-XYZ_CONSTS_FROM_CONFIG(signed char, home_dir,  HOME_DIR);
-
-static void axis_is_at_home(int axis) {
-  current_position[axis] = base_home_pos(axis) + add_homing[axis];
-  min_pos[axis] =          base_min_pos(axis) + add_homing[axis];
-  max_pos[axis] =          base_max_pos(axis) + add_homing[axis];
-}
-
-
-inline void set_current_to_destination() { memcpy(current_position, destination, sizeof(current_position)); }
-inline void set_destination_to_current() { memcpy(destination, current_position, sizeof(destination)); }
-
-
-static void setup_for_endstop_move(bool enable_endstops_now = true) {
-    saved_feedrate = feedrate;
-    saved_feedmultiply = feedmultiply;
-    feedmultiply = 100;
-    previous_millis_cmd = millis();
-    
-    enable_endstops(enable_endstops_now);
-}
-
-static void clean_up_after_endstop_move() {
-#ifdef ENDSTOPS_ONLY_FOR_HOMING
-    enable_endstops(false);
-#endif
-    
-    feedrate = saved_feedrate;
-    feedmultiply = saved_feedmultiply;
-    previous_millis_cmd = millis();
-}
-
-
-
-#ifdef ENABLE_AUTO_BED_LEVELING
-#ifdef AUTO_BED_LEVELING_GRID
-static void set_bed_level_equation_lsq(double *plane_equation_coefficients)
-{
-    vector_3 planeNormal = vector_3(-plane_equation_coefficients[0], -plane_equation_coefficients[1], 1);
-    planeNormal.debug("planeNormal");
-    plan_bed_level_matrix = matrix_3x3::create_look_at(planeNormal);
-    //bedLevel.debug("bedLevel");
-
-    //plan_bed_level_matrix.debug("bed level before");
-    //vector_3 uncorrected_position = plan_get_position_mm();
-    //uncorrected_position.debug("position before");
-
-    vector_3 corrected_position = plan_get_position();
-//    corrected_position.debug("position after");
-    current_position[X_AXIS] = corrected_position.x;
-    current_position[Y_AXIS] = corrected_position.y;
-    current_position[Z_AXIS] = corrected_position.z;
-
-    // put the bed at 0 so we don't go below it.
-    current_position[Z_AXIS] = zprobe_zoffset; // in the lsq we reach here after raising the extruder due to the loop structure
-
-    plan_set_position(current_position[X_AXIS], current_position[Y_AXIS], current_position[Z_AXIS], current_position[E_AXIS]);
-}
-
-#else // not AUTO_BED_LEVELING_GRID
-
-static void set_bed_level_equation_3pts(float z_at_pt_1, float z_at_pt_2, float z_at_pt_3) {
-
-    plan_bed_level_matrix.set_to_identity();
-
-    vector_3 pt1 = vector_3(ABL_PROBE_PT_1_X, ABL_PROBE_PT_1_Y, z_at_pt_1);
-    vector_3 pt2 = vector_3(ABL_PROBE_PT_2_X, ABL_PROBE_PT_2_Y, z_at_pt_2);
-    vector_3 pt3 = vector_3(ABL_PROBE_PT_3_X, ABL_PROBE_PT_3_Y, z_at_pt_3);
-
-    vector_3 from_2_to_1 = (pt1 - pt2).get_normal();
-    vector_3 from_2_to_3 = (pt3 - pt2).get_normal();
-    vector_3 planeNormal = vector_3::cross(from_2_to_1, from_2_to_3).get_normal();
-    planeNormal = vector_3(planeNormal.x, planeNormal.y, abs(planeNormal.z));
-
-    plan_bed_level_matrix = matrix_3x3::create_look_at(planeNormal);
-
-    vector_3 corrected_position = plan_get_position();
-    current_position[X_AXIS] = corrected_position.x;
-    current_position[Y_AXIS] = corrected_position.y;
-    current_position[Z_AXIS] = corrected_position.z;
-
-    // put the bed at 0 so we don't go below it.
-    current_position[Z_AXIS] = zprobe_zoffset;
-
-    plan_set_position(current_position[X_AXIS], current_position[Y_AXIS], current_position[Z_AXIS], current_position[E_AXIS]);
-
-}
-
-#endif // AUTO_BED_LEVELING_GRID
-
-static void run_z_probe() {
-    plan_bed_level_matrix.set_to_identity();
-    feedrate = homing_feedrate[Z_AXIS];
-
-    // move down until you find the bed
-    float zPosition = -10;
-    plan_buffer_line(current_position[X_AXIS], current_position[Y_AXIS], zPosition, current_position[E_AXIS], feedrate/60, active_extruder);
-    st_synchronize();
-
-        // we have to let the planner know where we are right now as it is not where we said to go.
-    zPosition = st_get_position_mm(Z_AXIS);
-    plan_set_position(current_position[X_AXIS], current_position[Y_AXIS], zPosition, current_position[E_AXIS]);
-
-    // move up the retract distance
-    zPosition += home_retract_mm(Z_AXIS);
-    plan_buffer_line(current_position[X_AXIS], current_position[Y_AXIS], zPosition, current_position[E_AXIS], feedrate/60, active_extruder);
-    st_synchronize();
-
-    // move back down slowly to find bed
-    feedrate = homing_feedrate[Z_AXIS]/4;
-    zPosition -= home_retract_mm(Z_AXIS) * 2;
-    plan_buffer_line(current_position[X_AXIS], current_position[Y_AXIS], zPosition, current_position[E_AXIS], feedrate/60, active_extruder);
-    st_synchronize();
-
-    current_position[Z_AXIS] = st_get_position_mm(Z_AXIS);
-    // make sure the planner knows where we are as it may be a bit different than we last said to move to
-    plan_set_position(current_position[X_AXIS], current_position[Y_AXIS], current_position[Z_AXIS], current_position[E_AXIS]);
-}
-
-static void do_blocking_move_to(float x, float y, float z) {
-    float oldFeedRate = feedrate;
-
-    feedrate = homing_feedrate[Z_AXIS];
-
-    current_position[Z_AXIS] = z;
-    plan_buffer_line(current_position[X_AXIS], current_position[Y_AXIS], current_position[Z_AXIS], current_position[E_AXIS], feedrate/60, active_extruder);
-    st_synchronize();
-
-    feedrate = XY_TRAVEL_SPEED;
-
-    current_position[X_AXIS] = x;
-    current_position[Y_AXIS] = y;
-    plan_buffer_line(current_position[X_AXIS], current_position[Y_AXIS], current_position[Z_AXIS], current_position[E_AXIS], feedrate/60, active_extruder);
-    st_synchronize();
-
-    feedrate = oldFeedRate;
-}
-
-static void do_blocking_move_relative(float offset_x, float offset_y, float offset_z) {
-    do_blocking_move_to(current_position[X_AXIS] + offset_x, current_position[Y_AXIS] + offset_y, current_position[Z_AXIS] + offset_z);
-}
-
-
-/// Probe bed height at position (x,y), returns the measured z value
-static float probe_pt(float x, float y, float z_before) {
-  // move to right place
-  do_blocking_move_to(current_position[X_AXIS], current_position[Y_AXIS], z_before);
-  do_blocking_move_to(x - X_PROBE_OFFSET_FROM_EXTRUDER, y - Y_PROBE_OFFSET_FROM_EXTRUDER, current_position[Z_AXIS]);
-
-  run_z_probe();
-  float measured_z = current_position[Z_AXIS];
-
-  SERIAL_PROTOCOLRPGM(MSG_BED);
-  SERIAL_PROTOCOLPGM(" x: ");
-  SERIAL_PROTOCOL(x);
-  SERIAL_PROTOCOLPGM(" y: ");
-  SERIAL_PROTOCOL(y);
-  SERIAL_PROTOCOLPGM(" z: ");
-  SERIAL_PROTOCOL(measured_z);
-  SERIAL_PROTOCOLPGM("\n");
-  return measured_z;
-}
-
-#endif // #ifdef ENABLE_AUTO_BED_LEVELING
-
-
-#ifdef LIN_ADVANCE
-   /**
-    * M900: Set and/or Get advance K factor and WH/D ratio
-    *
-    *  K<factor>                  Set advance K factor
-    *  R<ratio>                   Set ratio directly (overrides WH/D)
-    *  W<width> H<height> D<diam> Set ratio from WH/D
-    */
-inline void gcode_M900() {
-    st_synchronize();
-    
-    const float newK = code_seen('K') ? code_value_float() : -1;
-    if (newK >= 0) extruder_advance_k = newK;
-    
-    float newR = code_seen('R') ? code_value_float() : -1;
-    if (newR < 0) {
-        const float newD = code_seen('D') ? code_value_float() : -1,
-        newW = code_seen('W') ? code_value_float() : -1,
-        newH = code_seen('H') ? code_value_float() : -1;
-        if (newD >= 0 && newW >= 0 && newH >= 0)
-            newR = newD ? (newW * newH) / (sq(newD * 0.5) * M_PI) : 0;
-    }
-    if (newR >= 0) advance_ed_ratio = newR;
-    
-    SERIAL_ECHO_START;
-    SERIAL_ECHOPGM("Advance K=");
-    SERIAL_ECHOLN(extruder_advance_k);
-    SERIAL_ECHOPGM(" E/D=");
-    const float ratio = advance_ed_ratio;
-    if (ratio) SERIAL_ECHOLN(ratio); else SERIAL_ECHOLNPGM("Auto");
-    }
-#endif // LIN_ADVANCE
-
-#ifdef TMC2130
-bool calibrate_z_auto()
-{
-	lcd_display_message_fullscreen_P(MSG_CALIBRATE_Z_AUTO);
-	bool endstops_enabled  = enable_endstops(true);
-	int axis_up_dir = -home_dir(Z_AXIS);
-	tmc2130_home_enter(Z_AXIS_MASK);
-	current_position[Z_AXIS] = 0;
-	plan_set_position(current_position[X_AXIS], current_position[Y_AXIS], current_position[Z_AXIS], current_position[E_AXIS]);
-	set_destination_to_current();
-	destination[Z_AXIS] += (1.1 * max_length(Z_AXIS) * axis_up_dir);
-	feedrate = homing_feedrate[Z_AXIS];
-	plan_buffer_line(destination[X_AXIS], destination[Y_AXIS], destination[Z_AXIS], destination[E_AXIS], feedrate/60, active_extruder);
-	tmc2130_home_restart(Z_AXIS);
-	st_synchronize();
-//	current_position[axis] = 0;
-//	plan_set_position(current_position[X_AXIS], current_position[Y_AXIS], current_position[Z_AXIS], current_position[E_AXIS]);
-	tmc2130_home_exit();
-    enable_endstops(false);
-	current_position[Z_AXIS] = 0;
-	plan_set_position(current_position[X_AXIS], current_position[Y_AXIS], current_position[Z_AXIS], current_position[E_AXIS]);
-	set_destination_to_current();
-	destination[Z_AXIS] += 10 * axis_up_dir; //10mm up
-	feedrate = homing_feedrate[Z_AXIS] / 2;
-	plan_buffer_line(destination[X_AXIS], destination[Y_AXIS], destination[Z_AXIS], destination[E_AXIS], feedrate/60, active_extruder);
-	st_synchronize();
-    enable_endstops(endstops_enabled);
-    current_position[Z_AXIS] = Z_MAX_POS-3.f;
-    plan_set_position(current_position[X_AXIS], current_position[Y_AXIS], current_position[Z_AXIS], current_position[E_AXIS]);
-	return true;
-}
-#endif //TMC2130
-
-void homeaxis(int axis)
-{
-	bool endstops_enabled  = enable_endstops(true); //RP: endstops should be allways enabled durring homming
-#define HOMEAXIS_DO(LETTER) \
-((LETTER##_MIN_PIN > -1 && LETTER##_HOME_DIR==-1) || (LETTER##_MAX_PIN > -1 && LETTER##_HOME_DIR==1))
-    if ((axis==X_AXIS)?HOMEAXIS_DO(X):(axis==Y_AXIS)?HOMEAXIS_DO(Y):0)
-	{
-        int axis_home_dir = home_dir(axis);
-        feedrate = homing_feedrate[axis];
-
-#ifdef TMC2130
-    		tmc2130_home_enter(X_AXIS_MASK << axis);
-#endif
-
-        // Move right a bit, so that the print head does not touch the left end position,
-        // and the following left movement has a chance to achieve the required velocity
-        // for the stall guard to work.
-        current_position[axis] = 0;
-        plan_set_position(current_position[X_AXIS], current_position[Y_AXIS], current_position[Z_AXIS], current_position[E_AXIS]);
-//        destination[axis] = 11.f;
-        destination[axis] = 3.f;
-        plan_buffer_line(destination[X_AXIS], destination[Y_AXIS], destination[Z_AXIS], destination[E_AXIS], feedrate/60, active_extruder);
-        st_synchronize();
-        // Move left away from the possible collision with the collision detection disabled.
-        endstops_hit_on_purpose();
-        enable_endstops(false);
-        current_position[axis] = 0;
-        plan_set_position(current_position[X_AXIS], current_position[Y_AXIS], current_position[Z_AXIS], current_position[E_AXIS]);
-        destination[axis] = - 1.;
-        plan_buffer_line(destination[X_AXIS], destination[Y_AXIS], destination[Z_AXIS], destination[E_AXIS], feedrate/60, active_extruder);
-        st_synchronize();
-        // Now continue to move up to the left end stop with the collision detection enabled.
-        enable_endstops(true);
-        destination[axis] = - 1.1 * max_length(axis);
-        plan_buffer_line(destination[X_AXIS], destination[Y_AXIS], destination[Z_AXIS], destination[E_AXIS], feedrate/60, active_extruder);
-        st_synchronize();
-        // Move right from the collision to a known distance from the left end stop with the collision detection disabled.
-        endstops_hit_on_purpose();
-        enable_endstops(false);
-        current_position[axis] = 0;
-        plan_set_position(current_position[X_AXIS], current_position[Y_AXIS], current_position[Z_AXIS], current_position[E_AXIS]);
-        destination[axis] = 10.f;
-        plan_buffer_line(destination[X_AXIS], destination[Y_AXIS], destination[Z_AXIS], destination[E_AXIS], feedrate/60, active_extruder);
-        st_synchronize();
-        endstops_hit_on_purpose();
-        // Now move left up to the collision, this time with a repeatable velocity.
-        enable_endstops(true);
-        destination[axis] = - 15.f;
-        feedrate = homing_feedrate[axis]/2;
-        plan_buffer_line(destination[X_AXIS], destination[Y_AXIS], destination[Z_AXIS], destination[E_AXIS], feedrate/60, active_extruder);
-        st_synchronize();
-
-        axis_is_at_home(axis);
-        axis_known_position[axis] = true;
-
-#ifdef TMC2130
-        tmc2130_home_exit();
-#endif
-        // Move the X carriage away from the collision.
-        // If this is not done, the X cariage will jump from the collision at the instant the Trinamic driver reduces power on idle.
-        endstops_hit_on_purpose();
-        enable_endstops(false);
-        {
-          // Two full periods (4 full steps).
-          float gap = 0.32f * 2.f;
-          current_position[axis] -= gap;
-          plan_set_position(current_position[X_AXIS], current_position[Y_AXIS], current_position[Z_AXIS], current_position[E_AXIS]);
-          current_position[axis] += gap;
-        }
-        destination[axis] = current_position[axis];
-        plan_buffer_line(destination[X_AXIS], destination[Y_AXIS], destination[Z_AXIS], destination[E_AXIS], 0.3f*feedrate/60, active_extruder);
-        st_synchronize();
-
-    		feedrate = 0.0;
-    }
-    else if ((axis==Z_AXIS)?HOMEAXIS_DO(Z):0)
-	{
-        int axis_home_dir = home_dir(axis);
-        current_position[axis] = 0;
-        plan_set_position(current_position[X_AXIS], current_position[Y_AXIS], current_position[Z_AXIS], current_position[E_AXIS]);
-        destination[axis] = 1.5 * max_length(axis) * axis_home_dir;
-        feedrate = homing_feedrate[axis];
-        plan_buffer_line(destination[X_AXIS], destination[Y_AXIS], destination[Z_AXIS], destination[E_AXIS], feedrate/60, active_extruder);
-        st_synchronize();
-        current_position[axis] = 0;
-        plan_set_position(current_position[X_AXIS], current_position[Y_AXIS], current_position[Z_AXIS], current_position[E_AXIS]);
-        destination[axis] = -home_retract_mm(axis) * axis_home_dir;
-        plan_buffer_line(destination[X_AXIS], destination[Y_AXIS], destination[Z_AXIS], destination[E_AXIS], feedrate/60, active_extruder);
-        st_synchronize();
-        destination[axis] = 2*home_retract_mm(axis) * axis_home_dir;
-        feedrate = homing_feedrate[axis]/2 ;
-        plan_buffer_line(destination[X_AXIS], destination[Y_AXIS], destination[Z_AXIS], destination[E_AXIS], feedrate/60, active_extruder);
-        st_synchronize();
-        axis_is_at_home(axis);
-        destination[axis] = current_position[axis];
-        feedrate = 0.0;
-        endstops_hit_on_purpose();
-        axis_known_position[axis] = true;
-    }
-    enable_endstops(endstops_enabled);
-}
-
-/**/
-void home_xy()
-{
-    set_destination_to_current();
-    homeaxis(X_AXIS);
-    homeaxis(Y_AXIS);
-    plan_set_position(current_position[X_AXIS], current_position[Y_AXIS], current_position[Z_AXIS], current_position[E_AXIS]);
-    endstops_hit_on_purpose();
-}
-
-void refresh_cmd_timeout(void)
-{
-  previous_millis_cmd = millis();
-}
-
-#ifdef FWRETRACT
-  void retract(bool retracting, bool swapretract = false) {
-    if(retracting && !retracted[active_extruder]) {
-      destination[X_AXIS]=current_position[X_AXIS];
-      destination[Y_AXIS]=current_position[Y_AXIS];
-      destination[Z_AXIS]=current_position[Z_AXIS];
-      destination[E_AXIS]=current_position[E_AXIS];
-      if (swapretract) {
-        current_position[E_AXIS]+=retract_length_swap/volumetric_multiplier[active_extruder];
-      } else {
-        current_position[E_AXIS]+=retract_length/volumetric_multiplier[active_extruder];
-      }
-      plan_set_e_position(current_position[E_AXIS]);
-      float oldFeedrate = feedrate;
-      feedrate=retract_feedrate*60;
-      retracted[active_extruder]=true;
-      prepare_move();
-      current_position[Z_AXIS]-=retract_zlift;
-      plan_set_position(current_position[X_AXIS], current_position[Y_AXIS], current_position[Z_AXIS], current_position[E_AXIS]);
-      prepare_move();
-      feedrate = oldFeedrate;
-    } else if(!retracting && retracted[active_extruder]) {
-      destination[X_AXIS]=current_position[X_AXIS];
-      destination[Y_AXIS]=current_position[Y_AXIS];
-      destination[Z_AXIS]=current_position[Z_AXIS];
-      destination[E_AXIS]=current_position[E_AXIS];
-      current_position[Z_AXIS]+=retract_zlift;
-      plan_set_position(current_position[X_AXIS], current_position[Y_AXIS], current_position[Z_AXIS], current_position[E_AXIS]);
-      //prepare_move();
-      if (swapretract) {
-        current_position[E_AXIS]-=(retract_length_swap+retract_recover_length_swap)/volumetric_multiplier[active_extruder]; 
-      } else {
-        current_position[E_AXIS]-=(retract_length+retract_recover_length)/volumetric_multiplier[active_extruder]; 
-      }
-      plan_set_e_position(current_position[E_AXIS]);
-      float oldFeedrate = feedrate;
-      feedrate=retract_recover_feedrate*60;
-      retracted[active_extruder]=false;
-      prepare_move();
-      feedrate = oldFeedrate;
-    }
-  } //retract
-#endif //FWRETRACT
-
-void trace() {
-    tone(BEEPER, 440);
-    delay(25);
-    noTone(BEEPER);
-    delay(20);
-}
-/*
-void ramming() {
-//	  float tmp[4] = DEFAULT_MAX_FEEDRATE;
-	if (current_temperature[0] < 230) {
-		//PLA
-
-		max_feedrate[E_AXIS] = 50;
-		//current_position[E_AXIS] -= 8;
-		//plan_buffer_line(current_position[X_AXIS], current_position[Y_AXIS], current_position[Z_AXIS], current_position[E_AXIS], 2100 / 60, active_extruder);
-		//current_position[E_AXIS] += 8;
-		//plan_buffer_line(current_position[X_AXIS], current_position[Y_AXIS], current_position[Z_AXIS], current_position[E_AXIS], 2100 / 60, active_extruder);
-		current_position[E_AXIS] += 5.4;
-		plan_buffer_line(current_position[X_AXIS], current_position[Y_AXIS], current_position[Z_AXIS], current_position[E_AXIS], 2800 / 60, active_extruder);
-		current_position[E_AXIS] += 3.2;
-		plan_buffer_line(current_position[X_AXIS], current_position[Y_AXIS], current_position[Z_AXIS], current_position[E_AXIS], 3000 / 60, active_extruder);
-		current_position[E_AXIS] += 3;
-		plan_buffer_line(current_position[X_AXIS], current_position[Y_AXIS], current_position[Z_AXIS], current_position[E_AXIS], 3400 / 60, active_extruder);
-		st_synchronize();
-		max_feedrate[E_AXIS] = 80;
-		current_position[E_AXIS] -= 82;
-		plan_buffer_line(current_position[X_AXIS], current_position[Y_AXIS], current_position[Z_AXIS], current_position[E_AXIS], 9500 / 60, active_extruder);
-		max_feedrate[E_AXIS] = 50;//tmp[E_AXIS];
-		current_position[E_AXIS] -= 20;
-		plan_buffer_line(current_position[X_AXIS], current_position[Y_AXIS], current_position[Z_AXIS], current_position[E_AXIS], 1200 / 60, active_extruder);
-		current_position[E_AXIS] += 5;
-		plan_buffer_line(current_position[X_AXIS], current_position[Y_AXIS], current_position[Z_AXIS], current_position[E_AXIS], 400 / 60, active_extruder);
-		current_position[E_AXIS] += 5;
-		plan_buffer_line(current_position[X_AXIS], current_position[Y_AXIS], current_position[Z_AXIS], current_position[E_AXIS], 600 / 60, active_extruder);
-		current_position[E_AXIS] -= 10;
-		st_synchronize();
-		plan_buffer_line(current_position[X_AXIS], current_position[Y_AXIS], current_position[Z_AXIS], current_position[E_AXIS], 600 / 60, active_extruder);
-		current_position[E_AXIS] += 10;
-		plan_buffer_line(current_position[X_AXIS], current_position[Y_AXIS], current_position[Z_AXIS], current_position[E_AXIS], 600 / 60, active_extruder);
-		current_position[E_AXIS] -= 10;
-		plan_buffer_line(current_position[X_AXIS], current_position[Y_AXIS], current_position[Z_AXIS], current_position[E_AXIS], 800 / 60, active_extruder);
-		current_position[E_AXIS] += 10;
-		plan_buffer_line(current_position[X_AXIS], current_position[Y_AXIS], current_position[Z_AXIS], current_position[E_AXIS], 800 / 60, active_extruder);
-		current_position[E_AXIS] -= 10;
-		plan_buffer_line(current_position[X_AXIS], current_position[Y_AXIS], current_position[Z_AXIS], current_position[E_AXIS], 800 / 60, active_extruder);
-		st_synchronize();
-	}
-	else {
-		//ABS
-		max_feedrate[E_AXIS] = 50;
-		//current_position[E_AXIS] -= 8;
-		//plan_buffer_line(current_position[X_AXIS], current_position[Y_AXIS], current_position[Z_AXIS], current_position[E_AXIS], 2100 / 60, active_extruder);
-		//current_position[E_AXIS] += 8;
-		//plan_buffer_line(current_position[X_AXIS], current_position[Y_AXIS], current_position[Z_AXIS], current_position[E_AXIS], 2100 / 60, active_extruder);
-		current_position[E_AXIS] += 3.1;
-		plan_buffer_line(current_position[X_AXIS], current_position[Y_AXIS], current_position[Z_AXIS], current_position[E_AXIS], 2000 / 60, active_extruder);
-		current_position[E_AXIS] += 3.1;
-		plan_buffer_line(current_position[X_AXIS], current_position[Y_AXIS], current_position[Z_AXIS], current_position[E_AXIS], 2500 / 60, active_extruder);
-		current_position[E_AXIS] += 4;
-		plan_buffer_line(current_position[X_AXIS], current_position[Y_AXIS], current_position[Z_AXIS], current_position[E_AXIS], 3000 / 60, active_extruder);
-		st_synchronize();
-		//current_position[X_AXIS] += 23; //delay
-		//plan_buffer_line(current_position[X_AXIS], current_position[Y_AXIS], current_position[Z_AXIS], current_position[E_AXIS], 600/60, active_extruder); //delay
-		//current_position[X_AXIS] -= 23; //delay
-		//plan_buffer_line(current_position[X_AXIS], current_position[Y_AXIS], current_position[Z_AXIS], current_position[E_AXIS], 600/60, active_extruder); //delay
-		delay(4700);
-		max_feedrate[E_AXIS] = 80;
-		current_position[E_AXIS] -= 92;
-		plan_buffer_line(current_position[X_AXIS], current_position[Y_AXIS], current_position[Z_AXIS], current_position[E_AXIS], 9900 / 60, active_extruder);
-		max_feedrate[E_AXIS] = 50;//tmp[E_AXIS];
-		current_position[E_AXIS] -= 5;
-		plan_buffer_line(current_position[X_AXIS], current_position[Y_AXIS], current_position[Z_AXIS], current_position[E_AXIS], 800 / 60, active_extruder);
-		current_position[E_AXIS] += 5;
-		plan_buffer_line(current_position[X_AXIS], current_position[Y_AXIS], current_position[Z_AXIS], current_position[E_AXIS], 400 / 60, active_extruder);
-		current_position[E_AXIS] -= 5;
-		plan_buffer_line(current_position[X_AXIS], current_position[Y_AXIS], current_position[Z_AXIS], current_position[E_AXIS], 600 / 60, active_extruder);
-		st_synchronize();
-		current_position[E_AXIS] += 5;
-		plan_buffer_line(current_position[X_AXIS], current_position[Y_AXIS], current_position[Z_AXIS], current_position[E_AXIS], 600 / 60, active_extruder);
-		current_position[E_AXIS] -= 5;
-		plan_buffer_line(current_position[X_AXIS], current_position[Y_AXIS], current_position[Z_AXIS], current_position[E_AXIS], 600 / 60, active_extruder);
-		current_position[E_AXIS] += 5;
-		plan_buffer_line(current_position[X_AXIS], current_position[Y_AXIS], current_position[Z_AXIS], current_position[E_AXIS], 600 / 60, active_extruder);
-		current_position[E_AXIS] -= 5;
-		plan_buffer_line(current_position[X_AXIS], current_position[Y_AXIS], current_position[Z_AXIS], current_position[E_AXIS], 600 / 60, active_extruder);
-		st_synchronize();
-
-	}
-  }
-*/
-void process_commands()
-{
-  #ifdef FILAMENT_RUNOUT_SUPPORT
-    SET_INPUT(FR_SENS);
-  #endif
-
-#ifdef CMDBUFFER_DEBUG
-  SERIAL_ECHOPGM("Processing a GCODE command: ");
-  SERIAL_ECHO(cmdbuffer+bufindr+CMDHDRSIZE);
-  SERIAL_ECHOLNPGM("");
-  SERIAL_ECHOPGM("In cmdqueue: ");
-  SERIAL_ECHO(buflen);
-  SERIAL_ECHOLNPGM("");
-#endif /* CMDBUFFER_DEBUG */
-  
-  unsigned long codenum; //throw away variable
-  char *starpos = NULL;
-#ifdef ENABLE_AUTO_BED_LEVELING
-  float x_tmp, y_tmp, z_tmp, real_z;
-#endif
-
-  // PRUSA GCODES
-
-#ifdef SNMM
-  float tmp_motor[3] = DEFAULT_PWM_MOTOR_CURRENT;
-  float tmp_motor_loud[3] = DEFAULT_PWM_MOTOR_CURRENT_LOUD;
-  int8_t SilentMode;
-#endif
-  if (code_seen("M117")) { //moved to highest priority place to be able to to print strings which includes "G", "PRUSA" and "^"
-	  starpos = (strchr(strchr_pointer + 5, '*'));
-	  if (starpos != NULL)
-		  *(starpos) = '\0';
-	  lcd_setstatus(strchr_pointer + 5);
-  }
-  else if(code_seen("PRUSA")){
-		if (code_seen("Ping")) {  //PRUSA Ping
-			if (farm_mode) {
-				PingTime = millis();
-				//MYSERIAL.print(farm_no); MYSERIAL.println(": OK");
-			}	  
-		}
-		else if (code_seen("PRN")) {
-		  MYSERIAL.println(status_number);
-
-		}else if (code_seen("fn")) {
-		  if (farm_mode) {
-			  MYSERIAL.println(farm_no);
-		  }
-		  else {
-			  MYSERIAL.println("Not in farm mode.");
-		  }
-		  
-		}else if (code_seen("fv")) {
-        // get file version
-        #ifdef SDSUPPORT
-        card.openFile(strchr_pointer + 3,true);
-        while (true) {
-            uint16_t readByte = card.get();
-            MYSERIAL.write(readByte);
-            if (readByte=='\n') {
-                break;
-            }
-        }
-        card.closefile();
-
-        #endif // SDSUPPORT
-
-    } else if (code_seen("M28")) {
-        trace();
-        prusa_sd_card_upload = true;
-        card.openFile(strchr_pointer+4,false);
-	} else if (code_seen("SN")) { 
-        if (farm_mode) { 
-            selectedSerialPort = 0; 
-            MSerial.write(";S"); 
-            // S/N is:CZPX0917X003XC13518 
-            int numbersRead = 0; 
- 
-            while (numbersRead < 19) { 
-                while (MSerial.available() > 0) { 
-                    uint8_t serial_char = MSerial.read(); 
-                    selectedSerialPort = 1; 
-                    MSerial.write(serial_char); 
-                    numbersRead++; 
-                    selectedSerialPort = 0; 
-                } 
-            } 
-            selectedSerialPort = 1; 
-            MSerial.write('\n'); 
-            /*for (int b = 0; b < 3; b++) { 
-                tone(BEEPER, 110); 
-                delay(50); 
-                noTone(BEEPER); 
-                delay(50); 
-            }*/ 
-        } else { 
-            MYSERIAL.println("Not in farm mode."); 
-        } 
-		
-	} else if(code_seen("Fir")){
-
-      SERIAL_PROTOCOLLN(FW_version);
-
-    } else if(code_seen("Rev")){
-
-      SERIAL_PROTOCOLLN(FILAMENT_SIZE "-" ELECTRONICS "-" NOZZLE_TYPE );
-
-    } else if(code_seen("Lang")) {
-      lcd_force_language_selection();
-    } else if(code_seen("Lz")) {
-      EEPROM_save_B(EEPROM_BABYSTEP_Z,0);
-      
-    } else if (code_seen("SERIAL LOW")) {
-        MYSERIAL.println("SERIAL LOW");
-        MYSERIAL.begin(BAUDRATE);
-        return;
-    } else if (code_seen("SERIAL HIGH")) {
-        MYSERIAL.println("SERIAL HIGH");
-        MYSERIAL.begin(1152000);
-        return;
-    } else if(code_seen("Beat")) {
-        // Kick farm link timer
-        kicktime = millis();
-
-    } else if(code_seen("FR")) {
-        // Factory full reset
-        factory_reset(0,true);        
-    }
-    //else if (code_seen('Cal')) {
-		//  lcd_calibration();
-	  // }
-
-  }  
-  else if (code_seen('^')) {
-    // nothing, this is a version line
-  } else if(code_seen('G'))
-  {
-    switch((int)code_value())
-    {
-    case 0: // G0 -> G1
-    case 1: // G1
-      if(Stopped == false) {
-
-        #ifdef FILAMENT_RUNOUT_SUPPORT
-            
-            if(READ(FR_SENS)){
-
-                        feedmultiplyBckp=feedmultiply;
-                        float target[4];
-                        float lastpos[4];
-                        target[X_AXIS]=current_position[X_AXIS];
-                        target[Y_AXIS]=current_position[Y_AXIS];
-                        target[Z_AXIS]=current_position[Z_AXIS];
-                        target[E_AXIS]=current_position[E_AXIS];
-                        lastpos[X_AXIS]=current_position[X_AXIS];
-                        lastpos[Y_AXIS]=current_position[Y_AXIS];
-                        lastpos[Z_AXIS]=current_position[Z_AXIS];
-                        lastpos[E_AXIS]=current_position[E_AXIS];
-                        //retract by E
-                        
-                        target[E_AXIS]+= FILAMENTCHANGE_FIRSTRETRACT ;
-                        
-                        plan_buffer_line(target[X_AXIS], target[Y_AXIS], target[Z_AXIS], target[E_AXIS], 400, active_extruder);
-
-
-                        target[Z_AXIS]+= FILAMENTCHANGE_ZADD ;
-
-                        plan_buffer_line(target[X_AXIS], target[Y_AXIS], target[Z_AXIS], target[E_AXIS], 300, active_extruder);
-
-                        target[X_AXIS]= FILAMENTCHANGE_XPOS ;
-                        
-                        target[Y_AXIS]= FILAMENTCHANGE_YPOS ;
-                         
-                 
-                        plan_buffer_line(target[X_AXIS], target[Y_AXIS], target[Z_AXIS], target[E_AXIS], 70, active_extruder);
-
-                        target[E_AXIS]+= FILAMENTCHANGE_FINALRETRACT ;
-                          
-
-                        plan_buffer_line(target[X_AXIS], target[Y_AXIS], target[Z_AXIS], target[E_AXIS], 20, active_extruder);
-
-                        //finish moves
-                        st_synchronize();
-                        //disable extruder steppers so filament can be removed
-                        disable_e0();
-                        disable_e1();
-                        disable_e2();
-                        delay(100);
-                        
-                        //LCD_ALERTMESSAGEPGM(MSG_FILAMENTCHANGE);
-                        uint8_t cnt=0;
-                        int counterBeep = 0;
-                        lcd_wait_interact();
-                        while(!lcd_clicked()){
-                          cnt++;
-                          manage_heater();
-                          manage_inactivity(true);
-                          //lcd_update();
-                          if(cnt==0)
-                          {
-                          #if BEEPER > 0
-                          
-                            if (counterBeep== 500){
-                              counterBeep = 0;
-                              
-                            }
-                          
-                            
-                            SET_OUTPUT(BEEPER);
-                            if (counterBeep== 0){
-                              WRITE(BEEPER,HIGH);
-                            }
-                            
-                            if (counterBeep== 20){
-                              WRITE(BEEPER,LOW);
-                            }
-                            
-                            
-                            
-                          
-                            counterBeep++;
-                          #else
-                      #if !defined(LCD_FEEDBACK_FREQUENCY_HZ) || !defined(LCD_FEEDBACK_FREQUENCY_DURATION_MS)
-                              lcd_buzz(1000/6,100);
-                      #else
-                        lcd_buzz(LCD_FEEDBACK_FREQUENCY_DURATION_MS,LCD_FEEDBACK_FREQUENCY_HZ);
-                      #endif
-                          #endif
-                          }
-                        }
-                        
-                        WRITE(BEEPER,LOW);
-                        
-                        target[E_AXIS]+= FILAMENTCHANGE_FIRSTFEED ;
-                        plan_buffer_line(target[X_AXIS], target[Y_AXIS], target[Z_AXIS], target[E_AXIS], 20, active_extruder); 
-                        
-                        
-                        target[E_AXIS]+= FILAMENTCHANGE_FINALFEED ;
-                        plan_buffer_line(target[X_AXIS], target[Y_AXIS], target[Z_AXIS], target[E_AXIS], 2, active_extruder); 
-                        
-                 
-                        
-                        
-                        
-                        lcd_change_fil_state = 0;
-                        lcd_loading_filament();
-                        while ((lcd_change_fil_state == 0)||(lcd_change_fil_state != 1)){
-                        
-                          lcd_change_fil_state = 0;
-                          lcd_alright();
-                          switch(lcd_change_fil_state){
-                          
-                             case 2:
-                                     target[E_AXIS]+= FILAMENTCHANGE_FIRSTFEED ;
-                                     plan_buffer_line(target[X_AXIS], target[Y_AXIS], target[Z_AXIS], target[E_AXIS], 20, active_extruder); 
-                        
-                        
-                                     target[E_AXIS]+= FILAMENTCHANGE_FINALFEED ;
-                                     plan_buffer_line(target[X_AXIS], target[Y_AXIS], target[Z_AXIS], target[E_AXIS], 2, active_extruder); 
-                                      
-                                     
-                                     lcd_loading_filament();
-                                     break;
-                             case 3:
-                                     target[E_AXIS]+= FILAMENTCHANGE_FINALFEED ;
-                                     plan_buffer_line(target[X_AXIS], target[Y_AXIS], target[Z_AXIS], target[E_AXIS], 2, active_extruder); 
-                                     lcd_loading_color();
-                                     break;
-                                          
-                             default:
-                                     lcd_change_success();
-                                     break;
-                          }
-                          
-                        }
-                        
-
-                        
-                      target[E_AXIS]+= 5;
-                      plan_buffer_line(target[X_AXIS], target[Y_AXIS], target[Z_AXIS], target[E_AXIS], 2, active_extruder);
-                        
-                      target[E_AXIS]+= FILAMENTCHANGE_FIRSTRETRACT;
-                      plan_buffer_line(target[X_AXIS], target[Y_AXIS], target[Z_AXIS], target[E_AXIS], 400, active_extruder);
-                        
-
-                        //current_position[E_AXIS]=target[E_AXIS]; //the long retract of L is compensated by manual filament feeding
-                        //plan_set_e_position(current_position[E_AXIS]);
-                        plan_buffer_line(target[X_AXIS], target[Y_AXIS], target[Z_AXIS], target[E_AXIS], 70, active_extruder); //should do nothing
-                        plan_buffer_line(lastpos[X_AXIS], lastpos[Y_AXIS], target[Z_AXIS], target[E_AXIS], 70, active_extruder); //move xy back
-                        plan_buffer_line(lastpos[X_AXIS], lastpos[Y_AXIS], lastpos[Z_AXIS], target[E_AXIS], 200, active_extruder); //move z back
-                        
-                        
-                        target[E_AXIS]= target[E_AXIS] - FILAMENTCHANGE_FIRSTRETRACT;
-                        
-                      
-                             
-                        plan_buffer_line(lastpos[X_AXIS], lastpos[Y_AXIS], lastpos[Z_AXIS], target[E_AXIS], 5, active_extruder); //final untretract
-                        
-                        
-                        plan_set_e_position(lastpos[E_AXIS]);
-                        
-                        feedmultiply=feedmultiplyBckp;
-                        
-                     
-                        
-                        char cmd[9];
-
-                        sprintf_P(cmd, PSTR("M220 S%i"), feedmultiplyBckp);
-                        enquecommand(cmd);
-
-            }
-
-
-
-        #endif
-
-
-        get_coordinates(); // For X Y Z E F
-		if (total_filament_used > ((current_position[E_AXIS] - destination[E_AXIS]) * 100)) { //protection against total_filament_used overflow
-			total_filament_used = total_filament_used + ((destination[E_AXIS] - current_position[E_AXIS]) * 100);
-		}
-          #ifdef FWRETRACT
-            if(autoretract_enabled)
-            if( !(code_seen('X') || code_seen('Y') || code_seen('Z')) && code_seen('E')) {
-              float echange=destination[E_AXIS]-current_position[E_AXIS];
-
-              if((echange<-MIN_RETRACT && !retracted) || (echange>MIN_RETRACT && retracted)) { //move appears to be an attempt to retract or recover
-                  current_position[E_AXIS] = destination[E_AXIS]; //hide the slicer-generated retract/recover from calculations
-                  plan_set_e_position(current_position[E_AXIS]); //AND from the planner
-                  retract(!retracted);
-                  return;
-              }
-
-
-            }
-          #endif //FWRETRACT
-        prepare_move();
-        //ClearToSend();
-      }
-      break;
-    case 2: // G2  - CW ARC
-      if(Stopped == false) {
-        get_arc_coordinates();
-        prepare_arc_move(true);
-      }
-      break;
-    case 3: // G3  - CCW ARC
-      if(Stopped == false) {
-        get_arc_coordinates();
-        prepare_arc_move(false);
-      }
-      break;
-    case 4: // G4 dwell      
-      codenum = 0;
-      if(code_seen('P')) codenum = code_value(); // milliseconds to wait
-      if(code_seen('S')) codenum = code_value() * 1000; // seconds to wait
-	  if(codenum != 0) LCD_MESSAGERPGM(MSG_DWELL);
-      st_synchronize();
-      codenum += millis();  // keep track of when we started waiting
-      previous_millis_cmd = millis();
-      while(millis() < codenum) {
-        manage_heater();
-        manage_inactivity();
-        lcd_update();
-      }
-      break;
-      #ifdef FWRETRACT
-      case 10: // G10 retract
-       #if EXTRUDERS > 1
-        retracted_swap[active_extruder]=(code_seen('S') && code_value_long() == 1); // checks for swap retract argument
-        retract(true,retracted_swap[active_extruder]);
-       #else
-        retract(true);
-       #endif
-      break;
-      case 11: // G11 retract_recover
-       #if EXTRUDERS > 1
-        retract(false,retracted_swap[active_extruder]);
-       #else
-        retract(false);
-       #endif 
-      break;
-      #endif //FWRETRACT
-    case 28: //G28 Home all Axis one at a time
-    {
-      st_synchronize();
-
-#if 1
-      SERIAL_ECHOPGM("G28, initial ");  print_world_coordinates();
-      SERIAL_ECHOPGM("G28, initial ");  print_physical_coordinates();
-#endif
-
-      // Flag for the display update routine and to disable the print cancelation during homing.
-		  homing_flag = true;
-      
-      // Which axes should be homed?
-      bool home_x = code_seen(axis_codes[X_AXIS]);
-      bool home_y = code_seen(axis_codes[Y_AXIS]);
-      bool home_z = code_seen(axis_codes[Z_AXIS]);
-      // Either all X,Y,Z codes are present, or none of them.
-      bool home_all_axes = home_x == home_y && home_x == home_z;
-      if (home_all_axes)
-        // No X/Y/Z code provided means to home all axes.
-        home_x = home_y = home_z = true;
-
-#ifdef ENABLE_AUTO_BED_LEVELING
-      plan_bed_level_matrix.set_to_identity();  //Reset the plane ("erase" all leveling data)
-#endif //ENABLE_AUTO_BED_LEVELING
-            
-      // Reset world2machine_rotation_and_skew and world2machine_shift, therefore
-      // the planner will not perform any adjustments in the XY plane. 
-      // Wait for the motors to stop and update the current position with the absolute values.
-      world2machine_revert_to_uncorrected();
-
-      // For mesh bed leveling deactivate the matrix temporarily.
-      // It is necessary to disable the bed leveling for the X and Y homing moves, so that the move is performed
-      // in a single axis only.
-      // In case of re-homing the X or Y axes only, the mesh bed leveling is restored after G28.
-#ifdef MESH_BED_LEVELING
-      uint8_t mbl_was_active = mbl.active;
-      mbl.active = 0;
-      current_position[Z_AXIS] = st_get_position_mm(Z_AXIS);
-#endif
-
-      // Reset baby stepping to zero, if the babystepping has already been loaded before. The babystepsTodo value will be
-      // consumed during the first movements following this statement.
-      if (home_z)
-        babystep_undo();
-
-      saved_feedrate = feedrate;
-      saved_feedmultiply = feedmultiply;
-      feedmultiply = 100;
-      previous_millis_cmd = millis();
-
-      enable_endstops(true);
-
-      memcpy(destination, current_position, sizeof(destination));
-      feedrate = 0.0;
-
-      #if Z_HOME_DIR > 0                      // If homing away from BED do Z first
-      if(home_z)
-        homeaxis(Z_AXIS);
-      #endif
-
-      #ifdef QUICK_HOME
-      // In the quick mode, if both x and y are to be homed, a diagonal move will be performed initially.
-      if(home_x && home_y)  //first diagonal move
-      {
-        current_position[X_AXIS] = 0;current_position[Y_AXIS] = 0;
-
-        int x_axis_home_dir = home_dir(X_AXIS);
-
-        plan_set_position(current_position[X_AXIS], current_position[Y_AXIS], current_position[Z_AXIS], current_position[E_AXIS]);
-        destination[X_AXIS] = 1.5 * max_length(X_AXIS) * x_axis_home_dir;destination[Y_AXIS] = 1.5 * max_length(Y_AXIS) * home_dir(Y_AXIS);
-        feedrate = homing_feedrate[X_AXIS];
-        if(homing_feedrate[Y_AXIS]<feedrate)
-          feedrate = homing_feedrate[Y_AXIS];
-        if (max_length(X_AXIS) > max_length(Y_AXIS)) {
-          feedrate *= sqrt(pow(max_length(Y_AXIS) / max_length(X_AXIS), 2) + 1);
-        } else {
-          feedrate *= sqrt(pow(max_length(X_AXIS) / max_length(Y_AXIS), 2) + 1);
-        }
-        plan_buffer_line(destination[X_AXIS], destination[Y_AXIS], destination[Z_AXIS], destination[E_AXIS], feedrate/60, active_extruder);
-        st_synchronize();
-
-        axis_is_at_home(X_AXIS);
-        axis_is_at_home(Y_AXIS);
-        plan_set_position(current_position[X_AXIS], current_position[Y_AXIS], current_position[Z_AXIS], current_position[E_AXIS]);
-        destination[X_AXIS] = current_position[X_AXIS];
-        destination[Y_AXIS] = current_position[Y_AXIS];
-        plan_buffer_line(destination[X_AXIS], destination[Y_AXIS], destination[Z_AXIS], destination[E_AXIS], feedrate/60, active_extruder);
-        feedrate = 0.0;
-        st_synchronize();
-        endstops_hit_on_purpose();
-
-        current_position[X_AXIS] = destination[X_AXIS];
-        current_position[Y_AXIS] = destination[Y_AXIS];
-        current_position[Z_AXIS] = destination[Z_AXIS];
-      }
-      #endif /* QUICK_HOME */
-
-	 
-      if(home_x)
-        homeaxis(X_AXIS);
-
-      if(home_y)
-        homeaxis(Y_AXIS);
-
-      if(code_seen(axis_codes[X_AXIS]) && code_value_long() != 0)
-        current_position[X_AXIS]=code_value()+add_homing[X_AXIS];
-
-      if(code_seen(axis_codes[Y_AXIS]) && code_value_long() != 0)
-		    current_position[Y_AXIS]=code_value()+add_homing[Y_AXIS];
-
-      #if Z_HOME_DIR < 0                      // If homing towards BED do Z last
-        #ifndef Z_SAFE_HOMING
-          if(home_z) {
-            #if defined (Z_RAISE_BEFORE_HOMING) && (Z_RAISE_BEFORE_HOMING > 0)
-              destination[Z_AXIS] = Z_RAISE_BEFORE_HOMING * home_dir(Z_AXIS) * (-1);    // Set destination away from bed
-              feedrate = max_feedrate[Z_AXIS];
-              plan_buffer_line(destination[X_AXIS], destination[Y_AXIS], destination[Z_AXIS], destination[E_AXIS], feedrate, active_extruder);
-              st_synchronize();
-            #endif // defined (Z_RAISE_BEFORE_HOMING) && (Z_RAISE_BEFORE_HOMING > 0)
-            #if (defined(MESH_BED_LEVELING) && !defined(MK1BP))  // If Mesh bed leveling, moxve X&Y to safe position for home
-      			  if (!(axis_known_position[X_AXIS] && axis_known_position[Y_AXIS] )) 
-      			  {
-                homeaxis(X_AXIS);
-                homeaxis(Y_AXIS);
-      			  } 
-              // 1st mesh bed leveling measurement point, corrected.
-              world2machine_initialize();
-              world2machine(pgm_read_float(bed_ref_points), pgm_read_float(bed_ref_points+1), destination[X_AXIS], destination[Y_AXIS]);
-              world2machine_reset();
-              if (destination[Y_AXIS] < Y_MIN_POS)
-                  destination[Y_AXIS] = Y_MIN_POS;
-              destination[Z_AXIS] = MESH_HOME_Z_SEARCH;    // Set destination away from bed
-              feedrate = homing_feedrate[Z_AXIS]/10;
-              current_position[Z_AXIS] = 0;
-              enable_endstops(false);
-              plan_set_position(current_position[X_AXIS], current_position[Y_AXIS], current_position[Z_AXIS], current_position[E_AXIS]);
-              plan_buffer_line(destination[X_AXIS], destination[Y_AXIS], destination[Z_AXIS], destination[E_AXIS], feedrate, active_extruder);
-              st_synchronize();
-              current_position[X_AXIS] = destination[X_AXIS];
-              current_position[Y_AXIS] = destination[Y_AXIS];
-              enable_endstops(true);
-              endstops_hit_on_purpose();
-              homeaxis(Z_AXIS);
-            #else // MESH_BED_LEVELING
-              homeaxis(Z_AXIS);
-            #endif // MESH_BED_LEVELING
-          }
-        #else // defined(Z_SAFE_HOMING): Z Safe mode activated.
-          if(home_all_axes) {
-            destination[X_AXIS] = round(Z_SAFE_HOMING_X_POINT - X_PROBE_OFFSET_FROM_EXTRUDER);
-            destination[Y_AXIS] = round(Z_SAFE_HOMING_Y_POINT - Y_PROBE_OFFSET_FROM_EXTRUDER);
-            destination[Z_AXIS] = Z_RAISE_BEFORE_HOMING * home_dir(Z_AXIS) * (-1);    // Set destination away from bed
-            feedrate = XY_TRAVEL_SPEED/60;
-            current_position[Z_AXIS] = 0;
-
-            plan_set_position(current_position[X_AXIS], current_position[Y_AXIS], current_position[Z_AXIS], current_position[E_AXIS]);
-            plan_buffer_line(destination[X_AXIS], destination[Y_AXIS], destination[Z_AXIS], destination[E_AXIS], feedrate, active_extruder);
-            st_synchronize();
-            current_position[X_AXIS] = destination[X_AXIS];
-            current_position[Y_AXIS] = destination[Y_AXIS];
-
-            homeaxis(Z_AXIS);
-          }
-                                                // Let's see if X and Y are homed and probe is inside bed area.
-          if(home_z) {
-            if ( (axis_known_position[X_AXIS]) && (axis_known_position[Y_AXIS]) \
-              && (current_position[X_AXIS]+X_PROBE_OFFSET_FROM_EXTRUDER >= X_MIN_POS) \
-              && (current_position[X_AXIS]+X_PROBE_OFFSET_FROM_EXTRUDER <= X_MAX_POS) \
-              && (current_position[Y_AXIS]+Y_PROBE_OFFSET_FROM_EXTRUDER >= Y_MIN_POS) \
-              && (current_position[Y_AXIS]+Y_PROBE_OFFSET_FROM_EXTRUDER <= Y_MAX_POS)) {
-
-              current_position[Z_AXIS] = 0;
-              plan_set_position(current_position[X_AXIS], current_position[Y_AXIS], current_position[Z_AXIS], current_position[E_AXIS]);
-              destination[Z_AXIS] = Z_RAISE_BEFORE_HOMING * home_dir(Z_AXIS) * (-1);    // Set destination away from bed
-              feedrate = max_feedrate[Z_AXIS];
-              plan_buffer_line(destination[X_AXIS], destination[Y_AXIS], destination[Z_AXIS], destination[E_AXIS], feedrate, active_extruder);
-              st_synchronize();
-
-              homeaxis(Z_AXIS);
-            } else if (!((axis_known_position[X_AXIS]) && (axis_known_position[Y_AXIS]))) {
-                LCD_MESSAGERPGM(MSG_POSITION_UNKNOWN);
-                SERIAL_ECHO_START;
-                SERIAL_ECHOLNRPGM(MSG_POSITION_UNKNOWN);
-            } else {
-                LCD_MESSAGERPGM(MSG_ZPROBE_OUT);
-                SERIAL_ECHO_START;
-                SERIAL_ECHOLNRPGM(MSG_ZPROBE_OUT);
-            }
-          }
-        #endif // Z_SAFE_HOMING
-      #endif // Z_HOME_DIR < 0
-
-      if(code_seen(axis_codes[Z_AXIS]) && code_value_long() != 0)
-        current_position[Z_AXIS]=code_value()+add_homing[Z_AXIS];
-      #ifdef ENABLE_AUTO_BED_LEVELING
-        if(home_z)
-          current_position[Z_AXIS] += zprobe_zoffset;  //Add Z_Probe offset (the distance is negative)
-      #endif
-      
-      // Set the planner and stepper routine positions.
-      // At this point the mesh bed leveling and world2machine corrections are disabled and current_position
-      // contains the machine coordinates.
-      plan_set_position(current_position[X_AXIS], current_position[Y_AXIS], current_position[Z_AXIS], current_position[E_AXIS]);
-
-      #ifdef ENDSTOPS_ONLY_FOR_HOMING
-        enable_endstops(false);
-      #endif
-
-      feedrate = saved_feedrate;
-      feedmultiply = saved_feedmultiply;
-      previous_millis_cmd = millis();
-      endstops_hit_on_purpose();
-#ifndef MESH_BED_LEVELING
-      // If MESH_BED_LEVELING is not active, then it is the original Prusa i3.
-      // Offer the user to load the baby step value, which has been adjusted at the previous print session.
-      if(card.sdprinting && eeprom_read_word((uint16_t *)EEPROM_BABYSTEP_Z))
-          lcd_adjust_z();
-#endif
-
-    // Load the machine correction matrix
-    world2machine_initialize();
-    // and correct the current_position XY axes to match the transformed coordinate system.
-    world2machine_update_current();
-
-#if (defined(MESH_BED_LEVELING) && !defined(MK1BP))
-	if (code_seen(axis_codes[X_AXIS]) || code_seen(axis_codes[Y_AXIS]) || code_seen('W') || code_seen(axis_codes[Z_AXIS]))
-		{
-      if (! home_z && mbl_was_active) {
-        // Re-enable the mesh bed leveling if only the X and Y axes were re-homed.
-        mbl.active = true;
-        // and re-adjust the current logical Z axis with the bed leveling offset applicable at the current XY position.
-        current_position[Z_AXIS] -= mbl.get_z(st_get_position_mm(X_AXIS), st_get_position_mm(Y_AXIS));
-      }
-		}
-	else
-		{
-			st_synchronize();
-			homing_flag = false;
-			// Push the commands to the front of the message queue in the reverse order!
-			// There shall be always enough space reserved for these commands.
-			// enquecommand_front_P((PSTR("G80")));
-			goto case_G80;
-	  }
-#endif
-
-	  if (farm_mode) { prusa_statistics(20); };
-
-	  homing_flag = false;
-
-      SERIAL_ECHOPGM("G28, final ");  print_world_coordinates();
-      SERIAL_ECHOPGM("G28, final ");  print_physical_coordinates();
-      SERIAL_ECHOPGM("G28, final ");  print_mesh_bed_leveling_table();
-      break;
-    }
-#ifdef ENABLE_AUTO_BED_LEVELING
-    case 29: // G29 Detailed Z-Probe, probes the bed at 3 or more points.
-        {
-            #if Z_MIN_PIN == -1
-            #error "You must have a Z_MIN endstop in order to enable Auto Bed Leveling feature! Z_MIN_PIN must point to a valid hardware pin."
-            #endif
-
-            // Prevent user from running a G29 without first homing in X and Y
-            if (! (axis_known_position[X_AXIS] && axis_known_position[Y_AXIS]) )
-            {
-                LCD_MESSAGERPGM(MSG_POSITION_UNKNOWN);
-                SERIAL_ECHO_START;
-                SERIAL_ECHOLNRPGM(MSG_POSITION_UNKNOWN);
-                break; // abort G29, since we don't know where we are
-            }
-
-            st_synchronize();
-            // make sure the bed_level_rotation_matrix is identity or the planner will get it incorectly
-            //vector_3 corrected_position = plan_get_position_mm();
-            //corrected_position.debug("position before G29");
-            plan_bed_level_matrix.set_to_identity();
-            vector_3 uncorrected_position = plan_get_position();
-            //uncorrected_position.debug("position durring G29");
-            current_position[X_AXIS] = uncorrected_position.x;
-            current_position[Y_AXIS] = uncorrected_position.y;
-            current_position[Z_AXIS] = uncorrected_position.z;
-            plan_set_position(current_position[X_AXIS], current_position[Y_AXIS], current_position[Z_AXIS], current_position[E_AXIS]);
-            setup_for_endstop_move();
-
-            feedrate = homing_feedrate[Z_AXIS];
-#ifdef AUTO_BED_LEVELING_GRID
-            // probe at the points of a lattice grid
-
-            int xGridSpacing = (RIGHT_PROBE_BED_POSITION - LEFT_PROBE_BED_POSITION) / (AUTO_BED_LEVELING_GRID_POINTS-1);
-            int yGridSpacing = (BACK_PROBE_BED_POSITION - FRONT_PROBE_BED_POSITION) / (AUTO_BED_LEVELING_GRID_POINTS-1);
-
-
-            // solve the plane equation ax + by + d = z
-            // A is the matrix with rows [x y 1] for all the probed points
-            // B is the vector of the Z positions
-            // the normal vector to the plane is formed by the coefficients of the plane equation in the standard form, which is Vx*x+Vy*y+Vz*z+d = 0
-            // so Vx = -a Vy = -b Vz = 1 (we want the vector facing towards positive Z
-
-            // "A" matrix of the linear system of equations
-            double eqnAMatrix[AUTO_BED_LEVELING_GRID_POINTS*AUTO_BED_LEVELING_GRID_POINTS*3];
-            // "B" vector of Z points
-            double eqnBVector[AUTO_BED_LEVELING_GRID_POINTS*AUTO_BED_LEVELING_GRID_POINTS];
-
-
-            int probePointCounter = 0;
-            bool zig = true;
-
-            for (int yProbe=FRONT_PROBE_BED_POSITION; yProbe <= BACK_PROBE_BED_POSITION; yProbe += yGridSpacing)
-            {
-              int xProbe, xInc;
-              if (zig)
-              {
-                xProbe = LEFT_PROBE_BED_POSITION;
-                //xEnd = RIGHT_PROBE_BED_POSITION;
-                xInc = xGridSpacing;
-                zig = false;
-              } else // zag
-              {
-                xProbe = RIGHT_PROBE_BED_POSITION;
-                //xEnd = LEFT_PROBE_BED_POSITION;
-                xInc = -xGridSpacing;
-                zig = true;
-              }
-
-              for (int xCount=0; xCount < AUTO_BED_LEVELING_GRID_POINTS; xCount++)
-              {
-                float z_before;
-                if (probePointCounter == 0)
-                {
-                  // raise before probing
-                  z_before = Z_RAISE_BEFORE_PROBING;
-                } else
-                {
-                  // raise extruder
-                  z_before = current_position[Z_AXIS] + Z_RAISE_BETWEEN_PROBINGS;
-                }
-
-                float measured_z = probe_pt(xProbe, yProbe, z_before);
-
-                eqnBVector[probePointCounter] = measured_z;
-
-                eqnAMatrix[probePointCounter + 0*AUTO_BED_LEVELING_GRID_POINTS*AUTO_BED_LEVELING_GRID_POINTS] = xProbe;
-                eqnAMatrix[probePointCounter + 1*AUTO_BED_LEVELING_GRID_POINTS*AUTO_BED_LEVELING_GRID_POINTS] = yProbe;
-                eqnAMatrix[probePointCounter + 2*AUTO_BED_LEVELING_GRID_POINTS*AUTO_BED_LEVELING_GRID_POINTS] = 1;
-                probePointCounter++;
-                xProbe += xInc;
-              }
-            }
-            clean_up_after_endstop_move();
-
-            // solve lsq problem
-            double *plane_equation_coefficients = qr_solve(AUTO_BED_LEVELING_GRID_POINTS*AUTO_BED_LEVELING_GRID_POINTS, 3, eqnAMatrix, eqnBVector);
-
-            SERIAL_PROTOCOLPGM("Eqn coefficients: a: ");
-            SERIAL_PROTOCOL(plane_equation_coefficients[0]);
-            SERIAL_PROTOCOLPGM(" b: ");
-            SERIAL_PROTOCOL(plane_equation_coefficients[1]);
-            SERIAL_PROTOCOLPGM(" d: ");
-            SERIAL_PROTOCOLLN(plane_equation_coefficients[2]);
-
-
-            set_bed_level_equation_lsq(plane_equation_coefficients);
-
-            free(plane_equation_coefficients);
-
-#else // AUTO_BED_LEVELING_GRID not defined
-
-            // Probe at 3 arbitrary points
-            // probe 1
-            float z_at_pt_1 = probe_pt(ABL_PROBE_PT_1_X, ABL_PROBE_PT_1_Y, Z_RAISE_BEFORE_PROBING);
-
-            // probe 2
-            float z_at_pt_2 = probe_pt(ABL_PROBE_PT_2_X, ABL_PROBE_PT_2_Y, current_position[Z_AXIS] + Z_RAISE_BETWEEN_PROBINGS);
-
-            // probe 3
-            float z_at_pt_3 = probe_pt(ABL_PROBE_PT_3_X, ABL_PROBE_PT_3_Y, current_position[Z_AXIS] + Z_RAISE_BETWEEN_PROBINGS);
-
-            clean_up_after_endstop_move();
-
-            set_bed_level_equation_3pts(z_at_pt_1, z_at_pt_2, z_at_pt_3);
-
-
-#endif // AUTO_BED_LEVELING_GRID
-            st_synchronize();
-
-            // The following code correct the Z height difference from z-probe position and hotend tip position.
-            // The Z height on homing is measured by Z-Probe, but the probe is quite far from the hotend.
-            // When the bed is uneven, this height must be corrected.
-            real_z = float(st_get_position(Z_AXIS))/axis_steps_per_unit[Z_AXIS];  //get the real Z (since the auto bed leveling is already correcting the plane)
-            x_tmp = current_position[X_AXIS] + X_PROBE_OFFSET_FROM_EXTRUDER;
-            y_tmp = current_position[Y_AXIS] + Y_PROBE_OFFSET_FROM_EXTRUDER;
-            z_tmp = current_position[Z_AXIS];
-
-            apply_rotation_xyz(plan_bed_level_matrix, x_tmp, y_tmp, z_tmp);         //Apply the correction sending the probe offset
-            current_position[Z_AXIS] = z_tmp - real_z + current_position[Z_AXIS];   //The difference is added to current position and sent to planner.
-            plan_set_position(current_position[X_AXIS], current_position[Y_AXIS], current_position[Z_AXIS], current_position[E_AXIS]);
-        }
-        break;
-#ifndef Z_PROBE_SLED
-    case 30: // G30 Single Z Probe
-        {
-            st_synchronize();
-            // TODO: make sure the bed_level_rotation_matrix is identity or the planner will get set incorectly
-            setup_for_endstop_move();
-
-            feedrate = homing_feedrate[Z_AXIS];
-
-            run_z_probe();
-            SERIAL_PROTOCOLPGM(MSG_BED);
-            SERIAL_PROTOCOLPGM(" X: ");
-            SERIAL_PROTOCOL(current_position[X_AXIS]);
-            SERIAL_PROTOCOLPGM(" Y: ");
-            SERIAL_PROTOCOL(current_position[Y_AXIS]);
-            SERIAL_PROTOCOLPGM(" Z: ");
-            SERIAL_PROTOCOL(current_position[Z_AXIS]);
-            SERIAL_PROTOCOLPGM("\n");
-
-            clean_up_after_endstop_move();
-        }
-        break;
-#else
-    case 31: // dock the sled
-        dock_sled(true);
-        break;
-    case 32: // undock the sled
-        dock_sled(false);
-        break;
-#endif // Z_PROBE_SLED
-#endif // ENABLE_AUTO_BED_LEVELING
-            
-#ifdef MESH_BED_LEVELING
-    case 30: // G30 Single Z Probe
-        {
-            st_synchronize();
-            // TODO: make sure the bed_level_rotation_matrix is identity or the planner will get set incorectly
-            setup_for_endstop_move();
-
-            feedrate = homing_feedrate[Z_AXIS];
-
-            find_bed_induction_sensor_point_z(-10.f, 3);
-            SERIAL_PROTOCOLRPGM(MSG_BED);
-            SERIAL_PROTOCOLPGM(" X: ");
-            MYSERIAL.print(current_position[X_AXIS], 5);
-            SERIAL_PROTOCOLPGM(" Y: ");
-            MYSERIAL.print(current_position[Y_AXIS], 5);
-            SERIAL_PROTOCOLPGM(" Z: ");
-            MYSERIAL.print(current_position[Z_AXIS], 5);
-            SERIAL_PROTOCOLPGM("\n");
-            clean_up_after_endstop_move();
-        }
-        break;
-	
-
-	case 75:
-	{
-		for (int i = 40; i <= 110; i++) {
-			MYSERIAL.print(i);
-			MYSERIAL.print("  ");
-			MYSERIAL.println(temp_comp_interpolation(i));// / axis_steps_per_unit[Z_AXIS]);
-		}
-	}
-	break;
-
-	case 76: //PINDA probe temperature calibration
-	{
-#ifdef PINDA_THERMISTOR
-		if (true)
-		{
-			if (!(axis_known_position[X_AXIS] && axis_known_position[Y_AXIS] && axis_known_position[Z_AXIS])) {
-				// We don't know where we are! HOME!
-				// Push the commands to the front of the message queue in the reverse order!
-				// There shall be always enough space reserved for these commands.
-				repeatcommand_front(); // repeat G76 with all its parameters
-				enquecommand_front_P((PSTR("G28 W0")));
-				break;
-			}
-			SERIAL_ECHOLNPGM("PINDA probe calibration start");
-
-			float zero_z;
-			int z_shift = 0; //unit: steps
-			float start_temp = 5 * (int)(current_temperature_pinda / 5);
-			if (start_temp < 35) start_temp = 35;
-			if (start_temp < current_temperature_pinda) start_temp += 5;
-			SERIAL_ECHOPGM("start temperature: ");
-			MYSERIAL.println(start_temp);
-
-//			setTargetHotend(200, 0);
-			setTargetBed(50 + 10 * (start_temp - 30) / 5);
-
-			custom_message = true;
-			custom_message_type = 4;
-			custom_message_state = 1;
-			custom_message = MSG_TEMP_CALIBRATION;
-			current_position[X_AXIS] = PINDA_PREHEAT_X;
-			current_position[Y_AXIS] = PINDA_PREHEAT_Y;
-			current_position[Z_AXIS] = PINDA_PREHEAT_Z;
-			plan_buffer_line(current_position[X_AXIS], current_position[Y_AXIS], current_position[Z_AXIS], current_position[E_AXIS], 3000 / 60, active_extruder);
-			st_synchronize();
-
-			while (current_temperature_pinda < start_temp)
-			{
-				delay_keep_alive(1000);
-				serialecho_temperatures();
-			}
-
-			eeprom_update_byte((uint8_t*)EEPROM_CALIBRATION_STATUS_PINDA, 0); //invalidate temp. calibration in case that in will be aborted during the calibration process 
-
-			current_position[Z_AXIS] = 5;
-			plan_buffer_line(current_position[X_AXIS], current_position[Y_AXIS], current_position[Z_AXIS], current_position[E_AXIS], 3000 / 60, active_extruder);
-
-			current_position[X_AXIS] = pgm_read_float(bed_ref_points);
-			current_position[Y_AXIS] = pgm_read_float(bed_ref_points + 1);
-			plan_buffer_line(current_position[X_AXIS], current_position[Y_AXIS], current_position[Z_AXIS], current_position[E_AXIS], 3000 / 60, active_extruder);
-			st_synchronize();
-
-			find_bed_induction_sensor_point_z(-1.f);
-			zero_z = current_position[Z_AXIS];
-
-			//current_position[Z_AXIS]
-			SERIAL_ECHOLNPGM("");
-			SERIAL_ECHOPGM("ZERO: ");
-			MYSERIAL.print(current_position[Z_AXIS]);
-			SERIAL_ECHOLNPGM("");
-
-			int i = -1; for (; i < 5; i++)
-			{
-				float temp = (40 + i * 5);
-				SERIAL_ECHOPGM("Step: ");
-				MYSERIAL.print(i + 2);
-				SERIAL_ECHOLNPGM("/6 (skipped)");
-				SERIAL_ECHOPGM("PINDA temperature: ");
-				MYSERIAL.print((40 + i*5));
-				SERIAL_ECHOPGM(" Z shift (mm):");
-				MYSERIAL.print(0);
-				SERIAL_ECHOLNPGM("");
-				if (i >= 0) EEPROM_save_B(EEPROM_PROBE_TEMP_SHIFT + i * 2, &z_shift);
-				if (start_temp <= temp) break;
-			}
-
-			for (i++; i < 5; i++)
-			{
-				float temp = (40 + i * 5);
-				SERIAL_ECHOPGM("Step: ");
-				MYSERIAL.print(i + 2);
-				SERIAL_ECHOLNPGM("/6");
-				custom_message_state = i + 2;
-				setTargetBed(50 + 10 * (temp - 30) / 5);
-//				setTargetHotend(255, 0);
-				current_position[X_AXIS] = PINDA_PREHEAT_X;
-				current_position[Y_AXIS] = PINDA_PREHEAT_Y;
-				current_position[Z_AXIS] = PINDA_PREHEAT_Z;
-				plan_buffer_line(current_position[X_AXIS], current_position[Y_AXIS], current_position[Z_AXIS], current_position[E_AXIS], 3000 / 60, active_extruder);
-				st_synchronize();
-				while (current_temperature_pinda < temp)
-				{
-					delay_keep_alive(1000);
-					serialecho_temperatures();
-				}
-				current_position[Z_AXIS] = 5;
-				plan_buffer_line(current_position[X_AXIS], current_position[Y_AXIS], current_position[Z_AXIS], current_position[E_AXIS], 3000 / 60, active_extruder);
-				current_position[X_AXIS] = pgm_read_float(bed_ref_points);
-				current_position[Y_AXIS] = pgm_read_float(bed_ref_points + 1);
-				plan_buffer_line(current_position[X_AXIS], current_position[Y_AXIS], current_position[Z_AXIS], current_position[E_AXIS], 3000 / 60, active_extruder);
-				st_synchronize();
-				find_bed_induction_sensor_point_z(-1.f);
-				z_shift = (int)((current_position[Z_AXIS] - zero_z)*axis_steps_per_unit[Z_AXIS]);
-
-				SERIAL_ECHOLNPGM("");
-				SERIAL_ECHOPGM("PINDA temperature: ");
-				MYSERIAL.print(current_temperature_pinda);
-				SERIAL_ECHOPGM(" Z shift (mm):");
-				MYSERIAL.print(current_position[Z_AXIS] - zero_z);
-				SERIAL_ECHOLNPGM("");
-
-				EEPROM_save_B(EEPROM_PROBE_TEMP_SHIFT + i * 2, &z_shift);
-
-			}
-			custom_message_type = 0;
-			custom_message = false;
-
-			eeprom_update_byte((uint8_t*)EEPROM_CALIBRATION_STATUS_PINDA, 1);
-			SERIAL_ECHOLNPGM("Temperature calibration done. Continue with pressing the knob.");
-			disable_x();
-			disable_y();
-			disable_z();
-			disable_e0();
-			disable_e1();
-			disable_e2();
-			lcd_show_fullscreen_message_and_wait_P(MSG_TEMP_CALIBRATION_DONE);
-			lcd_update_enable(true);
-			lcd_update(2);
-
-			setTargetBed(0); //set bed target temperature back to 0
-//			setTargetHotend(0,0); //set hotend target temperature back to 0
-			break;
-		}
-#endif //PINDA_THERMISTOR
-
-		setTargetBed(PINDA_MIN_T);
-		float zero_z;
-		int z_shift = 0; //unit: steps
-		int t_c; // temperature
-
-		if (!(axis_known_position[X_AXIS] && axis_known_position[Y_AXIS] && axis_known_position[Z_AXIS])) {
-			// We don't know where we are! HOME!
-			// Push the commands to the front of the message queue in the reverse order!
-			// There shall be always enough space reserved for these commands.
-			repeatcommand_front(); // repeat G76 with all its parameters
-			enquecommand_front_P((PSTR("G28 W0")));
-			break;
-		}
-		SERIAL_ECHOLNPGM("PINDA probe calibration start");
-		custom_message = true;
-		custom_message_type = 4;
-		custom_message_state = 1;
-		custom_message = MSG_TEMP_CALIBRATION;
-		current_position[X_AXIS] = PINDA_PREHEAT_X;
-		current_position[Y_AXIS] = PINDA_PREHEAT_Y;
-		current_position[Z_AXIS] = PINDA_PREHEAT_Z;
-		plan_buffer_line(current_position[X_AXIS], current_position[Y_AXIS], current_position[Z_AXIS], current_position[E_AXIS], 3000 / 60, active_extruder);
-		st_synchronize();
-		
-		while (abs(degBed() - PINDA_MIN_T) > 1) {
-			delay_keep_alive(1000);
-			serialecho_temperatures();
-		}
-		
-		//enquecommand_P(PSTR("M190 S50"));
-		for (int i = 0; i < PINDA_HEAT_T; i++) {
-			delay_keep_alive(1000);
-			serialecho_temperatures();
-		}
-		eeprom_update_byte((uint8_t*)EEPROM_CALIBRATION_STATUS_PINDA, 0); //invalidate temp. calibration in case that in will be aborted during the calibration process 
-
-		current_position[Z_AXIS] = 5;
-		plan_buffer_line(current_position[X_AXIS], current_position[Y_AXIS], current_position[Z_AXIS], current_position[E_AXIS], 3000 / 60, active_extruder);
-
-		current_position[X_AXIS] = pgm_read_float(bed_ref_points);
-		current_position[Y_AXIS] = pgm_read_float(bed_ref_points + 1);
-		plan_buffer_line(current_position[X_AXIS], current_position[Y_AXIS], current_position[Z_AXIS], current_position[E_AXIS], 3000 / 60, active_extruder);
-		st_synchronize();
-		
-		find_bed_induction_sensor_point_z(-1.f);
-		zero_z = current_position[Z_AXIS];
-
-		//current_position[Z_AXIS]
-		SERIAL_ECHOLNPGM("");
-		SERIAL_ECHOPGM("ZERO: ");
-		MYSERIAL.print(current_position[Z_AXIS]);
-		SERIAL_ECHOLNPGM("");
-
-		for (int i = 0; i<5; i++) {
-			SERIAL_ECHOPGM("Step: ");
-			MYSERIAL.print(i+2);
-			SERIAL_ECHOLNPGM("/6");
-			custom_message_state = i + 2;
-			t_c = 60 + i * 10;
-
-			setTargetBed(t_c);
-			current_position[X_AXIS] = PINDA_PREHEAT_X;
-			current_position[Y_AXIS] = PINDA_PREHEAT_Y;
-			current_position[Z_AXIS] = PINDA_PREHEAT_Z;
-			plan_buffer_line(current_position[X_AXIS], current_position[Y_AXIS], current_position[Z_AXIS], current_position[E_AXIS], 3000 / 60, active_extruder);
-			st_synchronize();
-			while (degBed() < t_c) {
-				delay_keep_alive(1000);
-				serialecho_temperatures();
-			}
-			for (int i = 0; i < PINDA_HEAT_T; i++) {
-				delay_keep_alive(1000);
-				serialecho_temperatures();
-			}
-			current_position[Z_AXIS] = 5;
-			plan_buffer_line(current_position[X_AXIS], current_position[Y_AXIS], current_position[Z_AXIS], current_position[E_AXIS], 3000 / 60, active_extruder);
-			current_position[X_AXIS] = pgm_read_float(bed_ref_points);
-			current_position[Y_AXIS] = pgm_read_float(bed_ref_points + 1);
-			plan_buffer_line(current_position[X_AXIS], current_position[Y_AXIS], current_position[Z_AXIS], current_position[E_AXIS], 3000 / 60, active_extruder);
-			st_synchronize();
-			find_bed_induction_sensor_point_z(-1.f);
-			z_shift = (int)((current_position[Z_AXIS] - zero_z)*axis_steps_per_unit[Z_AXIS]);
-
-			SERIAL_ECHOLNPGM("");
-			SERIAL_ECHOPGM("Temperature: ");
-			MYSERIAL.print(t_c);
-			SERIAL_ECHOPGM(" Z shift (mm):");
-			MYSERIAL.print(current_position[Z_AXIS] - zero_z);
-			SERIAL_ECHOLNPGM("");
-
-			EEPROM_save_B(EEPROM_PROBE_TEMP_SHIFT + i*2, &z_shift);
-			
-		
-		}
-		custom_message_type = 0;
-		custom_message = false;
-
-		eeprom_update_byte((uint8_t*)EEPROM_CALIBRATION_STATUS_PINDA, 1);
-		SERIAL_ECHOLNPGM("Temperature calibration done. Continue with pressing the knob.");
-			disable_x();
-			disable_y();
-			disable_z();
-			disable_e0();
-			disable_e1();
-			disable_e2();
-			setTargetBed(0); //set bed target temperature back to 0
-		lcd_show_fullscreen_message_and_wait_P(MSG_TEMP_CALIBRATION_DONE);
-		lcd_update_enable(true);
-		lcd_update(2);		
-
-		
-
-	}
-	break;
-
-#ifdef DIS
-	case 77:
-	{
-		//G77 X200 Y150 XP100 YP15 XO10 Y015
-
-		//for 9 point mesh bed leveling G77 X203 Y196 XP3 YP3 XO0 YO0
-
-
-		//G77 X232 Y218 XP116 YP109 XO-11 YO0 
-
-		float dimension_x = 40;
-		float dimension_y = 40;
-		int points_x = 40;
-		int points_y = 40;
-		float offset_x = 74;
-		float offset_y = 33;
-
-		if (code_seen('X')) dimension_x = code_value();
-		if (code_seen('Y')) dimension_y = code_value();
-		if (code_seen('XP')) points_x = code_value();
-		if (code_seen('YP')) points_y = code_value();
-		if (code_seen('XO')) offset_x = code_value();
-		if (code_seen('YO')) offset_y = code_value();
-		
-		bed_analysis(dimension_x,dimension_y,points_x,points_y,offset_x,offset_y);
-		
-	} break;
-	
-#endif
-
-	case 79: {
-		for (int i = 255; i > 0; i = i - 5) {
-			fanSpeed = i;
-			//delay_keep_alive(2000);
-			for (int j = 0; j < 100; j++) {
-				delay_keep_alive(100);
-
-			}
-			fan_speed[1];
-			MYSERIAL.print(i); SERIAL_ECHOPGM(": "); MYSERIAL.println(fan_speed[1]);
-		}
-	}break;
-
-	/**
-	* G80: Mesh-based Z probe, probes a grid and produces a
-	*      mesh to compensate for variable bed height
-	*
-	* The S0 report the points as below
-	*
-	*  +----> X-axis
-	*  |
-	*  |
-	*  v Y-axis
-	*
-	*/
-
-	case 80:
-#ifdef MK1BP
-		break;
-#endif //MK1BP
-	case_G80:
-	{
-		mesh_bed_leveling_flag = true;
-		int8_t verbosity_level = 0;
-		static bool run = false;
-
-		if (code_seen('V')) {
-			// Just 'V' without a number counts as V1.
-			char c = strchr_pointer[1];
-			verbosity_level = (c == ' ' || c == '\t' || c == 0) ? 1 : code_value_short();
-		}
-		// Firstly check if we know where we are
-		if (!(axis_known_position[X_AXIS] && axis_known_position[Y_AXIS] && axis_known_position[Z_AXIS])) {
-			// We don't know where we are! HOME!
-			// Push the commands to the front of the message queue in the reverse order!
-			// There shall be always enough space reserved for these commands.
-			if (lcd_commands_type != LCD_COMMAND_STOP_PRINT) {
-				repeatcommand_front(); // repeat G80 with all its parameters
-				enquecommand_front_P((PSTR("G28 W0")));
-			}
-			else {
-				mesh_bed_leveling_flag = false;
-			}
-			break;
-		} 
-		
-		
-		bool temp_comp_start = true;
-#ifdef PINDA_THERMISTOR
-		temp_comp_start = false;
-#endif //PINDA_THERMISTOR
-
-		if (temp_comp_start)
-		if (run == false && temp_cal_active == true && calibration_status_pinda() == true && target_temperature_bed >= 50) {
-			if (lcd_commands_type != LCD_COMMAND_STOP_PRINT) {
-				temp_compensation_start();
-				run = true;
-				repeatcommand_front(); // repeat G80 with all its parameters
-				enquecommand_front_P((PSTR("G28 W0")));
-			}
-			else {
-				mesh_bed_leveling_flag = false;
-			}
-			break;
-		}
-		run = false;
-		if (lcd_commands_type == LCD_COMMAND_STOP_PRINT) {
-			mesh_bed_leveling_flag = false;
-			break;
-		}
-		// Save custom message state, set a new custom message state to display: Calibrating point 9.
-		bool custom_message_old = custom_message;
-		unsigned int custom_message_type_old = custom_message_type;
-		unsigned int custom_message_state_old = custom_message_state;
-		custom_message = true;
-		custom_message_type = 1;
-		custom_message_state = (MESH_MEAS_NUM_X_POINTS * MESH_MEAS_NUM_Y_POINTS) + 10;
-		lcd_update(1);
-
-		mbl.reset(); //reset mesh bed leveling
-
-					 // Reset baby stepping to zero, if the babystepping has already been loaded before. The babystepsTodo value will be
-					 // consumed during the first movements following this statement.
-		babystep_undo();
-
-		// Cycle through all points and probe them
-		// First move up. During this first movement, the babystepping will be reverted.
-		current_position[Z_AXIS] = MESH_HOME_Z_SEARCH;
-		plan_buffer_line(current_position[X_AXIS], current_position[Y_AXIS], current_position[Z_AXIS], current_position[E_AXIS], homing_feedrate[Z_AXIS] / 60, active_extruder);
-		// The move to the first calibration point.
-		current_position[X_AXIS] = pgm_read_float(bed_ref_points);
-		current_position[Y_AXIS] = pgm_read_float(bed_ref_points + 1);
-		bool clamped = world2machine_clamp(current_position[X_AXIS], current_position[Y_AXIS]);
-
-		if (verbosity_level >= 1) {
-			clamped ? SERIAL_PROTOCOLPGM("First calibration point clamped.\n") : SERIAL_PROTOCOLPGM("No clamping for first calibration point.\n");
-		}
-		//            mbl.get_meas_xy(0, 0, current_position[X_AXIS], current_position[Y_AXIS], false);            
-		plan_buffer_line(current_position[X_AXIS], current_position[Y_AXIS], current_position[Z_AXIS], current_position[E_AXIS], homing_feedrate[X_AXIS] / 30, active_extruder);
-		// Wait until the move is finished.
-		st_synchronize();
-
-		int mesh_point = 0; //index number of calibration point
-
-		int ix = 0;
-		int iy = 0;
-
-		int XY_AXIS_FEEDRATE = homing_feedrate[X_AXIS] / 20;
-		int Z_PROBE_FEEDRATE = homing_feedrate[Z_AXIS] / 60;
-		int Z_LIFT_FEEDRATE = homing_feedrate[Z_AXIS] / 40;
-		bool has_z = is_bed_z_jitter_data_valid(); //checks if we have data from Z calibration (offsets of the Z heiths of the 8 calibration points from the first point)
-		if (verbosity_level >= 1) {
-			has_z ? SERIAL_PROTOCOLPGM("Z jitter data from Z cal. valid.\n") : SERIAL_PROTOCOLPGM("Z jitter data from Z cal. not valid.\n");
-		}
-		setup_for_endstop_move(false); //save feedrate and feedmultiply, sets feedmultiply to 100
-		const char *kill_message = NULL;
-		while (mesh_point != MESH_MEAS_NUM_X_POINTS * MESH_MEAS_NUM_Y_POINTS) {
-			if (verbosity_level >= 1) SERIAL_ECHOLNPGM("");
-			// Get coords of a measuring point.
-			ix = mesh_point % MESH_MEAS_NUM_X_POINTS; // from 0 to MESH_NUM_X_POINTS - 1
-			iy = mesh_point / MESH_MEAS_NUM_X_POINTS;
-			if (iy & 1) ix = (MESH_MEAS_NUM_X_POINTS - 1) - ix; // Zig zag
-			float z0 = 0.f;
-			if (has_z && mesh_point > 0) {
-				uint16_t z_offset_u = eeprom_read_word((uint16_t*)(EEPROM_BED_CALIBRATION_Z_JITTER + 2 * (ix + iy * 3 - 1)));
-				z0 = mbl.z_values[0][0] + *reinterpret_cast<int16_t*>(&z_offset_u) * 0.01;
-				//#if 0
-				if (verbosity_level >= 1) {
-					SERIAL_ECHOPGM("Bed leveling, point: ");
-					MYSERIAL.print(mesh_point);
-					SERIAL_ECHOPGM(", calibration z: ");
-					MYSERIAL.print(z0, 5);
-					SERIAL_ECHOLNPGM("");
-				}
-				//#endif
-			}
-
-			// Move Z up to MESH_HOME_Z_SEARCH.
-			current_position[Z_AXIS] = MESH_HOME_Z_SEARCH;
-			plan_buffer_line(current_position[X_AXIS], current_position[Y_AXIS], current_position[Z_AXIS], current_position[E_AXIS], Z_LIFT_FEEDRATE, active_extruder);
-			st_synchronize();
-
-			// Move to XY position of the sensor point.
-			current_position[X_AXIS] = pgm_read_float(bed_ref_points + 2 * mesh_point);
-			current_position[Y_AXIS] = pgm_read_float(bed_ref_points + 2 * mesh_point + 1);
-
-
-
-			world2machine_clamp(current_position[X_AXIS], current_position[Y_AXIS]);
-			if (verbosity_level >= 1) {
-
-				SERIAL_PROTOCOL(mesh_point);
-				clamped ? SERIAL_PROTOCOLPGM(": xy clamped.\n") : SERIAL_PROTOCOLPGM(": no xy clamping\n");
-			}
-
-
-			plan_buffer_line(current_position[X_AXIS], current_position[Y_AXIS], current_position[Z_AXIS], current_position[E_AXIS], XY_AXIS_FEEDRATE, active_extruder);
-			st_synchronize();
-
-			// Go down until endstop is hit
-			const float Z_CALIBRATION_THRESHOLD = 1.f;
-			if (!find_bed_induction_sensor_point_z((has_z && mesh_point > 0) ? z0 - Z_CALIBRATION_THRESHOLD : -10.f)) { //if we have data from z calibration max allowed difference is 1mm for each point, if we dont have data max difference is 10mm from initial point  
-				kill_message = MSG_BED_LEVELING_FAILED_POINT_LOW;
-				break;
-			}
-			if (MESH_HOME_Z_SEARCH - current_position[Z_AXIS] < 0.1f) {
-				kill_message = MSG_BED_LEVELING_FAILED_PROBE_DISCONNECTED;
-				break;
-			}
-			if (has_z && fabs(z0 - current_position[Z_AXIS]) > Z_CALIBRATION_THRESHOLD) { //if we have data from z calibration, max. allowed difference is 1mm for each point
-				kill_message = MSG_BED_LEVELING_FAILED_POINT_HIGH;
-				break;
-			}
-
-			if (verbosity_level >= 10) {
-				SERIAL_ECHOPGM("X: ");
-				MYSERIAL.print(current_position[X_AXIS], 5);
-				SERIAL_ECHOLNPGM("");
-				SERIAL_ECHOPGM("Y: ");
-				MYSERIAL.print(current_position[Y_AXIS], 5);
-				SERIAL_PROTOCOLPGM("\n");
-			}
-
-			float offset_z = 0;
-
-#ifdef PINDA_THERMISTOR
-			offset_z = temp_compensation_pinda_thermistor_offset();
-#endif //PINDA_THERMISTOR
-
-			if (verbosity_level >= 1) {
-				SERIAL_ECHOPGM("mesh bed leveling: ");
-				MYSERIAL.print(current_position[Z_AXIS], 5);
-				SERIAL_ECHOPGM(" offset: ");
-				MYSERIAL.print(offset_z, 5);
-				SERIAL_ECHOLNPGM("");
-			}
-			mbl.set_z(ix, iy, current_position[Z_AXIS] - offset_z); //store measured z values z_values[iy][ix] = z - offset_z;
-
-			custom_message_state--;
-			mesh_point++;
-			lcd_update(1);
-		}
-		if (verbosity_level >= 20) SERIAL_ECHOLNPGM("Mesh bed leveling while loop finished.");
-		current_position[Z_AXIS] = MESH_HOME_Z_SEARCH;
-		if (verbosity_level >= 20) {
-			SERIAL_ECHOLNPGM("MESH_HOME_Z_SEARCH: ");
-			MYSERIAL.print(current_position[Z_AXIS], 5);
-		}
-		plan_buffer_line(current_position[X_AXIS], current_position[Y_AXIS], current_position[Z_AXIS], current_position[E_AXIS], Z_LIFT_FEEDRATE, active_extruder);
-		st_synchronize();
-		if (mesh_point != MESH_MEAS_NUM_X_POINTS * MESH_MEAS_NUM_Y_POINTS) {
-			kill(kill_message);
-			SERIAL_ECHOLNPGM("killed");
-		}
-		clean_up_after_endstop_move();
-		SERIAL_ECHOLNPGM("clean up finished ");
-
-		bool apply_temp_comp = true;
-#ifdef PINDA_THERMISTOR
-		apply_temp_comp = false;
-#endif
-		if (apply_temp_comp)
-		if(temp_cal_active == true && calibration_status_pinda() == true) temp_compensation_apply(); //apply PINDA temperature compensation
-		babystep_apply(); // Apply Z height correction aka baby stepping before mesh bed leveing gets activated.
-		SERIAL_ECHOLNPGM("babystep applied");
-		bool eeprom_bed_correction_valid = eeprom_read_byte((unsigned char*)EEPROM_BED_CORRECTION_VALID) == 1;
-
-		if (verbosity_level >= 1) {
-			eeprom_bed_correction_valid ? SERIAL_PROTOCOLPGM("Bed correction data valid\n") : SERIAL_PROTOCOLPGM("Bed correction data not valid\n");
-		}
-
-		for (uint8_t i = 0; i < 4; ++i) {
-			unsigned char codes[4] = { 'L', 'R', 'F', 'B' };
-			long correction = 0;
-			if (code_seen(codes[i]))
-				correction = code_value_long();
-			else if (eeprom_bed_correction_valid) {
-				unsigned char *addr = (i < 2) ?
-					((i == 0) ? (unsigned char*)EEPROM_BED_CORRECTION_LEFT : (unsigned char*)EEPROM_BED_CORRECTION_RIGHT) :
-					((i == 2) ? (unsigned char*)EEPROM_BED_CORRECTION_FRONT : (unsigned char*)EEPROM_BED_CORRECTION_REAR);
-				correction = eeprom_read_int8(addr);
-			}
-			if (correction == 0)
-				continue;
-			float offset = float(correction) * 0.001f;
-			if (fabs(offset) > 0.101f) {
-				SERIAL_ERROR_START;
-				SERIAL_ECHOPGM("Excessive bed leveling correction: ");
-				SERIAL_ECHO(offset);
-				SERIAL_ECHOLNPGM(" microns");
-			}
-			else {
-				switch (i) {
-				case 0:
-					for (uint8_t row = 0; row < 3; ++row) {
-						mbl.z_values[row][1] += 0.5f * offset;
-						mbl.z_values[row][0] += offset;
-					}
-					break;
-				case 1:
-					for (uint8_t row = 0; row < 3; ++row) {
-						mbl.z_values[row][1] += 0.5f * offset;
-						mbl.z_values[row][2] += offset;
-					}
-					break;
-				case 2:
-					for (uint8_t col = 0; col < 3; ++col) {
-						mbl.z_values[1][col] += 0.5f * offset;
-						mbl.z_values[0][col] += offset;
-					}
-					break;
-				case 3:
-					for (uint8_t col = 0; col < 3; ++col) {
-						mbl.z_values[1][col] += 0.5f * offset;
-						mbl.z_values[2][col] += offset;
-					}
-					break;
-				}
-			}
-		}
-		SERIAL_ECHOLNPGM("Bed leveling correction finished");
-		mbl.upsample_3x3(); //bilinear interpolation from 3x3 to 7x7 points while using the same array z_values[iy][ix] for storing (just coppying measured data to new destination and interpolating between them)
-		SERIAL_ECHOLNPGM("Upsample finished");
-		mbl.active = 1; //activate mesh bed leveling
-		SERIAL_ECHOLNPGM("Mesh bed leveling activated");
-		go_home_with_z_lift();
-		SERIAL_ECHOLNPGM("Go home finished");
-		//unretract (after PINDA preheat retraction)
-		if (degHotend(active_extruder) > EXTRUDE_MINTEMP && temp_cal_active == true && calibration_status_pinda() == true && target_temperature_bed >= 50) {
-			current_position[E_AXIS] += DEFAULT_RETRACTION;
-			plan_buffer_line(current_position[X_AXIS], current_position[Y_AXIS], current_position[Z_AXIS], current_position[E_AXIS], 400, active_extruder);
-		}
-		// Restore custom message state
-		custom_message = custom_message_old;
-		custom_message_type = custom_message_type_old;
-		custom_message_state = custom_message_state_old;
-		mesh_bed_leveling_flag = false;
-		mesh_bed_run_from_menu = false;
-		lcd_update(2);
-		
-	}
-	break;
-
-        /**
-         * G81: Print mesh bed leveling status and bed profile if activated
-         */
-        case 81:
-            if (mbl.active) {
-                SERIAL_PROTOCOLPGM("Num X,Y: ");
-                SERIAL_PROTOCOL(MESH_NUM_X_POINTS);
-                SERIAL_PROTOCOLPGM(",");
-                SERIAL_PROTOCOL(MESH_NUM_Y_POINTS);
-                SERIAL_PROTOCOLPGM("\nZ search height: ");
-                SERIAL_PROTOCOL(MESH_HOME_Z_SEARCH);
-                SERIAL_PROTOCOLLNPGM("\nMeasured points:");
-                for (int y = MESH_NUM_Y_POINTS-1; y >= 0; y--) {
-                    for (int x = 0; x < MESH_NUM_X_POINTS; x++) {
-                        SERIAL_PROTOCOLPGM("  ");
-                        SERIAL_PROTOCOL_F(mbl.z_values[y][x], 5);
-                    }
-                    SERIAL_PROTOCOLPGM("\n");
-                }
-            }
-            else
-                SERIAL_PROTOCOLLNPGM("Mesh bed leveling not active.");
-            break;
-            
-#if 0
-        /**
-         * G82: Single Z probe at current location
-         *
-         * WARNING! USE WITH CAUTION! If you'll try to probe where is no leveling pad, nasty things can happen!
-         *
-         */
-        case 82:
-            SERIAL_PROTOCOLLNPGM("Finding bed ");
-            setup_for_endstop_move();
-            find_bed_induction_sensor_point_z();
-            clean_up_after_endstop_move();
-            SERIAL_PROTOCOLPGM("Bed found at: ");
-            SERIAL_PROTOCOL_F(current_position[Z_AXIS], 5);
-            SERIAL_PROTOCOLPGM("\n");
-            break;
-
-            /**
-             * G83: Prusa3D specific: Babystep in Z and store to EEPROM
-             */
-        case 83:
-        {
-            int babystepz = code_seen('S') ? code_value() : 0;
-            int BabyPosition = code_seen('P') ? code_value() : 0;
-            
-            if (babystepz != 0) {
-                //FIXME Vojtech: What shall be the index of the axis Z: 3 or 4?
-                // Is the axis indexed starting with zero or one?
-                if (BabyPosition > 4) {
-                    SERIAL_PROTOCOLLNPGM("Index out of bounds");
-                }else{
-                    // Save it to the eeprom
-                    babystepLoadZ = babystepz;
-                    EEPROM_save_B(EEPROM_BABYSTEP_Z0+(BabyPosition*2),&babystepLoadZ);
-                    // adjust the Z
-                    babystepsTodoZadd(babystepLoadZ);
-                }
-            
-            }
-            
-        }
-        break;
-            /**
-             * G84: Prusa3D specific: UNDO Babystep Z (move Z axis back)
-             */
-        case 84:
-            babystepsTodoZsubtract(babystepLoadZ);
-            // babystepLoadZ = 0;
-            break;
-            
-            /**
-             * G85: Prusa3D specific: Pick best babystep
-             */
-        case 85:
-            lcd_pick_babystep();
-            break;
-#endif
-            
-            /**
-             * G86: Prusa3D specific: Disable babystep correction after home.
-             * This G-code will be performed at the start of a calibration script.
-             */
-        case 86:
-            calibration_status_store(CALIBRATION_STATUS_LIVE_ADJUST);
-            break;
-            /**
-             * G87: Prusa3D specific: Enable babystep correction after home
-             * This G-code will be performed at the end of a calibration script.
-             */
-        case 87:
-			calibration_status_store(CALIBRATION_STATUS_CALIBRATED);
-            break;
-
-            /**
-             * G88: Prusa3D specific: Don't know what it is for, it is in V2Calibration.gcode
-             */
-		    case 88:
-			      break;
-
-
-#endif  // ENABLE_MESH_BED_LEVELING
-            
-            
-    case 90: // G90
-      relative_mode = false;
-      break;
-    case 91: // G91
-      relative_mode = true;
-      break;
-    case 92: // G92
-      if(!code_seen(axis_codes[E_AXIS]))
-        st_synchronize();
-      for(int8_t i=0; i < NUM_AXIS; i++) {
-        if(code_seen(axis_codes[i])) {
-           if(i == E_AXIS) {
-             current_position[i] = code_value();
-             plan_set_e_position(current_position[E_AXIS]);
-           }
-           else {
-		current_position[i] = code_value()+add_homing[i];
-            plan_set_position(current_position[X_AXIS], current_position[Y_AXIS], current_position[Z_AXIS], current_position[E_AXIS]);
-           }
-        }
-      }
-      break;
-
-	case 98: //activate farm mode
-		farm_mode = 1;
-		PingTime = millis();
-		eeprom_update_byte((unsigned char *)EEPROM_FARM_MODE, farm_mode);
-		break;
-
-	case 99: //deactivate farm mode
-		farm_mode = 0;
-		lcd_printer_connected();
-		eeprom_update_byte((unsigned char *)EEPROM_FARM_MODE, farm_mode);
-		lcd_update(2);
-		break;
-
-
-
-
-
-
-
-    }
-  } // end if(code_seen('G'))
-
-  else if(code_seen('M'))
-  {
-	  int index;
-	  for (index = 1; *(strchr_pointer + index) == ' ' || *(strchr_pointer + index) == '\t'; index++);
-	   
-	 /*for (++strchr_pointer; *strchr_pointer == ' ' || *strchr_pointer == '\t'; ++strchr_pointer);*/
-	  if (*(strchr_pointer+index) < '0' || *(strchr_pointer+index) > '9') {
-		  SERIAL_ECHOLNPGM("Invalid M code");
-	  } else
-    switch((int)code_value())
-    {
-#ifdef ULTIPANEL
-
-    case 0: // M0 - Unconditional stop - Wait for user button press on LCD
-    case 1: // M1 - Conditional stop - Wait for user button press on LCD
-    {
-      char *src = strchr_pointer + 2;
-
-      codenum = 0;
-
-      bool hasP = false, hasS = false;
-      if (code_seen('P')) {
-        codenum = code_value(); // milliseconds to wait
-        hasP = codenum > 0;
-      }
-      if (code_seen('S')) {
-        codenum = code_value() * 1000; // seconds to wait
-        hasS = codenum > 0;
-      }
-      starpos = strchr(src, '*');
-      if (starpos != NULL) *(starpos) = '\0';
-      while (*src == ' ') ++src;
-      if (!hasP && !hasS && *src != '\0') {
-        lcd_setstatus(src);
-      } else {
-        LCD_MESSAGERPGM(MSG_USERWAIT);
-      }
-
-      lcd_ignore_click();				//call lcd_ignore_click aslo for else ???
-      st_synchronize();
-      previous_millis_cmd = millis();
-      if (codenum > 0){
-        codenum += millis();  // keep track of when we started waiting
-        while(millis() < codenum && !lcd_clicked()){
-          manage_heater();
-          manage_inactivity(true);
-          lcd_update();
-        }
-        lcd_ignore_click(false);
-      }else{
-          if (!lcd_detected())
-            break;
-        while(!lcd_clicked()){
-          manage_heater();
-          manage_inactivity(true);
-          lcd_update();
-        }
-      }
-      if (IS_SD_PRINTING)
-        LCD_MESSAGERPGM(MSG_RESUMING);
-      else
-        LCD_MESSAGERPGM(WELCOME_MSG);
-    }
-    break;
-#endif
-    case 17:
-        LCD_MESSAGERPGM(MSG_NO_MOVE);
-        enable_x();
-        enable_y();
-        enable_z();
-        enable_e0();
-        enable_e1();
-        enable_e2();
-      break;
-
-#ifdef SDSUPPORT
-    case 20: // M20 - list SD card
-      SERIAL_PROTOCOLLNRPGM(MSG_BEGIN_FILE_LIST);
-      card.ls();
-      SERIAL_PROTOCOLLNRPGM(MSG_END_FILE_LIST);
-      break;
-    case 21: // M21 - init SD card
-
-      card.initsd();
-
-      break;
-    case 22: //M22 - release SD card
-      card.release();
-
-      break;
-    case 23: //M23 - Select file
-      starpos = (strchr(strchr_pointer + 4,'*'));
-      if(starpos!=NULL)
-        *(starpos)='\0';
-      card.openFile(strchr_pointer + 4,true);
-      break;
-    case 24: //M24 - Start SD print
-      card.startFileprint();
-      starttime=millis();
-	  break;
-    case 25: //M25 - Pause SD print
-      card.pauseSDPrint();
-      break;
-    case 26: //M26 - Set SD index
-      if(card.cardOK && code_seen('S')) {
-        card.setIndex(code_value_long());
-      }
-      break;
-    case 27: //M27 - Get SD status
-      card.getStatus();
-      break;
-    case 28: //M28 - Start SD write
-      starpos = (strchr(strchr_pointer + 4,'*'));
-      if(starpos != NULL){
-        char* npos = strchr(CMDBUFFER_CURRENT_STRING, 'N');
-        strchr_pointer = strchr(npos,' ') + 1;
-        *(starpos) = '\0';
-      }
-      card.openFile(strchr_pointer+4,false);
-      break;
-    case 29: //M29 - Stop SD write
-      //processed in write to file routine above
-      //card,saving = false;
-      break;
-    case 30: //M30 <filename> Delete File
-      if (card.cardOK){
-        card.closefile();
-        starpos = (strchr(strchr_pointer + 4,'*'));
-        if(starpos != NULL){
-          char* npos = strchr(CMDBUFFER_CURRENT_STRING, 'N');
-          strchr_pointer = strchr(npos,' ') + 1;
-          *(starpos) = '\0';
-        }
-        card.removeFile(strchr_pointer + 4);
-      }
-      break;
-    case 32: //M32 - Select file and start SD print
-    {
-      if(card.sdprinting) {
-        st_synchronize();
-
-      }
-      starpos = (strchr(strchr_pointer + 4,'*'));
-
-      char* namestartpos = (strchr(strchr_pointer + 4,'!'));   //find ! to indicate filename string start.
-      if(namestartpos==NULL)
-      {
-        namestartpos=strchr_pointer + 4; //default name position, 4 letters after the M
-      }
-      else
-        namestartpos++; //to skip the '!'
-
-      if(starpos!=NULL)
-        *(starpos)='\0';
-
-      bool call_procedure=(code_seen('P'));
-
-      if(strchr_pointer>namestartpos)
-        call_procedure=false;  //false alert, 'P' found within filename
-
-      if( card.cardOK )
-      {
-        card.openFile(namestartpos,true,!call_procedure);
-        if(code_seen('S'))
-          if(strchr_pointer<namestartpos) //only if "S" is occuring _before_ the filename
-            card.setIndex(code_value_long());
-        card.startFileprint();
-        if(!call_procedure)
-          starttime=millis(); //procedure calls count as normal print time.
-      }
-    } break;
-    case 928: //M928 - Start SD write
-      starpos = (strchr(strchr_pointer + 5,'*'));
-      if(starpos != NULL){
-        char* npos = strchr(CMDBUFFER_CURRENT_STRING, 'N');
-        strchr_pointer = strchr(npos,' ') + 1;
-        *(starpos) = '\0';
-      }
-      card.openLogFile(strchr_pointer+5);
-      break;
-
-#endif //SDSUPPORT
-
-    case 31: //M31 take time since the start of the SD print or an M109 command
-      {
-      stoptime=millis();
-      char time[30];
-      unsigned long t=(stoptime-starttime)/1000;
-      int sec,min;
-      min=t/60;
-      sec=t%60;
-      sprintf_P(time, PSTR("%i min, %i sec"), min, sec);
-      SERIAL_ECHO_START;
-      SERIAL_ECHOLN(time);
-      lcd_setstatus(time);
-      autotempShutdown();
-      }
-      break;
-    case 42: //M42 -Change pin status via gcode
-      if (code_seen('S'))
-      {
-        int pin_status = code_value();
-        int pin_number = LED_PIN;
-        if (code_seen('P') && pin_status >= 0 && pin_status <= 255)
-          pin_number = code_value();
-        for(int8_t i = 0; i < (int8_t)(sizeof(sensitive_pins)/sizeof(int)); i++)
-        {
-          if (sensitive_pins[i] == pin_number)
-          {
-            pin_number = -1;
-            break;
-          }
-        }
-      #if defined(FAN_PIN) && FAN_PIN > -1
-        if (pin_number == FAN_PIN)
-          fanSpeed = pin_status;
-      #endif
-        if (pin_number > -1)
-        {
-          pinMode(pin_number, OUTPUT);
-          digitalWrite(pin_number, pin_status);
-          analogWrite(pin_number, pin_status);
-        }
-      }
-     break;
-
-    case 44: // M44: Prusa3D: Reset the bed skew and offset calibration.
-
-		// Reset the baby step value and the baby step applied flag.
-		calibration_status_store(CALIBRATION_STATUS_ASSEMBLED);
-		eeprom_update_word((uint16_t*)EEPROM_BABYSTEP_Z, 0);
-
-        // Reset the skew and offset in both RAM and EEPROM.
-        reset_bed_offset_and_skew();
-        // Reset world2machine_rotation_and_skew and world2machine_shift, therefore
-        // the planner will not perform any adjustments in the XY plane. 
-        // Wait for the motors to stop and update the current position with the absolute values.
-        world2machine_revert_to_uncorrected();
-        break;
-
-    case 45: // M45: Prusa3D: bed skew and offset with manual Z up
-    {
-		// Only Z calibration?
-		bool onlyZ = code_seen('Z');
-
-		if (!onlyZ) {
-			setTargetBed(0);
-			setTargetHotend(0, 0);
-			setTargetHotend(0, 1);
-			setTargetHotend(0, 2);
-			adjust_bed_reset(); //reset bed level correction
-		}
-
-        // Disable the default update procedure of the display. We will do a modal dialog.
-        lcd_update_enable(false);
-        // Let the planner use the uncorrected coordinates.
-        mbl.reset();
-        // Reset world2machine_rotation_and_skew and world2machine_shift, therefore
-        // the planner will not perform any adjustments in the XY plane. 
-        // Wait for the motors to stop and update the current position with the absolute values.
-        world2machine_revert_to_uncorrected();
-        // Reset the baby step value applied without moving the axes.
-        babystep_reset();
-        // Mark all axes as in a need for homing.
-        memset(axis_known_position, 0, sizeof(axis_known_position));
-
-        // Home in the XY plane.
-        //set_destination_to_current();
-        setup_for_endstop_move();
-		lcd_display_message_fullscreen_P(MSG_AUTO_HOME);
-		home_xy();
-
-        // Let the user move the Z axes up to the end stoppers.
-#ifdef TMC2130
-        if (calibrate_z_auto()) {
-#else //TMC2130
-        if (lcd_calibrate_z_end_stop_manual( onlyZ )) {
-#endif //TMC2130
-            refresh_cmd_timeout();
-			if (((degHotend(0) > MAX_HOTEND_TEMP_CALIBRATION) || (degBed() > MAX_BED_TEMP_CALIBRATION)) && (!onlyZ)) {
-				lcd_wait_for_cool_down();
-				lcd_show_fullscreen_message_and_wait_P(MSG_PAPER);
-				lcd_display_message_fullscreen_P(MSG_FIND_BED_OFFSET_AND_SKEW_LINE1);
-				lcd_implementation_print_at(0, 2, 1);
-				lcd_printPGM(MSG_FIND_BED_OFFSET_AND_SKEW_LINE2);
-			}
-
-            // Move the print head close to the bed.
-            current_position[Z_AXIS] = MESH_HOME_Z_SEARCH;
-            plan_buffer_line(current_position[X_AXIS], current_position[Y_AXIS],current_position[Z_AXIS] , current_position[E_AXIS], homing_feedrate[Z_AXIS]/40, active_extruder);
-            st_synchronize();
-
-
-//#ifdef TMC2130
-//		tmc2130_home_enter(X_AXIS_MASK | Y_AXIS_MASK);
-//#endif
-
-            int8_t verbosity_level = 0;
-            if (code_seen('V')) {
-                // Just 'V' without a number counts as V1.
-                char c = strchr_pointer[1];
-                verbosity_level = (c == ' ' || c == '\t' || c == 0) ? 1 : code_value_short();
-            }
-            
-            if (onlyZ) {
-                clean_up_after_endstop_move();
-                // Z only calibration.
-                // Load the machine correction matrix
-                world2machine_initialize();
-                // and correct the current_position to match the transformed coordinate system.
-                world2machine_update_current();
-                //FIXME
-                bool result = sample_mesh_and_store_reference();
-                if (result) {
-                    if (calibration_status() == CALIBRATION_STATUS_Z_CALIBRATION)
-                        // Shipped, the nozzle height has been set already. The user can start printing now.
-                        calibration_status_store(CALIBRATION_STATUS_CALIBRATED);
-                    // babystep_apply();
-                }
-            } else {
-                // Reset the baby step value and the baby step applied flag.
-                calibration_status_store(CALIBRATION_STATUS_ASSEMBLED);
-                eeprom_update_word((uint16_t*)EEPROM_BABYSTEP_Z, 0);
-                // Complete XYZ calibration.
-				uint8_t point_too_far_mask = 0;
-                BedSkewOffsetDetectionResultType result = find_bed_offset_and_skew(verbosity_level, point_too_far_mask);
-				clean_up_after_endstop_move();
-                // Print head up.
-                current_position[Z_AXIS] = MESH_HOME_Z_SEARCH;
-                plan_buffer_line(current_position[X_AXIS], current_position[Y_AXIS],current_position[Z_AXIS] , current_position[E_AXIS], homing_feedrate[Z_AXIS]/40, active_extruder);
-                st_synchronize();
-                if (result >= 0) {
-					point_too_far_mask = 0;
-                    // Second half: The fine adjustment.
-                    // Let the planner use the uncorrected coordinates.
-                    mbl.reset();
-                    world2machine_reset();
-                    // Home in the XY plane.
-                    setup_for_endstop_move();
-                    home_xy();
-                    result = improve_bed_offset_and_skew(1, verbosity_level, point_too_far_mask);
-                    clean_up_after_endstop_move();
-                    // Print head up.
-                    current_position[Z_AXIS] = MESH_HOME_Z_SEARCH;
-                    plan_buffer_line(current_position[X_AXIS], current_position[Y_AXIS],current_position[Z_AXIS] , current_position[E_AXIS], homing_feedrate[Z_AXIS]/40, active_extruder);
-                    st_synchronize();
-                    // if (result >= 0) babystep_apply();
-                }
-                lcd_bed_calibration_show_result(result, point_too_far_mask);
-                if (result >= 0) {
-                    // Calibration valid, the machine should be able to print. Advise the user to run the V2Calibration.gcode.
-                    calibration_status_store(CALIBRATION_STATUS_LIVE_ADJUST);
-                    lcd_show_fullscreen_message_and_wait_P(MSG_BABYSTEP_Z_NOT_SET);
-                }
-            }
-#ifdef TMC2130
-		tmc2130_home_exit();
-#endif
-        } else {
-            // Timeouted.
-        }
-
-
-        lcd_update_enable(true);
-        break;
-    }
-
-    /*
-    case 46:
-    {
-        // M46: Prusa3D: Show the assigned IP address.
-        uint8_t ip[4];
-        bool hasIP = card.ToshibaFlashAir_GetIP(ip);
-        if (hasIP) {
-            SERIAL_ECHOPGM("Toshiba FlashAir current IP: ");
-            SERIAL_ECHO(int(ip[0]));
-            SERIAL_ECHOPGM(".");
-            SERIAL_ECHO(int(ip[1]));
-            SERIAL_ECHOPGM(".");
-            SERIAL_ECHO(int(ip[2]));
-            SERIAL_ECHOPGM(".");
-            SERIAL_ECHO(int(ip[3]));
-            SERIAL_ECHOLNPGM("");
-        } else {
-            SERIAL_ECHOLNPGM("Toshiba FlashAir GetIP failed");          
-        }
-        break;
-    }
-    */
-
-    case 47:
-        // M47: Prusa3D: Show end stops dialog on the display.
-        lcd_diag_show_end_stops();
-        break;
-
-#if 0
-    case 48: // M48: scan the bed induction sensor points, print the sensor trigger coordinates to the serial line for visualization on the PC.
-    {
-        // Disable the default update procedure of the display. We will do a modal dialog.
-        lcd_update_enable(false);
-        // Let the planner use the uncorrected coordinates.
-        mbl.reset();
-        // Reset world2machine_rotation_and_skew and world2machine_shift, therefore
-        // the planner will not perform any adjustments in the XY plane. 
-        // Wait for the motors to stop and update the current position with the absolute values.
-        world2machine_revert_to_uncorrected();
-        // Move the print head close to the bed.
-        current_position[Z_AXIS] = MESH_HOME_Z_SEARCH;
-        plan_buffer_line(current_position[X_AXIS], current_position[Y_AXIS],current_position[Z_AXIS] , current_position[E_AXIS], homing_feedrate[Z_AXIS]/40, active_extruder);
-        st_synchronize();
-        // Home in the XY plane.
-        set_destination_to_current();
-        setup_for_endstop_move();
-        home_xy();
-        int8_t verbosity_level = 0;
-        if (code_seen('V')) {
-            // Just 'V' without a number counts as V1.
-            char c = strchr_pointer[1];
-            verbosity_level = (c == ' ' || c == '\t' || c == 0) ? 1 : code_value_short();
-        }
-        bool success = scan_bed_induction_points(verbosity_level);
-        clean_up_after_endstop_move();
-        // Print head up.
-        current_position[Z_AXIS] = MESH_HOME_Z_SEARCH;
-        plan_buffer_line(current_position[X_AXIS], current_position[Y_AXIS],current_position[Z_AXIS] , current_position[E_AXIS], homing_feedrate[Z_AXIS]/40, active_extruder);
-        st_synchronize();
-        lcd_update_enable(true);
-        break;
-    }
-#endif
-
-// M48 Z-Probe repeatability measurement function.
-//
-// Usage:   M48 <n #_samples> <X X_position_for_samples> <Y Y_position_for_samples> <V Verbose_Level> <L legs_of_movement_prior_to_doing_probe>
-//	
-// This function assumes the bed has been homed.  Specificaly, that a G28 command
-// as been issued prior to invoking the M48 Z-Probe repeatability measurement function.
-// Any information generated by a prior G29 Bed leveling command will be lost and need to be
-// regenerated.
-//
-// The number of samples will default to 10 if not specified.  You can use upper or lower case
-// letters for any of the options EXCEPT n.  n must be in lower case because Marlin uses a capital
-// N for its communication protocol and will get horribly confused if you send it a capital N.
-//
-
-#ifdef ENABLE_AUTO_BED_LEVELING
-#ifdef Z_PROBE_REPEATABILITY_TEST 
-
-    case 48: // M48 Z-Probe repeatability
-        {
-            #if Z_MIN_PIN == -1
-            #error "You must have a Z_MIN endstop in order to enable calculation of Z-Probe repeatability."
-            #endif
-
-	double sum=0.0; 
-	double mean=0.0; 
-	double sigma=0.0;
-	double sample_set[50];
-	int verbose_level=1, n=0, j, n_samples = 10, n_legs=0;
-	double X_current, Y_current, Z_current;
-	double X_probe_location, Y_probe_location, Z_start_location, ext_position;
-	
-	if (code_seen('V') || code_seen('v')) {
-        	verbose_level = code_value();
-		if (verbose_level<0 || verbose_level>4 ) {
-			SERIAL_PROTOCOLPGM("?Verbose Level not plausable.\n");
-			goto Sigma_Exit;
-		}
-	}
-
-	if (verbose_level > 0)   {
-		SERIAL_PROTOCOLPGM("M48 Z-Probe Repeatability test.   Version 2.00\n");
-		SERIAL_PROTOCOLPGM("Full support at: http://3dprintboard.com/forum.php\n");
-	}
-
-	if (code_seen('n')) {
-        	n_samples = code_value();
-		if (n_samples<4 || n_samples>50 ) {
-			SERIAL_PROTOCOLPGM("?Specified sample size not plausable.\n");
-			goto Sigma_Exit;
-		}
-	}
-
-	X_current = X_probe_location = st_get_position_mm(X_AXIS);
-	Y_current = Y_probe_location = st_get_position_mm(Y_AXIS);
-	Z_current = st_get_position_mm(Z_AXIS);
-	Z_start_location = st_get_position_mm(Z_AXIS) + Z_RAISE_BEFORE_PROBING;
-	ext_position	 = st_get_position_mm(E_AXIS);
-
-	if (code_seen('X') || code_seen('x') ) {
-        	X_probe_location = code_value() -  X_PROBE_OFFSET_FROM_EXTRUDER;
-		if (X_probe_location<X_MIN_POS || X_probe_location>X_MAX_POS ) {
-			SERIAL_PROTOCOLPGM("?Specified X position out of range.\n");
-			goto Sigma_Exit;
-		}
-	}
-
-	if (code_seen('Y') || code_seen('y') ) {
-        	Y_probe_location = code_value() -  Y_PROBE_OFFSET_FROM_EXTRUDER;
-		if (Y_probe_location<Y_MIN_POS || Y_probe_location>Y_MAX_POS ) {
-			SERIAL_PROTOCOLPGM("?Specified Y position out of range.\n");
-			goto Sigma_Exit;
-		}
-	}
-
-	if (code_seen('L') || code_seen('l') ) {
-        	n_legs = code_value();
-		if ( n_legs==1 ) 
-			n_legs = 2;
-		if ( n_legs<0 || n_legs>15 ) {
-			SERIAL_PROTOCOLPGM("?Specified number of legs in movement not plausable.\n");
-			goto Sigma_Exit;
-		}
-	}
-
-//
-// Do all the preliminary setup work.   First raise the probe.
-//
-
-        st_synchronize();
-        plan_bed_level_matrix.set_to_identity();
-	plan_buffer_line( X_current, Y_current, Z_start_location,
-			ext_position,
-    			homing_feedrate[Z_AXIS]/60,
-			active_extruder);
-        st_synchronize();
-
-//
-// Now get everything to the specified probe point So we can safely do a probe to
-// get us close to the bed.  If the Z-Axis is far from the bed, we don't want to 
-// use that as a starting point for each probe.
-//
-	if (verbose_level > 2) 
-		SERIAL_PROTOCOL("Positioning probe for the test.\n");
-
-	plan_buffer_line( X_probe_location, Y_probe_location, Z_start_location,
-			ext_position,
-    			homing_feedrate[X_AXIS]/60,
-			active_extruder);
-        st_synchronize();
-
-	current_position[X_AXIS] = X_current = st_get_position_mm(X_AXIS);
-	current_position[Y_AXIS] = Y_current = st_get_position_mm(Y_AXIS);
-	current_position[Z_AXIS] = Z_current = st_get_position_mm(Z_AXIS);
-	current_position[E_AXIS] = ext_position = st_get_position_mm(E_AXIS);
-
-// 
-// OK, do the inital probe to get us close to the bed.
-// Then retrace the right amount and use that in subsequent probes
-//
-
-	setup_for_endstop_move();
-	run_z_probe();
-
-	current_position[Z_AXIS] = Z_current = st_get_position_mm(Z_AXIS);
-	Z_start_location = st_get_position_mm(Z_AXIS) + Z_RAISE_BEFORE_PROBING;
-
-	plan_buffer_line( X_probe_location, Y_probe_location, Z_start_location,
-			ext_position,
-    			homing_feedrate[X_AXIS]/60,
-			active_extruder);
-        st_synchronize();
-	current_position[Z_AXIS] = Z_current = st_get_position_mm(Z_AXIS);
-
-        for( n=0; n<n_samples; n++) {
-
-		do_blocking_move_to( X_probe_location, Y_probe_location, Z_start_location); // Make sure we are at the probe location
-
-		if ( n_legs)  {
-		double radius=0.0, theta=0.0, x_sweep, y_sweep;
-		int rotational_direction, l;
-
-			rotational_direction = (unsigned long) millis() & 0x0001;			// clockwise or counter clockwise
-			radius = (unsigned long) millis() % (long) (X_MAX_LENGTH/4); 			// limit how far out to go 
-			theta = (float) ((unsigned long) millis() % (long) 360) / (360./(2*3.1415926));	// turn into radians
-
-//SERIAL_ECHOPAIR("starting radius: ",radius);
-//SERIAL_ECHOPAIR("   theta: ",theta);
-//SERIAL_ECHOPAIR("   direction: ",rotational_direction);
-//SERIAL_PROTOCOLLNPGM("");
-
-			for( l=0; l<n_legs-1; l++) {
-				if (rotational_direction==1)
-					theta += (float) ((unsigned long) millis() % (long) 20) / (360.0/(2*3.1415926)); // turn into radians
-				else
-					theta -= (float) ((unsigned long) millis() % (long) 20) / (360.0/(2*3.1415926)); // turn into radians
-
-				radius += (float) ( ((long) ((unsigned long) millis() % (long) 10)) - 5);
-				if ( radius<0.0 )
-					radius = -radius;
-
-				X_current = X_probe_location + cos(theta) * radius;
-				Y_current = Y_probe_location + sin(theta) * radius;
-
-				if ( X_current<X_MIN_POS)		// Make sure our X & Y are sane
-					 X_current = X_MIN_POS;
-				if ( X_current>X_MAX_POS)
-					 X_current = X_MAX_POS;
-
-				if ( Y_current<Y_MIN_POS)		// Make sure our X & Y are sane
-					 Y_current = Y_MIN_POS;
-				if ( Y_current>Y_MAX_POS)
-					 Y_current = Y_MAX_POS;
-
-				if (verbose_level>3 ) {
-					SERIAL_ECHOPAIR("x: ", X_current);
-					SERIAL_ECHOPAIR("y: ", Y_current);
-					SERIAL_PROTOCOLLNPGM("");
-				}
-
-				do_blocking_move_to( X_current, Y_current, Z_current );
-			}
-			do_blocking_move_to( X_probe_location, Y_probe_location, Z_start_location); // Go back to the probe location
-		}
-
-		setup_for_endstop_move();
-                run_z_probe();
-
-		sample_set[n] = current_position[Z_AXIS];
-
-//
-// Get the current mean for the data points we have so far
-//
-		sum=0.0; 
-		for( j=0; j<=n; j++) {
-			sum = sum + sample_set[j];
-		}
-		mean = sum / (double (n+1));
-//
-// Now, use that mean to calculate the standard deviation for the
-// data points we have so far
-//
-
-		sum=0.0; 
-		for( j=0; j<=n; j++) {
-			sum = sum + (sample_set[j]-mean) * (sample_set[j]-mean);
-		}
-		sigma = sqrt( sum / (double (n+1)) );
-
-		if (verbose_level > 1) {
-			SERIAL_PROTOCOL(n+1);
-			SERIAL_PROTOCOL(" of ");
-			SERIAL_PROTOCOL(n_samples);
-			SERIAL_PROTOCOLPGM("   z: ");
-			SERIAL_PROTOCOL_F(current_position[Z_AXIS], 6);
-		}
-
-		if (verbose_level > 2) {
-			SERIAL_PROTOCOL(" mean: ");
-			SERIAL_PROTOCOL_F(mean,6);
-
-			SERIAL_PROTOCOL("   sigma: ");
-			SERIAL_PROTOCOL_F(sigma,6);
-		}
-
-		if (verbose_level > 0) 
-			SERIAL_PROTOCOLPGM("\n");
-
-		plan_buffer_line( X_probe_location, Y_probe_location, Z_start_location, 
-				  current_position[E_AXIS], homing_feedrate[Z_AXIS]/60, active_extruder);
-        	st_synchronize();
-
-	}
-
-	delay(1000);
-
-        clean_up_after_endstop_move();
-
-//      enable_endstops(true);
-
-	if (verbose_level > 0) {
-		SERIAL_PROTOCOLPGM("Mean: ");
-		SERIAL_PROTOCOL_F(mean, 6);
-		SERIAL_PROTOCOLPGM("\n");
-	}
-
-SERIAL_PROTOCOLPGM("Standard Deviation: ");
-SERIAL_PROTOCOL_F(sigma, 6);
-SERIAL_PROTOCOLPGM("\n\n");
-
-Sigma_Exit:
-        break;
-	}
-#endif		// Z_PROBE_REPEATABILITY_TEST 
-#endif		// ENABLE_AUTO_BED_LEVELING
-
-    case 104: // M104
-      if(setTargetedHotend(104)){
-        break;
-      }
-      if (code_seen('S')) setTargetHotend(code_value(), tmp_extruder);
-      setWatch();
-      break;
-    case 112: //  M112 -Emergency Stop
-      kill("", 3);
-      break;
-    case 140: // M140 set bed temp
-      if (code_seen('S')) setTargetBed(code_value());
-      break;
-    case 105 : // M105
-      if(setTargetedHotend(105)){
-        break;
-        }
-      #if defined(TEMP_0_PIN) && TEMP_0_PIN > -1
-        SERIAL_PROTOCOLPGM("ok T:");
-        SERIAL_PROTOCOL_F(degHotend(tmp_extruder),1);
-        SERIAL_PROTOCOLPGM(" /");
-        SERIAL_PROTOCOL_F(degTargetHotend(tmp_extruder),1);
-        #if defined(TEMP_BED_PIN) && TEMP_BED_PIN > -1
-          SERIAL_PROTOCOLPGM(" B:");
-          SERIAL_PROTOCOL_F(degBed(),1);
-          SERIAL_PROTOCOLPGM(" /");
-          SERIAL_PROTOCOL_F(degTargetBed(),1);
-        #endif //TEMP_BED_PIN
-        for (int8_t cur_extruder = 0; cur_extruder < EXTRUDERS; ++cur_extruder) {
-          SERIAL_PROTOCOLPGM(" T");
-          SERIAL_PROTOCOL(cur_extruder);
-          SERIAL_PROTOCOLPGM(":");
-          SERIAL_PROTOCOL_F(degHotend(cur_extruder),1);
-          SERIAL_PROTOCOLPGM(" /");
-          SERIAL_PROTOCOL_F(degTargetHotend(cur_extruder),1);
-        }
-      #else
-        SERIAL_ERROR_START;
-        SERIAL_ERRORLNRPGM(MSG_ERR_NO_THERMISTORS);
-      #endif
-
-        SERIAL_PROTOCOLPGM(" @:");
-      #ifdef EXTRUDER_WATTS
-        SERIAL_PROTOCOL((EXTRUDER_WATTS * getHeaterPower(tmp_extruder))/127);
-        SERIAL_PROTOCOLPGM("W");
-      #else
-        SERIAL_PROTOCOL(getHeaterPower(tmp_extruder));
-      #endif
-
-        SERIAL_PROTOCOLPGM(" B@:");
-      #ifdef BED_WATTS
-        SERIAL_PROTOCOL((BED_WATTS * getHeaterPower(-1))/127);
-        SERIAL_PROTOCOLPGM("W");
-      #else
-        SERIAL_PROTOCOL(getHeaterPower(-1));
-      #endif
-
-#ifdef PINDA_THERMISTOR
-		SERIAL_PROTOCOLPGM(" P:");
-		SERIAL_PROTOCOL_F(current_temperature_pinda,1);
-#endif //PINDA_THERMISTOR
-
-#ifdef AMBIENT_THERMISTOR
-		SERIAL_PROTOCOLPGM(" A:");
-		SERIAL_PROTOCOL_F(current_temperature_ambient,1);
-#endif //AMBIENT_THERMISTOR
-
-
-        #ifdef SHOW_TEMP_ADC_VALUES
-          {float raw = 0.0;
-
-          #if defined(TEMP_BED_PIN) && TEMP_BED_PIN > -1
-            SERIAL_PROTOCOLPGM("    ADC B:");
-            SERIAL_PROTOCOL_F(degBed(),1);
-            SERIAL_PROTOCOLPGM("C->");
-            raw = rawBedTemp();
-            SERIAL_PROTOCOL_F(raw/OVERSAMPLENR,5);
-            SERIAL_PROTOCOLPGM(" Rb->");
-            SERIAL_PROTOCOL_F(100 * (1 + (PtA * (raw/OVERSAMPLENR)) + (PtB * sq((raw/OVERSAMPLENR)))), 5);
-            SERIAL_PROTOCOLPGM(" Rxb->");
-            SERIAL_PROTOCOL_F(raw, 5);
-          #endif
-          for (int8_t cur_extruder = 0; cur_extruder < EXTRUDERS; ++cur_extruder) {
-            SERIAL_PROTOCOLPGM("  T");
-            SERIAL_PROTOCOL(cur_extruder);
-            SERIAL_PROTOCOLPGM(":");
-            SERIAL_PROTOCOL_F(degHotend(cur_extruder),1);
-            SERIAL_PROTOCOLPGM("C->");
-            raw = rawHotendTemp(cur_extruder);
-            SERIAL_PROTOCOL_F(raw/OVERSAMPLENR,5);
-            SERIAL_PROTOCOLPGM(" Rt");
-            SERIAL_PROTOCOL(cur_extruder);
-            SERIAL_PROTOCOLPGM("->");
-            SERIAL_PROTOCOL_F(100 * (1 + (PtA * (raw/OVERSAMPLENR)) + (PtB * sq((raw/OVERSAMPLENR)))), 5);
-            SERIAL_PROTOCOLPGM(" Rx");
-            SERIAL_PROTOCOL(cur_extruder);
-            SERIAL_PROTOCOLPGM("->");
-            SERIAL_PROTOCOL_F(raw, 5);
-          }}
-        #endif
-		SERIAL_PROTOCOLLN("");
-      return;
-      break;
-    case 109:
-    {// M109 - Wait for extruder heater to reach target.
-      if(setTargetedHotend(109)){
-        break;
-      }
-      LCD_MESSAGERPGM(MSG_HEATING);
-	  heating_status = 1;
-	  if (farm_mode) { prusa_statistics(1); };
-
-#ifdef AUTOTEMP
-        autotemp_enabled=false;
-      #endif
-      if (code_seen('S')) {
-        setTargetHotend(code_value(), tmp_extruder);
-              CooldownNoWait = true;
-            } else if (code_seen('R')) {
-              setTargetHotend(code_value(), tmp_extruder);
-        CooldownNoWait = false;
-      }
-      #ifdef AUTOTEMP
-        if (code_seen('S')) autotemp_min=code_value();
-        if (code_seen('B')) autotemp_max=code_value();
-        if (code_seen('F'))
-        {
-          autotemp_factor=code_value();
-          autotemp_enabled=true;
-        }
-      #endif
-
-      setWatch();
-      codenum = millis();
-
-      /* See if we are heating up or cooling down */
-      target_direction = isHeatingHotend(tmp_extruder); // true if heating, false if cooling
-
-      cancel_heatup = false;
-
-	  wait_for_heater(codenum); //loops until target temperature is reached
-
-        LCD_MESSAGERPGM(MSG_HEATING_COMPLETE);
-		heating_status = 2;
-		if (farm_mode) { prusa_statistics(2); };
-        
-        //starttime=millis();
-        previous_millis_cmd = millis();
-      }
-      break;
-    case 190: // M190 - Wait for bed heater to reach target.
-    #if defined(TEMP_BED_PIN) && TEMP_BED_PIN > -1
-        LCD_MESSAGERPGM(MSG_BED_HEATING);
-		heating_status = 3;
-		if (farm_mode) { prusa_statistics(1); };
-        if (code_seen('S')) 
-		{
-          setTargetBed(code_value());
-          CooldownNoWait = true;
-        } 
-		else if (code_seen('R')) 
-		{
-          setTargetBed(code_value());
-          CooldownNoWait = false;
-        }
-        codenum = millis();
-        
-        cancel_heatup = false;
-        target_direction = isHeatingBed(); // true if heating, false if cooling
-
-        while ( (target_direction)&&(!cancel_heatup) ? (isHeatingBed()) : (isCoolingBed()&&(CooldownNoWait==false)) )
-        {
-          if(( millis() - codenum) > 1000 ) //Print Temp Reading every 1 second while heating up.
-          {
-			  if (!farm_mode) {
-				  float tt = degHotend(active_extruder);
-				  SERIAL_PROTOCOLPGM("T:");
-				  SERIAL_PROTOCOL(tt);
-				  SERIAL_PROTOCOLPGM(" E:");
-				  SERIAL_PROTOCOL((int)active_extruder);
-				  SERIAL_PROTOCOLPGM(" B:");
-				  SERIAL_PROTOCOL_F(degBed(), 1);
-				  SERIAL_PROTOCOLLN("");
-			  }
-				  codenum = millis();
-			  
-          }
-          manage_heater();
-          manage_inactivity();
-          lcd_update();
-        }
-        LCD_MESSAGERPGM(MSG_BED_DONE);
-		heating_status = 4;
-
-        previous_millis_cmd = millis();
-    #endif
-        break;
-
-    #if defined(FAN_PIN) && FAN_PIN > -1
-      case 106: //M106 Fan On
-        if (code_seen('S')){
-           fanSpeed=constrain(code_value(),0,255);
-        }
-        else {
-          fanSpeed=255;
-        }
-        break;
-      case 107: //M107 Fan Off
-        fanSpeed = 0;
-        break;
-    #endif //FAN_PIN
-
-    #if defined(PS_ON_PIN) && PS_ON_PIN > -1
-      case 80: // M80 - Turn on Power Supply
-        SET_OUTPUT(PS_ON_PIN); //GND
-        WRITE(PS_ON_PIN, PS_ON_AWAKE);
-
-        // If you have a switch on suicide pin, this is useful
-        // if you want to start another print with suicide feature after
-        // a print without suicide...
-        #if defined SUICIDE_PIN && SUICIDE_PIN > -1
-            SET_OUTPUT(SUICIDE_PIN);
-            WRITE(SUICIDE_PIN, HIGH);
-        #endif
-
-        #ifdef ULTIPANEL
-          powersupply = true;
-          LCD_MESSAGERPGM(WELCOME_MSG);
-          lcd_update();
-        #endif
-        break;
-      #endif
-
-      case 81: // M81 - Turn off Power Supply
-        disable_heater();
-        st_synchronize();
-        disable_e0();
-        disable_e1();
-        disable_e2();
-        finishAndDisableSteppers();
-        fanSpeed = 0;
-        delay(1000); // Wait a little before to switch off
-      #if defined(SUICIDE_PIN) && SUICIDE_PIN > -1
-        st_synchronize();
-        suicide();
-      #elif defined(PS_ON_PIN) && PS_ON_PIN > -1
-        SET_OUTPUT(PS_ON_PIN);
-        WRITE(PS_ON_PIN, PS_ON_ASLEEP);
-      #endif
-      #ifdef ULTIPANEL
-        powersupply = false;
-        LCD_MESSAGERPGM(CAT4(CUSTOM_MENDEL_NAME,PSTR(" "),MSG_OFF,PSTR("."))); //!!
-        
-        /*
-        MACHNAME = "Prusa i3"
-        MSGOFF = "Vypnuto"
-        "Prusai3"" ""vypnuto""."
-        
-        "Prusa i3"" "MSG_ALL[lang_selected][50]"."
-        */
-        lcd_update();
-      #endif
-	  break;
-
-    case 82:
-      axis_relative_modes[3] = false;
-      break;
-    case 83:
-      axis_relative_modes[3] = true;
-      break;
-    case 18: //compatibility
-    case 84: // M84
-      if(code_seen('S')){
-        stepper_inactive_time = code_value() * 1000;
-      }
-      else
-      {
-        bool all_axis = !((code_seen(axis_codes[X_AXIS])) || (code_seen(axis_codes[Y_AXIS])) || (code_seen(axis_codes[Z_AXIS]))|| (code_seen(axis_codes[E_AXIS])));
-        if(all_axis)
-        {
-          st_synchronize();
-          disable_e0();
-          disable_e1();
-          disable_e2();
-          finishAndDisableSteppers();
-        }
-        else
-        {
-          st_synchronize();
-		  if (code_seen('X')) disable_x();
-		  if (code_seen('Y')) disable_y();
-		  if (code_seen('Z')) disable_z();
-#if ((E0_ENABLE_PIN != X_ENABLE_PIN) && (E1_ENABLE_PIN != Y_ENABLE_PIN)) // Only enable on boards that have seperate ENABLE_PINS
-		  if (code_seen('E')) {
-			  disable_e0();
-			  disable_e1();
-			  disable_e2();
-            }
-          #endif
-        }
-      }
-	  snmm_filaments_used = 0;
-      break;
-    case 85: // M85
-      if(code_seen('S')) {
-        max_inactive_time = code_value() * 1000;
-      }
-      break;
-    case 92: // M92
-      for(int8_t i=0; i < NUM_AXIS; i++)
-      {
-        if(code_seen(axis_codes[i]))
-        {
-          if(i == 3) { // E
-            float value = code_value();
-            if(value < 20.0) {
-              float factor = axis_steps_per_unit[i] / value; // increase e constants if M92 E14 is given for netfab.
-              max_jerk[E_AXIS] *= factor;
-              max_feedrate[i] *= factor;
-              axis_steps_per_sqr_second[i] *= factor;
-            }
-            axis_steps_per_unit[i] = value;
-          }
-          else {
-            axis_steps_per_unit[i] = code_value();
-          }
-        }
-      }
-      break;
-    case 115: // M115
-      if (code_seen('V')) {
-          // Report the Prusa version number.
-          SERIAL_PROTOCOLLNRPGM(FW_VERSION_STR_P());
-      } else if (code_seen('U')) {
-          // Check the firmware version provided. If the firmware version provided by the U code is higher than the currently running firmware,
-          // pause the print and ask the user to upgrade the firmware.
-          show_upgrade_dialog_if_version_newer(++ strchr_pointer);
-      } else {
-          SERIAL_PROTOCOLRPGM(MSG_M115_REPORT);
-      }
-      break;
-/*    case 117: // M117 display message
-      starpos = (strchr(strchr_pointer + 5,'*'));
-      if(starpos!=NULL)
-        *(starpos)='\0';
-      lcd_setstatus(strchr_pointer + 5);
-      break;*/
-    case 114: // M114
-      SERIAL_PROTOCOLPGM("X:");
-      SERIAL_PROTOCOL(current_position[X_AXIS]);
-      SERIAL_PROTOCOLPGM(" Y:");
-      SERIAL_PROTOCOL(current_position[Y_AXIS]);
-      SERIAL_PROTOCOLPGM(" Z:");
-      SERIAL_PROTOCOL(current_position[Z_AXIS]);
-      SERIAL_PROTOCOLPGM(" E:");
-      SERIAL_PROTOCOL(current_position[E_AXIS]);
-
-      SERIAL_PROTOCOLRPGM(MSG_COUNT_X);
-      SERIAL_PROTOCOL(float(st_get_position(X_AXIS))/axis_steps_per_unit[X_AXIS]);
-      SERIAL_PROTOCOLPGM(" Y:");
-      SERIAL_PROTOCOL(float(st_get_position(Y_AXIS))/axis_steps_per_unit[Y_AXIS]);
-      SERIAL_PROTOCOLPGM(" Z:");
-      SERIAL_PROTOCOL(float(st_get_position(Z_AXIS))/axis_steps_per_unit[Z_AXIS]);
-      SERIAL_PROTOCOLPGM(" E:");
-      SERIAL_PROTOCOL(float(st_get_position(E_AXIS))/axis_steps_per_unit[E_AXIS]);
-
-      SERIAL_PROTOCOLLN("");
-      break;
-    case 120: // M120
-      enable_endstops(false) ;
-      break;
-    case 121: // M121
-      enable_endstops(true) ;
-      break;
-    case 119: // M119
-    SERIAL_PROTOCOLRPGM(MSG_M119_REPORT);
-    SERIAL_PROTOCOLLN("");
-      #if defined(X_MIN_PIN) && X_MIN_PIN > -1
-        SERIAL_PROTOCOLRPGM(MSG_X_MIN);
-        if(READ(X_MIN_PIN)^X_MIN_ENDSTOP_INVERTING){
-          SERIAL_PROTOCOLRPGM(MSG_ENDSTOP_HIT);
-        }else{
-          SERIAL_PROTOCOLRPGM(MSG_ENDSTOP_OPEN);
-        }
-        SERIAL_PROTOCOLLN("");
-      #endif
-      #if defined(X_MAX_PIN) && X_MAX_PIN > -1
-        SERIAL_PROTOCOLRPGM(MSG_X_MAX);
-        if(READ(X_MAX_PIN)^X_MAX_ENDSTOP_INVERTING){
-          SERIAL_PROTOCOLRPGM(MSG_ENDSTOP_HIT);
-        }else{
-          SERIAL_PROTOCOLRPGM(MSG_ENDSTOP_OPEN);
-        }
-        SERIAL_PROTOCOLLN("");
-      #endif
-      #if defined(Y_MIN_PIN) && Y_MIN_PIN > -1
-        SERIAL_PROTOCOLRPGM(MSG_Y_MIN);
-        if(READ(Y_MIN_PIN)^Y_MIN_ENDSTOP_INVERTING){
-          SERIAL_PROTOCOLRPGM(MSG_ENDSTOP_HIT);
-        }else{
-          SERIAL_PROTOCOLRPGM(MSG_ENDSTOP_OPEN);
-        }
-        SERIAL_PROTOCOLLN("");
-      #endif
-      #if defined(Y_MAX_PIN) && Y_MAX_PIN > -1
-        SERIAL_PROTOCOLRPGM(MSG_Y_MAX);
-        if(READ(Y_MAX_PIN)^Y_MAX_ENDSTOP_INVERTING){
-          SERIAL_PROTOCOLRPGM(MSG_ENDSTOP_HIT);
-        }else{
-          SERIAL_PROTOCOLRPGM(MSG_ENDSTOP_OPEN);
-        }
-        SERIAL_PROTOCOLLN("");
-      #endif
-      #if defined(Z_MIN_PIN) && Z_MIN_PIN > -1
-        SERIAL_PROTOCOLRPGM(MSG_Z_MIN);
-        if(READ(Z_MIN_PIN)^Z_MIN_ENDSTOP_INVERTING){
-          SERIAL_PROTOCOLRPGM(MSG_ENDSTOP_HIT);
-        }else{
-          SERIAL_PROTOCOLRPGM(MSG_ENDSTOP_OPEN);
-        }
-        SERIAL_PROTOCOLLN("");
-      #endif
-      #if defined(Z_MAX_PIN) && Z_MAX_PIN > -1
-        SERIAL_PROTOCOLRPGM(MSG_Z_MAX);
-        if(READ(Z_MAX_PIN)^Z_MAX_ENDSTOP_INVERTING){
-          SERIAL_PROTOCOLRPGM(MSG_ENDSTOP_HIT);
-        }else{
-          SERIAL_PROTOCOLRPGM(MSG_ENDSTOP_OPEN);
-        }
-        SERIAL_PROTOCOLLN("");
-      #endif
-      break;
-      //TODO: update for all axis, use for loop
-    #ifdef BLINKM
-    case 150: // M150
-      {
-        byte red;
-        byte grn;
-        byte blu;
-
-        if(code_seen('R')) red = code_value();
-        if(code_seen('U')) grn = code_value();
-        if(code_seen('B')) blu = code_value();
-
-        SendColors(red,grn,blu);
-      }
-      break;
-    #endif //BLINKM
-    case 200: // M200 D<millimeters> set filament diameter and set E axis units to cubic millimeters (use S0 to set back to millimeters).
-      {
-
-        tmp_extruder = active_extruder;
-        if(code_seen('T')) {
-          tmp_extruder = code_value();
-		  if(tmp_extruder >= EXTRUDERS) {
-            SERIAL_ECHO_START;
-            SERIAL_ECHO(MSG_M200_INVALID_EXTRUDER);
-            break;
-          }
-        }
-
-        float area = .0;
-        if(code_seen('D')) {
-		  float diameter = (float)code_value();
-		  if (diameter == 0.0) {
-			// setting any extruder filament size disables volumetric on the assumption that
-			// slicers either generate in extruder values as cubic mm or as as filament feeds
-			// for all extruders
-		    volumetric_enabled = false;
-		  } else {
-            filament_size[tmp_extruder] = (float)code_value();
-			// make sure all extruders have some sane value for the filament size
-			filament_size[0] = (filament_size[0] == 0.0 ? DEFAULT_NOMINAL_FILAMENT_DIA : filament_size[0]);
-            #if EXTRUDERS > 1
-			filament_size[1] = (filament_size[1] == 0.0 ? DEFAULT_NOMINAL_FILAMENT_DIA : filament_size[1]);
-            #if EXTRUDERS > 2
-			filament_size[2] = (filament_size[2] == 0.0 ? DEFAULT_NOMINAL_FILAMENT_DIA : filament_size[2]);
-            #endif
-            #endif
-			volumetric_enabled = true;
-		  }
-        } else {
-          //reserved for setting filament diameter via UFID or filament measuring device
-          break;
-        }
-		calculate_volumetric_multipliers();
-      }
-      break;
-    case 201: // M201
-      for(int8_t i=0; i < NUM_AXIS; i++)
-      {
-        if(code_seen(axis_codes[i]))
-        {
-          max_acceleration_units_per_sq_second[i] = code_value();
-        }
-      }
-      // steps per sq second need to be updated to agree with the units per sq second (as they are what is used in the planner)
-      reset_acceleration_rates();
-      break;
-    #if 0 // Not used for Sprinter/grbl gen6
-    case 202: // M202
-      for(int8_t i=0; i < NUM_AXIS; i++) {
-        if(code_seen(axis_codes[i])) axis_travel_steps_per_sqr_second[i] = code_value() * axis_steps_per_unit[i];
-      }
-      break;
-    #endif
-    case 203: // M203 max feedrate mm/sec
-      for(int8_t i=0; i < NUM_AXIS; i++) {
-        if(code_seen(axis_codes[i])) max_feedrate[i] = code_value();
-      }
-      break;
-    case 204: // M204 acclereration S normal moves T filmanent only moves
-      {
-        if(code_seen('S')) acceleration = code_value() ;
-        if(code_seen('T')) retract_acceleration = code_value() ;
-      }
-      break;
-    case 205: //M205 advanced settings:  minimum travel speed S=while printing T=travel only,  B=minimum segment time X= maximum xy jerk, Z=maximum Z jerk
-    {
-      if(code_seen('S')) minimumfeedrate = code_value();
-      if(code_seen('T')) mintravelfeedrate = code_value();
-      if(code_seen('B')) minsegmenttime = code_value() ;
-      if(code_seen('X')) max_jerk[X_AXIS] = max_jerk[Y_AXIS] = code_value();
-      if(code_seen('Y')) max_jerk[Y_AXIS] = code_value();
-      if(code_seen('Z')) max_jerk[Z_AXIS] = code_value();
-      if(code_seen('E')) max_jerk[E_AXIS] = code_value();
-    }
-    break;
-    case 206: // M206 additional homing offset
-      for(int8_t i=0; i < 3; i++)
-      {
-        if(code_seen(axis_codes[i])) add_homing[i] = code_value();
-      }
-      break;
-    #ifdef FWRETRACT
-    case 207: //M207 - set retract length S[positive mm] F[feedrate mm/min] Z[additional zlift/hop]
-    {
-      if(code_seen('S'))
-      {
-        retract_length = code_value() ;
-      }
-      if(code_seen('F'))
-      {
-        retract_feedrate = code_value()/60 ;
-      }
-      if(code_seen('Z'))
-      {
-        retract_zlift = code_value() ;
-      }
-    }break;
-    case 208: // M208 - set retract recover length S[positive mm surplus to the M207 S*] F[feedrate mm/min]
-    {
-      if(code_seen('S'))
-      {
-        retract_recover_length = code_value() ;
-      }
-      if(code_seen('F'))
-      {
-        retract_recover_feedrate = code_value()/60 ;
-      }
-    }break;
-    case 209: // M209 - S<1=true/0=false> enable automatic retract detect if the slicer did not support G10/11: every normal extrude-only move will be classified as retract depending on the direction.
-    {
-      if(code_seen('S'))
-      {
-        int t= code_value() ;
-        switch(t)
-        {
-          case 0: 
-          {
-            autoretract_enabled=false;
-            retracted[0]=false;
-            #if EXTRUDERS > 1
-              retracted[1]=false;
-            #endif
-            #if EXTRUDERS > 2
-              retracted[2]=false;
-            #endif
-          }break;
-          case 1: 
-          {
-            autoretract_enabled=true;
-            retracted[0]=false;
-            #if EXTRUDERS > 1
-              retracted[1]=false;
-            #endif
-            #if EXTRUDERS > 2
-              retracted[2]=false;
-            #endif
-          }break;
-          default:
-            SERIAL_ECHO_START;
-            SERIAL_ECHORPGM(MSG_UNKNOWN_COMMAND);
-            SERIAL_ECHO(CMDBUFFER_CURRENT_STRING);
-            SERIAL_ECHOLNPGM("\"(1)");
-        }
-      }
-
-    }break;
-    #endif // FWRETRACT
-    #if EXTRUDERS > 1
-    case 218: // M218 - set hotend offset (in mm), T<extruder_number> X<offset_on_X> Y<offset_on_Y>
-    {
-      if(setTargetedHotend(218)){
-        break;
-      }
-      if(code_seen('X'))
-      {
-        extruder_offset[X_AXIS][tmp_extruder] = code_value();
-      }
-      if(code_seen('Y'))
-      {
-        extruder_offset[Y_AXIS][tmp_extruder] = code_value();
-      }
-      SERIAL_ECHO_START;
-      SERIAL_ECHORPGM(MSG_HOTEND_OFFSET);
-      for(tmp_extruder = 0; tmp_extruder < EXTRUDERS; tmp_extruder++)
-      {
-         SERIAL_ECHO(" ");
-         SERIAL_ECHO(extruder_offset[X_AXIS][tmp_extruder]);
-         SERIAL_ECHO(",");
-         SERIAL_ECHO(extruder_offset[Y_AXIS][tmp_extruder]);
-      }
-      SERIAL_ECHOLN("");
-    }break;
-    #endif
-    case 220: // M220 S<factor in percent>- set speed factor override percentage
-    {
-      if(code_seen('S'))
-      {
-        feedmultiply = code_value() ;
-      }
-    }
-    break;
-    case 221: // M221 S<factor in percent>- set extrude factor override percentage
-    {
-      if(code_seen('S'))
-      {
-        int tmp_code = code_value();
-        if (code_seen('T'))
-        {
-          if(setTargetedHotend(221)){
-            break;
-          }
-          extruder_multiply[tmp_extruder] = tmp_code;
-        }
-        else
-        {
-          extrudemultiply = tmp_code ;
-        }
-      }
-    }
-    break;
-
-	case 226: // M226 P<pin number> S<pin state>- Wait until the specified pin reaches the state required
-	{
-      if(code_seen('P')){
-        int pin_number = code_value(); // pin number
-        int pin_state = -1; // required pin state - default is inverted
-
-        if(code_seen('S')) pin_state = code_value(); // required pin state
-
-        if(pin_state >= -1 && pin_state <= 1){
-
-          for(int8_t i = 0; i < (int8_t)(sizeof(sensitive_pins)/sizeof(int)); i++)
-          {
-            if (sensitive_pins[i] == pin_number)
-            {
-              pin_number = -1;
-              break;
-            }
-          }
-
-          if (pin_number > -1)
-          {
-            int target = LOW;
-
-            st_synchronize();
-
-            pinMode(pin_number, INPUT);
-
-            switch(pin_state){
-            case 1:
-              target = HIGH;
-              break;
-
-            case 0:
-              target = LOW;
-              break;
-
-            case -1:
-              target = !digitalRead(pin_number);
-              break;
-            }
-
-            while(digitalRead(pin_number) != target){
-              manage_heater();
-              manage_inactivity();
-              lcd_update();
-            }
-          }
-        }
-      }
-    }
-    break;
-
-    #if NUM_SERVOS > 0
-    case 280: // M280 - set servo position absolute. P: servo index, S: angle or microseconds
-      {
-        int servo_index = -1;
-        int servo_position = 0;
-        if (code_seen('P'))
-          servo_index = code_value();
-        if (code_seen('S')) {
-          servo_position = code_value();
-          if ((servo_index >= 0) && (servo_index < NUM_SERVOS)) {
-#if defined (ENABLE_AUTO_BED_LEVELING) && (PROBE_SERVO_DEACTIVATION_DELAY > 0)
-		      servos[servo_index].attach(0);
-#endif
-            servos[servo_index].write(servo_position);
-#if defined (ENABLE_AUTO_BED_LEVELING) && (PROBE_SERVO_DEACTIVATION_DELAY > 0)
-              delay(PROBE_SERVO_DEACTIVATION_DELAY);
-              servos[servo_index].detach();
-#endif
-          }
-          else {
-            SERIAL_ECHO_START;
-            SERIAL_ECHO("Servo ");
-            SERIAL_ECHO(servo_index);
-            SERIAL_ECHOLN(" out of range");
-          }
-        }
-        else if (servo_index >= 0) {
-          SERIAL_PROTOCOL(MSG_OK);
-          SERIAL_PROTOCOL(" Servo ");
-          SERIAL_PROTOCOL(servo_index);
-          SERIAL_PROTOCOL(": ");
-          SERIAL_PROTOCOL(servos[servo_index].read());
-          SERIAL_PROTOCOLLN("");
-        }
-      }
-      break;
-    #endif // NUM_SERVOS > 0
-
-    #if (LARGE_FLASH == true && ( BEEPER > 0 || defined(ULTRALCD) || defined(LCD_USE_I2C_BUZZER)))
-    case 300: // M300
-    {
-      int beepS = code_seen('S') ? code_value() : 110;
-      int beepP = code_seen('P') ? code_value() : 1000;
-      if (beepS > 0)
-      {
-        #if BEEPER > 0
-          tone(BEEPER, beepS);
-          delay(beepP);
-          noTone(BEEPER);
-        #elif defined(ULTRALCD)
-		  lcd_buzz(beepS, beepP);
-		#elif defined(LCD_USE_I2C_BUZZER)
-		  lcd_buzz(beepP, beepS);
-        #endif
-      }
-      else
-      {
-        delay(beepP);
-      }
-    }
-    break;
-    #endif // M300
-
-    #ifdef PIDTEMP
-    case 301: // M301
-      {
-        if(code_seen('P')) Kp = code_value();
-        if(code_seen('I')) Ki = scalePID_i(code_value());
-        if(code_seen('D')) Kd = scalePID_d(code_value());
-
-        #ifdef PID_ADD_EXTRUSION_RATE
-        if(code_seen('C')) Kc = code_value();
-        #endif
-
-        updatePID();
-        SERIAL_PROTOCOLRPGM(MSG_OK);
-        SERIAL_PROTOCOL(" p:");
-        SERIAL_PROTOCOL(Kp);
-        SERIAL_PROTOCOL(" i:");
-        SERIAL_PROTOCOL(unscalePID_i(Ki));
-        SERIAL_PROTOCOL(" d:");
-        SERIAL_PROTOCOL(unscalePID_d(Kd));
-        #ifdef PID_ADD_EXTRUSION_RATE
-        SERIAL_PROTOCOL(" c:");
-        //Kc does not have scaling applied above, or in resetting defaults
-        SERIAL_PROTOCOL(Kc);
-        #endif
-        SERIAL_PROTOCOLLN("");
-      }
-      break;
-    #endif //PIDTEMP
-    #ifdef PIDTEMPBED
-    case 304: // M304
-      {
-        if(code_seen('P')) bedKp = code_value();
-        if(code_seen('I')) bedKi = scalePID_i(code_value());
-        if(code_seen('D')) bedKd = scalePID_d(code_value());
-
-        updatePID();
-       	SERIAL_PROTOCOLRPGM(MSG_OK);
-        SERIAL_PROTOCOL(" p:");
-        SERIAL_PROTOCOL(bedKp);
-        SERIAL_PROTOCOL(" i:");
-        SERIAL_PROTOCOL(unscalePID_i(bedKi));
-        SERIAL_PROTOCOL(" d:");
-        SERIAL_PROTOCOL(unscalePID_d(bedKd));
-        SERIAL_PROTOCOLLN("");
-      }
-      break;
-    #endif //PIDTEMP
-    case 240: // M240  Triggers a camera by emulating a Canon RC-1 : http://www.doc-diy.net/photo/rc-1_hacked/
-     {
-     	#ifdef CHDK
-       
-         SET_OUTPUT(CHDK);
-         WRITE(CHDK, HIGH);
-         chdkHigh = millis();
-         chdkActive = true;
-       
-       #else
-     	
-      	#if defined(PHOTOGRAPH_PIN) && PHOTOGRAPH_PIN > -1
-	const uint8_t NUM_PULSES=16;
-	const float PULSE_LENGTH=0.01524;
-	for(int i=0; i < NUM_PULSES; i++) {
-        WRITE(PHOTOGRAPH_PIN, HIGH);
-        _delay_ms(PULSE_LENGTH);
-        WRITE(PHOTOGRAPH_PIN, LOW);
-        _delay_ms(PULSE_LENGTH);
-        }
-        delay(7.33);
-        for(int i=0; i < NUM_PULSES; i++) {
-        WRITE(PHOTOGRAPH_PIN, HIGH);
-        _delay_ms(PULSE_LENGTH);
-        WRITE(PHOTOGRAPH_PIN, LOW);
-        _delay_ms(PULSE_LENGTH);
-        }
-      	#endif
-      #endif //chdk end if
-     }
-    break;
-#ifdef DOGLCD
-    case 250: // M250  Set LCD contrast value: C<value> (value 0..63)
-     {
-	  if (code_seen('C')) {
-	   lcd_setcontrast( ((int)code_value())&63 );
-          }
-          SERIAL_PROTOCOLPGM("lcd contrast value: ");
-          SERIAL_PROTOCOL(lcd_contrast);
-          SERIAL_PROTOCOLLN("");
-     }
-    break;
-#endif
-    #ifdef PREVENT_DANGEROUS_EXTRUDE
-    case 302: // allow cold extrudes, or set the minimum extrude temperature
-    {
-	  float temp = .0;
-	  if (code_seen('S')) temp=code_value();
-      set_extrude_min_temp(temp);
-    }
-    break;
-	#endif
-    case 303: // M303 PID autotune
-    {
-      float temp = 150.0;
-      int e=0;
-      int c=5;
-      if (code_seen('E')) e=code_value();
-        if (e<0)
-          temp=70;
-      if (code_seen('S')) temp=code_value();
-      if (code_seen('C')) c=code_value();
-      PID_autotune(temp, e, c);
-    }
-    break;
-    case 400: // M400 finish all moves
-    {
-      st_synchronize();
-    }
-    break;
-
-#ifdef FILAMENT_SENSOR
-case 404:  //M404 Enter the nominal filament width (3mm, 1.75mm ) N<3.0> or display nominal filament width 
-    {
-    #if (FILWIDTH_PIN > -1) 
-    if(code_seen('N')) filament_width_nominal=code_value();
-    else{
-    SERIAL_PROTOCOLPGM("Filament dia (nominal mm):"); 
-    SERIAL_PROTOCOLLN(filament_width_nominal); 
-    }
-    #endif
-    }
-    break; 
-    
-    case 405:  //M405 Turn on filament sensor for control 
-    {
-    
-    
-    if(code_seen('D')) meas_delay_cm=code_value();
-       
-       if(meas_delay_cm> MAX_MEASUREMENT_DELAY)
-       	meas_delay_cm = MAX_MEASUREMENT_DELAY;
-    
-       if(delay_index2 == -1)  //initialize the ring buffer if it has not been done since startup
-    	   {
-    	   int temp_ratio = widthFil_to_size_ratio(); 
-       	    
-       	    for (delay_index1=0; delay_index1<(MAX_MEASUREMENT_DELAY+1); ++delay_index1 ){
-       	              measurement_delay[delay_index1]=temp_ratio-100;  //subtract 100 to scale within a signed byte
-       	        }
-       	    delay_index1=0;
-       	    delay_index2=0;	
-    	   }
-    
-    filament_sensor = true ; 
-    
-    //SERIAL_PROTOCOLPGM("Filament dia (measured mm):"); 
-    //SERIAL_PROTOCOL(filament_width_meas); 
-    //SERIAL_PROTOCOLPGM("Extrusion ratio(%):"); 
-    //SERIAL_PROTOCOL(extrudemultiply); 
-    } 
-    break; 
-    
-    case 406:  //M406 Turn off filament sensor for control 
-    {      
-    filament_sensor = false ; 
-    } 
-    break; 
-  
-    case 407:   //M407 Display measured filament diameter 
-    { 
-     
-    
-    
-    SERIAL_PROTOCOLPGM("Filament dia (measured mm):"); 
-    SERIAL_PROTOCOLLN(filament_width_meas);   
-    } 
-    break; 
-    #endif
-    
-
-
-
-
-    case 500: // M500 Store settings in EEPROM
-    {
-        Config_StoreSettings(EEPROM_OFFSET);
-    }
-    break;
-    case 501: // M501 Read settings from EEPROM
-    {
-        Config_RetrieveSettings(EEPROM_OFFSET);
-    }
-    break;
-    case 502: // M502 Revert to default settings
-    {
-        Config_ResetDefault();
-    }
-    break;
-    case 503: // M503 print settings currently in memory
-    {
-        Config_PrintSettings();
-    }
-    break;
-    case 509: //M509 Force language selection
-    {
-        lcd_force_language_selection();
-        SERIAL_ECHO_START;
-        SERIAL_PROTOCOLPGM(("LANG SEL FORCED"));
-    }
-    break;
-    #ifdef ABORT_ON_ENDSTOP_HIT_FEATURE_ENABLED
-    case 540:
-    {
-        if(code_seen('S')) abort_on_endstop_hit = code_value() > 0;
-    }
-    break;
-    #endif
-
-    #ifdef CUSTOM_M_CODE_SET_Z_PROBE_OFFSET
-    case CUSTOM_M_CODE_SET_Z_PROBE_OFFSET:
-    {
-      float value;
-      if (code_seen('Z'))
-      {
-        value = code_value();
-        if ((Z_PROBE_OFFSET_RANGE_MIN <= value) && (value <= Z_PROBE_OFFSET_RANGE_MAX))
-        {
-          zprobe_zoffset = -value; // compare w/ line 278 of ConfigurationStore.cpp
-          SERIAL_ECHO_START;
-          SERIAL_ECHOLNRPGM(CAT4(MSG_ZPROBE_ZOFFSET, " ", MSG_OK,PSTR("")));
-          SERIAL_PROTOCOLLN("");
-        }
-        else
-        {
-          SERIAL_ECHO_START;
-          SERIAL_ECHORPGM(MSG_ZPROBE_ZOFFSET);
-          SERIAL_ECHORPGM(MSG_Z_MIN);
-          SERIAL_ECHO(Z_PROBE_OFFSET_RANGE_MIN);
-          SERIAL_ECHORPGM(MSG_Z_MAX);
-          SERIAL_ECHO(Z_PROBE_OFFSET_RANGE_MAX);
-          SERIAL_PROTOCOLLN("");
-        }
-      }
-      else
-      {
-          SERIAL_ECHO_START;
-          SERIAL_ECHOLNRPGM(CAT2(MSG_ZPROBE_ZOFFSET, PSTR(" : ")));
-          SERIAL_ECHO(-zprobe_zoffset);
-          SERIAL_PROTOCOLLN("");
-      }
-      break;
-    }
-    #endif // CUSTOM_M_CODE_SET_Z_PROBE_OFFSET
-
-    #ifdef FILAMENTCHANGEENABLE
-    case 600: //Pause for filament change X[pos] Y[pos] Z[relative lift] E[initial retract] L[later retract distance for removal]
-    {
-		MYSERIAL.println("!!!!M600!!!!");
-
-		st_synchronize();
-		float target[4];
-		float lastpos[4];
-
-        if (farm_mode)
-            
-        {
-            
-            prusa_statistics(22);
-            
-        }
-        
-        feedmultiplyBckp=feedmultiply;
-        int8_t TooLowZ = 0;
-
-        target[X_AXIS]=current_position[X_AXIS];
-        target[Y_AXIS]=current_position[Y_AXIS];
-        target[Z_AXIS]=current_position[Z_AXIS];
-        target[E_AXIS]=current_position[E_AXIS];
-        lastpos[X_AXIS]=current_position[X_AXIS];
-        lastpos[Y_AXIS]=current_position[Y_AXIS];
-        lastpos[Z_AXIS]=current_position[Z_AXIS];
-        lastpos[E_AXIS]=current_position[E_AXIS];
-
-        //Restract extruder
-        if(code_seen('E'))
-        {
-          target[E_AXIS]+= code_value();
-        }
-        else
-        {
-          #ifdef FILAMENTCHANGE_FIRSTRETRACT
-            target[E_AXIS]+= FILAMENTCHANGE_FIRSTRETRACT ;
-          #endif
-        }
-        plan_buffer_line(target[X_AXIS], target[Y_AXIS], target[Z_AXIS], target[E_AXIS], FILAMENTCHANGE_RFEED, active_extruder);
-
-        //Lift Z
-        if(code_seen('Z'))
-        {
-          target[Z_AXIS]+= code_value();
-        }
-        else
-        {
-          #ifdef FILAMENTCHANGE_ZADD
-            target[Z_AXIS]+= FILAMENTCHANGE_ZADD ;
-            if(target[Z_AXIS] < 10){
-              target[Z_AXIS]+= 10 ;
-              TooLowZ = 1;
-            }else{
-              TooLowZ = 0;
-            }
-          #endif
-     
-          
-        }
-        plan_buffer_line(target[X_AXIS], target[Y_AXIS], target[Z_AXIS], target[E_AXIS], FILAMENTCHANGE_ZFEED, active_extruder);
-
-        //Move XY to side
-        if(code_seen('X'))
-        {
-          target[X_AXIS]+= code_value();
-        }
-        else
-        {
-          #ifdef FILAMENTCHANGE_XPOS
-            target[X_AXIS]= FILAMENTCHANGE_XPOS ;
-          #endif
-        }
-        if(code_seen('Y'))
-        {
-          target[Y_AXIS]= code_value();
-        }
-        else
-        {
-          #ifdef FILAMENTCHANGE_YPOS
-            target[Y_AXIS]= FILAMENTCHANGE_YPOS ;
-          #endif
-        }
-        plan_buffer_line(target[X_AXIS], target[Y_AXIS], target[Z_AXIS], target[E_AXIS], FILAMENTCHANGE_XYFEED, active_extruder);
-		st_synchronize();
-		custom_message = true;
-		lcd_setstatuspgm(MSG_UNLOADING_FILAMENT);
-
-        // Unload filament
-        if(code_seen('L'))
-        {
-          target[E_AXIS]+= code_value();
-        }
-        else
-        {
-			#ifdef SNMM
-
-			#else
-				#ifdef FILAMENTCHANGE_FINALRETRACT
-							target[E_AXIS] += FILAMENTCHANGE_FINALRETRACT;
-				#endif
-			#endif // SNMM
-        }
-
-#ifdef SNMM
-		target[E_AXIS] += 12;
-		plan_buffer_line(target[X_AXIS], target[Y_AXIS], target[Z_AXIS], target[E_AXIS], 3500, active_extruder);
-		target[E_AXIS] += 6;
-		plan_buffer_line(target[X_AXIS], target[Y_AXIS], target[Z_AXIS], target[E_AXIS], 5000, active_extruder);
-		target[E_AXIS] += (FIL_LOAD_LENGTH * -1);
-		plan_buffer_line(target[X_AXIS], target[Y_AXIS], target[Z_AXIS], target[E_AXIS], 5000, active_extruder);
-		st_synchronize();
-		target[E_AXIS] += (FIL_COOLING);
-		plan_buffer_line(target[X_AXIS], target[Y_AXIS], target[Z_AXIS], target[E_AXIS], 50, active_extruder);
-		target[E_AXIS] += (FIL_COOLING*-1);
-		plan_buffer_line(target[X_AXIS], target[Y_AXIS], target[Z_AXIS], target[E_AXIS], 50, active_extruder);
-		target[E_AXIS] += (bowden_length[snmm_extruder] *-1);
-		plan_buffer_line(target[X_AXIS], target[Y_AXIS], target[Z_AXIS], target[E_AXIS], 3000, active_extruder);
-		st_synchronize();
-
-#else
-		plan_buffer_line(target[X_AXIS], target[Y_AXIS], target[Z_AXIS], target[E_AXIS], FILAMENTCHANGE_RFEED, active_extruder);
-#endif // SNMM
-		     
-
-        //finish moves
-        st_synchronize();
-        //disable extruder steppers so filament can be removed
-        disable_e0();
-        disable_e1();
-        disable_e2();
-        delay(100);
-        
-        //Wait for user to insert filament
-        uint8_t cnt=0;
-        int counterBeep = 0;
-        lcd_wait_interact();
-		load_filament_time = millis();
-        while(!lcd_clicked()){
-
-		  cnt++;
-          manage_heater();
-          manage_inactivity(true);
-
-/*#ifdef SNMM
-		  target[E_AXIS] += 0.002;
-		  plan_buffer_line(target[X_AXIS], target[Y_AXIS], target[Z_AXIS], target[E_AXIS], 500, active_extruder);
-
-#endif // SNMM*/
-
-          if(cnt==0)
-          {
-          #if BEEPER > 0
-            if (counterBeep== 500){
-              counterBeep = 0;  
-            }
-            SET_OUTPUT(BEEPER);
-            if (counterBeep== 0){
-              WRITE(BEEPER,HIGH);
-            }			
-            if (counterBeep== 20){
-              WRITE(BEEPER,LOW);
-            }
-            counterBeep++;
-          #else
-			   #if !defined(LCD_FEEDBACK_FREQUENCY_HZ) || !defined(LCD_FEEDBACK_FREQUENCY_DURATION_MS)
-              lcd_buzz(1000/6,100);
-			   #else
-			     lcd_buzz(LCD_FEEDBACK_FREQUENCY_DURATION_MS,LCD_FEEDBACK_FREQUENCY_HZ);
-			   #endif
-          #endif
-          }
-
-        }
-#ifdef SNMM
-		display_loading();
-		do {
-			target[E_AXIS] += 0.002;
-			plan_buffer_line(target[X_AXIS], target[Y_AXIS], target[Z_AXIS], target[E_AXIS], 500, active_extruder);
-			delay_keep_alive(2);
-		} while (!lcd_clicked());		
-		/*if (millis() - load_filament_time > 2) {
-			load_filament_time = millis();
-			target[E_AXIS] += 0.001;
-			plan_buffer_line(target[X_AXIS], target[Y_AXIS], target[Z_AXIS], target[E_AXIS], 1000, active_extruder);
-		}*/
-#endif
-        //Filament inserted
-        
-        WRITE(BEEPER,LOW);
-
-		//Feed the filament to the end of nozzle quickly        
-#ifdef SNMM
-		
-		st_synchronize();
-		target[E_AXIS] += bowden_length[snmm_extruder];
-		plan_buffer_line(target[X_AXIS], target[Y_AXIS], target[Z_AXIS], target[E_AXIS], 3000, active_extruder);
-		target[E_AXIS] += FIL_LOAD_LENGTH - 60;
-		plan_buffer_line(target[X_AXIS], target[Y_AXIS], target[Z_AXIS], target[E_AXIS], 1400, active_extruder);
-		target[E_AXIS] += 40;
-		plan_buffer_line(target[X_AXIS], target[Y_AXIS], target[Z_AXIS], target[E_AXIS], 400, active_extruder);
-		target[E_AXIS] += 10;
-		plan_buffer_line(target[X_AXIS], target[Y_AXIS], target[Z_AXIS], target[E_AXIS], 50, active_extruder);
-#else
-		target[E_AXIS] += FILAMENTCHANGE_FIRSTFEED;
-		plan_buffer_line(target[X_AXIS], target[Y_AXIS], target[Z_AXIS], target[E_AXIS], FILAMENTCHANGE_EFEED, active_extruder);
-#endif // SNMM
-        
-        //Extrude some filament
-        target[E_AXIS]+= FILAMENTCHANGE_FINALFEED ;
-        plan_buffer_line(target[X_AXIS], target[Y_AXIS], target[Z_AXIS], target[E_AXIS], FILAMENTCHANGE_EXFEED, active_extruder); 
-        
- 
-
-        
-        //Wait for user to check the state
-        lcd_change_fil_state = 0;
-        lcd_loading_filament();
-        while ((lcd_change_fil_state == 0)||(lcd_change_fil_state != 1)){
-          lcd_change_fil_state = 0;
-          lcd_alright();
-          switch(lcd_change_fil_state){
-            
-             // Filament failed to load so load it again
-             case 2:
-#ifdef SNMM
-				 display_loading();
-				 do {
-					 target[E_AXIS] += 0.002;
-					 plan_buffer_line(target[X_AXIS], target[Y_AXIS], target[Z_AXIS], target[E_AXIS], 500, active_extruder);
-					 delay_keep_alive(2);
-				 } while (!lcd_clicked());
-
-				 st_synchronize();
-				 target[E_AXIS] += bowden_length[snmm_extruder];
-				 plan_buffer_line(target[X_AXIS], target[Y_AXIS], target[Z_AXIS], target[E_AXIS], 3000, active_extruder);
-				 target[E_AXIS] += FIL_LOAD_LENGTH - 60;
-				 plan_buffer_line(target[X_AXIS], target[Y_AXIS], target[Z_AXIS], target[E_AXIS], 1400, active_extruder);
-				 target[E_AXIS] += 40;
-				 plan_buffer_line(target[X_AXIS], target[Y_AXIS], target[Z_AXIS], target[E_AXIS], 400, active_extruder);
-				 target[E_AXIS] += 10;
-				 plan_buffer_line(target[X_AXIS], target[Y_AXIS], target[Z_AXIS], target[E_AXIS], 50, active_extruder);
-
-#else
-                     target[E_AXIS]+= FILAMENTCHANGE_FIRSTFEED ;
-                     plan_buffer_line(target[X_AXIS], target[Y_AXIS], target[Z_AXIS], target[E_AXIS], FILAMENTCHANGE_EFEED, active_extruder); 
-#endif                
-                     target[E_AXIS]+= FILAMENTCHANGE_FINALFEED ;
-                     plan_buffer_line(target[X_AXIS], target[Y_AXIS], target[Z_AXIS], target[E_AXIS], FILAMENTCHANGE_EXFEED, active_extruder); 
-
-                     lcd_loading_filament();
-
-                     break;
-
-             // Filament loaded properly but color is not clear
-             case 3:
-                     target[E_AXIS]+= FILAMENTCHANGE_FINALFEED ;
-                     plan_buffer_line(target[X_AXIS], target[Y_AXIS], target[Z_AXIS], target[E_AXIS], 2, active_extruder); 
-                     lcd_loading_color();
-                     break;
-                 
-             // Everything good             
-             default:
-                     lcd_change_success();
-					 lcd_update_enable(true);
-                     break;
-          }
-          
-        }
-        
-
-      //Not let's go back to print
-
-      //Feed a little of filament to stabilize pressure
-      target[E_AXIS]+= FILAMENTCHANGE_RECFEED;
-      plan_buffer_line(target[X_AXIS], target[Y_AXIS], target[Z_AXIS], target[E_AXIS], FILAMENTCHANGE_EXFEED, active_extruder);
-        
-      //Retract
-      target[E_AXIS]+= FILAMENTCHANGE_FIRSTRETRACT;
-      plan_buffer_line(target[X_AXIS], target[Y_AXIS], target[Z_AXIS], target[E_AXIS], FILAMENTCHANGE_RFEED, active_extruder);
-        
-
-        
-      //plan_buffer_line(target[X_AXIS], target[Y_AXIS], target[Z_AXIS], target[E_AXIS], 70, active_extruder); //should do nothing
-      
-      //Move XY back
-      plan_buffer_line(lastpos[X_AXIS], lastpos[Y_AXIS], target[Z_AXIS], target[E_AXIS], FILAMENTCHANGE_XYFEED, active_extruder);
-      
-      //Move Z back
-      plan_buffer_line(lastpos[X_AXIS], lastpos[Y_AXIS], lastpos[Z_AXIS], target[E_AXIS], FILAMENTCHANGE_ZFEED, active_extruder);
-        
-        
-      target[E_AXIS]= target[E_AXIS] - FILAMENTCHANGE_FIRSTRETRACT;
-        
-      //Unretract       
-      plan_buffer_line(lastpos[X_AXIS], lastpos[Y_AXIS], lastpos[Z_AXIS], target[E_AXIS], FILAMENTCHANGE_RFEED, active_extruder);
-        
-      //Set E position to original  
-      plan_set_e_position(lastpos[E_AXIS]);
-       
-      //Recover feed rate 
-      feedmultiply=feedmultiplyBckp;
-      char cmd[9];
-      sprintf_P(cmd, PSTR("M220 S%i"), feedmultiplyBckp);
-      enquecommand(cmd);
-      
-	  lcd_setstatuspgm(WELCOME_MSG);
-	  custom_message = false;
-	  custom_message_type = 0;
-#ifdef PAT9125
-	  if (fsensor_M600)
-	  {
-		cmdqueue_pop_front(); //hack because M600 repeated 2x when enqueued to front
-		st_synchronize();
-		while (!is_buffer_empty())
-		{
-			process_commands();
-		    cmdqueue_pop_front();
-		}
-		fsensor_enable();
-		fsensor_restore_print_and_continue();
-	  }
-#endif //PAT9125
-        
-    }
-    break;
-    #endif //FILAMENTCHANGEENABLE
-	case 601: {
-		if(lcd_commands_type == 0)  lcd_commands_type = LCD_COMMAND_LONG_PAUSE;
-	}
-	break;
-
-	case 602: {
-		if(lcd_commands_type == 0)	lcd_commands_type = LCD_COMMAND_LONG_PAUSE_RESUME;
-	}
-	break;
-            
-#ifdef LIN_ADVANCE
-    case 900: // M900: Set LIN_ADVANCE options.
-        gcode_M900();
-    break;
-#endif
-
-    case 907: // M907 Set digital trimpot motor current using axis codes.
-    {
-      #if defined(DIGIPOTSS_PIN) && DIGIPOTSS_PIN > -1
-        for(int i=0;i<NUM_AXIS;i++) if(code_seen(axis_codes[i])) digipot_current(i,code_value());
-        if(code_seen('B')) digipot_current(4,code_value());
-        if(code_seen('S')) for(int i=0;i<=4;i++) digipot_current(i,code_value());
-      #endif
-      #ifdef MOTOR_CURRENT_PWM_XY_PIN
-        if(code_seen('X')) digipot_current(0, code_value());
-      #endif
-      #ifdef MOTOR_CURRENT_PWM_Z_PIN
-        if(code_seen('Z')) digipot_current(1, code_value());
-      #endif
-      #ifdef MOTOR_CURRENT_PWM_E_PIN
-        if(code_seen('E')) digipot_current(2, code_value());
-      #endif
-      #ifdef DIGIPOT_I2C
-        // this one uses actual amps in floating point
-        for(int i=0;i<NUM_AXIS;i++) if(code_seen(axis_codes[i])) digipot_i2c_set_current(i, code_value());
-        // for each additional extruder (named B,C,D,E..., channels 4,5,6,7...)
-        for(int i=NUM_AXIS;i<DIGIPOT_I2C_NUM_CHANNELS;i++) if(code_seen('B'+i-NUM_AXIS)) digipot_i2c_set_current(i, code_value());
-      #endif
-    }
-    break;
-    case 908: // M908 Control digital trimpot directly.
-    {
-      #if defined(DIGIPOTSS_PIN) && DIGIPOTSS_PIN > -1
-        uint8_t channel,current;
-        if(code_seen('P')) channel=code_value();
-        if(code_seen('S')) current=code_value();
-        digitalPotWrite(channel, current);
-      #endif
-    }
-    break;
-
-	case 910: // M910 TMC2130 init
-    {
-		tmc2130_init();
-    }
-    break;
-
-	case 911: // M911 Set TMC2130 holding currents
-    {
-		if (code_seen('X')) tmc2130_set_current_h(0, code_value());
-		if (code_seen('Y')) tmc2130_set_current_h(1, code_value());
-        if (code_seen('Z')) tmc2130_set_current_h(2, code_value());
-        if (code_seen('E')) tmc2130_set_current_h(3, code_value());
-    }
-    break;
-
-	case 912: // M912 Set TMC2130 running currents
-    {
-		if (code_seen('X')) tmc2130_set_current_r(0, code_value());
-		if (code_seen('Y')) tmc2130_set_current_r(1, code_value());
-        if (code_seen('Z')) tmc2130_set_current_r(2, code_value());
-        if (code_seen('E')) tmc2130_set_current_r(3, code_value());
-    }
-    break;
-
-	case 913: // M913 Print TMC2130 currents
-    {
-		tmc2130_print_currents();
-    }
-    break;
-
-	case 914: // M914 Set normal mode
-    {
-		tmc2130_mode = TMC2130_MODE_NORMAL;
-		tmc2130_init();
-    }
-    break;
-
-	case 915: // M915 Set silent mode
-    {
-		tmc2130_mode = TMC2130_MODE_SILENT;
-		tmc2130_init();
-    }
-    break;
-
-	case 916: // M916 Set sg_thrs
-    {
-		if (code_seen('X')) tmc2130_sg_thr[X_AXIS] = code_value();
-		if (code_seen('Y')) tmc2130_sg_thr[Y_AXIS] = code_value();
-		if (code_seen('Z')) tmc2130_sg_thr[Z_AXIS] = code_value();
-		if (code_seen('E')) tmc2130_sg_thr[E_AXIS] = code_value();
-		MYSERIAL.print("tmc2130_sg_thr[X]=");
-		MYSERIAL.println(tmc2130_sg_thr[X_AXIS], DEC);
-		MYSERIAL.print("tmc2130_sg_thr[Y]=");
-		MYSERIAL.println(tmc2130_sg_thr[Y_AXIS], DEC);
-		MYSERIAL.print("tmc2130_sg_thr[Z]=");
-		MYSERIAL.println(tmc2130_sg_thr[Z_AXIS], DEC);
-		MYSERIAL.print("tmc2130_sg_thr[E]=");
-		MYSERIAL.println(tmc2130_sg_thr[E_AXIS], DEC);
-    }
-    break;
-
-	case 917: // M917 Set TMC2130 pwm_ampl
-    {
-		if (code_seen('X')) tmc2130_set_pwm_ampl(0, code_value());
-		if (code_seen('Y')) tmc2130_set_pwm_ampl(1, code_value());
-        if (code_seen('Z')) tmc2130_set_pwm_ampl(2, code_value());
-        if (code_seen('E')) tmc2130_set_pwm_ampl(3, code_value());
-    }
-    break;
-
-	case 918: // M918 Set TMC2130 pwm_grad
-    {
-		if (code_seen('X')) tmc2130_set_pwm_grad(0, code_value());
-		if (code_seen('Y')) tmc2130_set_pwm_grad(1, code_value());
-        if (code_seen('Z')) tmc2130_set_pwm_grad(2, code_value());
-        if (code_seen('E')) tmc2130_set_pwm_grad(3, code_value());
-    }
-    break;
-
-    case 350: // M350 Set microstepping mode. Warning: Steps per unit remains unchanged. S code sets stepping mode for all drivers.
-    {
-      #if defined(X_MS1_PIN) && X_MS1_PIN > -1
-        if(code_seen('S')) for(int i=0;i<=4;i++) microstep_mode(i,code_value());
-        for(int i=0;i<NUM_AXIS;i++) if(code_seen(axis_codes[i])) microstep_mode(i,(uint8_t)code_value());
-        if(code_seen('B')) microstep_mode(4,code_value());
-        microstep_readings();
-      #endif
-    }
-    break;
-    case 351: // M351 Toggle MS1 MS2 pins directly, S# determines MS1 or MS2, X# sets the pin high/low.
-    {
-      #if defined(X_MS1_PIN) && X_MS1_PIN > -1
-      if(code_seen('S')) switch((int)code_value())
-      {
-        case 1:
-          for(int i=0;i<NUM_AXIS;i++) if(code_seen(axis_codes[i])) microstep_ms(i,code_value(),-1);
-          if(code_seen('B')) microstep_ms(4,code_value(),-1);
-          break;
-        case 2:
-          for(int i=0;i<NUM_AXIS;i++) if(code_seen(axis_codes[i])) microstep_ms(i,-1,code_value());
-          if(code_seen('B')) microstep_ms(4,-1,code_value());
-          break;
-      }
-      microstep_readings();
-      #endif
-    }
-    break;
-	case 701: //M701: load filament
-	{
-		enable_z();
-		custom_message = true;
-		custom_message_type = 2;
-		
-		lcd_setstatuspgm(MSG_LOADING_FILAMENT);
-		current_position[E_AXIS] += 70;
-		plan_buffer_line(current_position[X_AXIS], current_position[Y_AXIS], current_position[Z_AXIS], current_position[E_AXIS], 400 / 60, active_extruder); //fast sequence
-
-		current_position[E_AXIS] += 25;
-		plan_buffer_line(current_position[X_AXIS], current_position[Y_AXIS], current_position[Z_AXIS], current_position[E_AXIS], 100 / 60, active_extruder); //slow sequence
-		st_synchronize();
-
-		if (!farm_mode && loading_flag) {
-			bool clean = lcd_show_fullscreen_message_yes_no_and_wait_P(MSG_FILAMENT_CLEAN, false, true);
-
-			while (!clean) {
-				lcd_update_enable(true);
-				lcd_update(2);
-				current_position[E_AXIS] += 25;
-				plan_buffer_line(current_position[X_AXIS], current_position[Y_AXIS], current_position[Z_AXIS], current_position[E_AXIS], 100 / 60, active_extruder); //slow sequence
-				st_synchronize();
-				clean = lcd_show_fullscreen_message_yes_no_and_wait_P(MSG_FILAMENT_CLEAN, false, true);
-			}
-		}
-		lcd_update_enable(true);
-		lcd_update(2);
-		lcd_setstatuspgm(WELCOME_MSG);
-		disable_z();
-		loading_flag = false;
-		custom_message = false;
-		custom_message_type = 0;
-	}
-	break;
-	case 702:
-	{
-#ifdef SNMM
-		if (code_seen('U')) {
-			extr_unload_used(); //unload all filaments which were used in current print
-		}
-		else if (code_seen('C')) {
-			extr_unload(); //unload just current filament 
-		}
-		else {
-			extr_unload_all(); //unload all filaments
-		}
-#else
-		custom_message = true;
-		custom_message_type = 2;
-		lcd_setstatuspgm(MSG_UNLOADING_FILAMENT); 
-		current_position[E_AXIS] -= 80;
-		plan_buffer_line(current_position[X_AXIS], current_position[Y_AXIS], current_position[Z_AXIS], current_position[E_AXIS], 7000 / 60, active_extruder);
-		st_synchronize();
-		lcd_setstatuspgm(WELCOME_MSG);
-		custom_message = false;
-		custom_message_type = 0;
-#endif	
-	}
-	break;
-
-    case 999: // M999: Restart after being stopped
-      Stopped = false;
-      lcd_reset_alert_level();
-      gcode_LastN = Stopped_gcode_LastN;
-      FlushSerialRequestResend();
-    break;
-	default: SERIAL_ECHOLNPGM("Invalid M code.");
-    }
-	
-  } // end if(code_seen('M')) (end of M codes)
-
-  else if(code_seen('T'))
-  {
-	  int index;
-	  for (index = 1; *(strchr_pointer + index) == ' ' || *(strchr_pointer + index) == '\t'; index++);
-	   
-	  if ((*(strchr_pointer + index) < '0' || *(strchr_pointer + index) > '9') && *(strchr_pointer + index) != '?') {
-		  SERIAL_ECHOLNPGM("Invalid T code.");
-	  }
-	  else {
-		  if (*(strchr_pointer + index) == '?') {
-			  tmp_extruder = choose_extruder_menu();
-		  }
-		  else {
-			  tmp_extruder = code_value();
-		  }
-		  snmm_filaments_used |= (1 << tmp_extruder); //for stop print
-#ifdef SNMM
-          
-    #ifdef LIN_ADVANCE
-          if (snmm_extruder != tmp_extruder)
-            clear_current_adv_vars(); //Check if the selected extruder is not the active one and reset LIN_ADVANCE variables if so.
-    #endif
-          
-		  snmm_extruder = tmp_extruder;
-
-		  st_synchronize();
-		  delay(100);
-
-		  disable_e0();
-		  disable_e1();
-		  disable_e2();
-
-		  pinMode(E_MUX0_PIN, OUTPUT);
-		  pinMode(E_MUX1_PIN, OUTPUT);
-		  pinMode(E_MUX2_PIN, OUTPUT);
-
-		  delay(100);
-		  SERIAL_ECHO_START;
-		  SERIAL_ECHO("T:");
-		  SERIAL_ECHOLN((int)tmp_extruder);
-		  switch (tmp_extruder) {
-		  case 1:
-			  WRITE(E_MUX0_PIN, HIGH);
-			  WRITE(E_MUX1_PIN, LOW);
-			  WRITE(E_MUX2_PIN, LOW);
-
-			  break;
-		  case 2:
-			  WRITE(E_MUX0_PIN, LOW);
-			  WRITE(E_MUX1_PIN, HIGH);
-			  WRITE(E_MUX2_PIN, LOW);
-
-			  break;
-		  case 3:
-			  WRITE(E_MUX0_PIN, HIGH);
-			  WRITE(E_MUX1_PIN, HIGH);
-			  WRITE(E_MUX2_PIN, LOW);
-
-			  break;
-		  default:
-			  WRITE(E_MUX0_PIN, LOW);
-			  WRITE(E_MUX1_PIN, LOW);
-			  WRITE(E_MUX2_PIN, LOW);
-
-			  break;
-		  }
-		  delay(100);
-
-#else
-		  if (tmp_extruder >= EXTRUDERS) {
-			  SERIAL_ECHO_START;
-			  SERIAL_ECHOPGM("T");
-			  SERIAL_PROTOCOLLN((int)tmp_extruder);
-			  SERIAL_ECHOLNRPGM(MSG_INVALID_EXTRUDER);
-		  }
-		  else {
-			  boolean make_move = false;
-			  if (code_seen('F')) {
-				  make_move = true;
-				  next_feedrate = code_value();
-				  if (next_feedrate > 0.0) {
-					  feedrate = next_feedrate;
-				  }
-			  }
-#if EXTRUDERS > 1
-			  if (tmp_extruder != active_extruder) {
-				  // Save current position to return to after applying extruder offset
-				  memcpy(destination, current_position, sizeof(destination));
-				  // Offset extruder (only by XY)
-				  int i;
-				  for (i = 0; i < 2; i++) {
-					  current_position[i] = current_position[i] -
-						  extruder_offset[i][active_extruder] +
-						  extruder_offset[i][tmp_extruder];
-				  }
-				  // Set the new active extruder and position
-				  active_extruder = tmp_extruder;
-				  plan_set_position(current_position[X_AXIS], current_position[Y_AXIS], current_position[Z_AXIS], current_position[E_AXIS]);
-				  // Move to the old position if 'F' was in the parameters
-				  if (make_move && Stopped == false) {
-					  prepare_move();
-				  }
-			  }
-#endif
-			  SERIAL_ECHO_START;
-			  SERIAL_ECHORPGM(MSG_ACTIVE_EXTRUDER);
-			  SERIAL_PROTOCOLLN((int)active_extruder);
-		  }
-
-#endif
-	  }
-  } // end if(code_seen('T')) (end of T codes)
-
-#ifdef DEBUG_DCODES
-  else if (code_seen('D')) // D codes (debug)
-  {
-    switch((int)code_value())
-    {
-	case 0: // D0 - Reset
-		dcode_0(); break;
-	case 1: // D1 - Clear EEPROM
-		dcode_1(); break;
-	case 2: // D2 - Read/Write RAM
-		dcode_2(); break;
-	case 3: // D3 - Read/Write EEPROM
-		dcode_3(); break;
-	case 4: // D4 - Read/Write PIN
-		dcode_4(); break;
-	case 9125: // D9125 - PAT9125
-		dcode_9125(); break;
-	case 5:
-		MYSERIAL.println("D5 - Test");
-		if (code_seen('P'))
-			selectedSerialPort = (int)code_value();
-		MYSERIAL.print("selectedSerialPort = ");
-		MYSERIAL.println(selectedSerialPort, DEC);
-		break;
-	case 10: // D10 - Tell the printer that XYZ calibration went OK
-        calibration_status_store(CALIBRATION_STATUS_LIVE_ADJUST); 
-        break;
-    
-    case 12: //D12 - Reset Filament error, Power loss and crash counter ( Do it before every print and you can get stats for the print )
-        eeprom_update_byte((uint8_t*)EEPROM_CRASH_COUNT, 0x00);
-        eeprom_update_byte((uint8_t*)EEPROM_FERROR_COUNT, 0x00);
-        eeprom_update_byte((uint8_t*)EEPROM_POWER_COUNT, 0x00);
-	case 999:
-	{
-		MYSERIAL.println("D999 - crash");
-
-/*		while (!is_buffer_empty())
-		{
-			process_commands();
-		    cmdqueue_pop_front();
-		}*/
-		st_synchronize();
-
-		lcd_update_enable(true);
-		lcd_implementation_clear();
-		lcd_update(2);
-        
-        // Increment crash counter
-        uint8_t crash_count = eeprom_read_byte((uint8_t*)EEPROM_CRASH_COUNT);
-        crash_count++;
-        eeprom_update_byte((uint8_t*)EEPROM_CRASH_COUNT, crash_count);
-        
-#ifdef AUTOMATIC_RECOVERY_AFTER_CRASH
-        bool yesno = true;
-#else
-        bool yesno = lcd_show_fullscreen_message_yes_no_and_wait_P(MSG_CRASH_DETECTED, false);
-#endif
-		lcd_update_enable(true);
-		lcd_update(2);
-		lcd_setstatuspgm(WELCOME_MSG);
-		if (yesno)
-		{
-			enquecommand_P(PSTR("G28 X"));
-			enquecommand_P(PSTR("G28 Y"));
-			enquecommand_P(PSTR("D1000"));
-		}
-		else
-		{
-			enquecommand_P(PSTR("D1001"));
-		}
-	}
-		break;
-	case 1000:
-		crashdet_restore_print_and_continue();
-		tmc2130_sg_stop_on_crash = true;
-		break;
-	case 1001:
-		card.sdprinting = false;
-		card.closefile();
-		tmc2130_sg_stop_on_crash = true;
-		break;
-/*	case 4:
-		{
-			MYSERIAL.println("D4 - Test");
-			uint8_t data[16];
-			int cnt = parse_hex(strchr_pointer + 2, data, 16);
-			MYSERIAL.println(cnt, DEC);
-			for (int i = 0; i < cnt; i++)
-			{
-				serial_print_hex_byte(data[i]);
-				MYSERIAL.write(' ');
-			}
-			MYSERIAL.write('\n');
-		}
-		break;
-/*	case 3:
-		if (code_seen('L')) // lcd pwm (0-255)
-		{
-			lcdSoftPwm = (int)code_value();
-		}
-		if (code_seen('B')) // lcd blink delay (0-255)
-		{
-			lcdBlinkDelay = (int)code_value();
-		}
-//		calibrate_z_auto();
-/*		MYSERIAL.print("fsensor_enable()");
-#ifdef PAT9125
-		fsensor_enable();
-#endif*/
-		break;
-//	case 4:
-//			lcdBlinkDelay = 10;
-/*		MYSERIAL.print("fsensor_disable()");
-#ifdef PAT9125
-		fsensor_disable();
-#endif            
-		break;*/
-//		break;
-/*	case 5:
-		{
-			MYSERIAL.print("tmc2130_rd_MSCNT(0)=");
-			int val = tmc2130_rd_MSCNT(tmc2130_cs[0]);
-			MYSERIAL.println(val);
-			homeaxis(0);
-		}
-		break;*/
-	case 6:
-		{
-/*			MYSERIAL.print("tmc2130_rd_MSCNT(1)=");
-			int val = tmc2130_rd_MSCNT(tmc2130_cs[1]);
-			MYSERIAL.println(val);*/
-			homeaxis(1);
-		}
-		break;
-	case 7:
-		{
-			MYSERIAL.print("pat9125_init=");
-			MYSERIAL.println(pat9125_init(200, 200));
-		}
-		break;
-	case 8:
-		{
-			MYSERIAL.print("swi2c_check=");
-			MYSERIAL.println(swi2c_check(0x75));
-		}
-		break;
-	}
-  }
-#endif //DEBUG_DCODES
-
-  else
-  {
-    SERIAL_ECHO_START;
-    SERIAL_ECHORPGM(MSG_UNKNOWN_COMMAND);
-    SERIAL_ECHO(CMDBUFFER_CURRENT_STRING);
-    SERIAL_ECHOLNPGM("\"(2)");
-  }
-
-  ClearToSend();
-}
-
-void FlushSerialRequestResend()
-{
-  //char cmdbuffer[bufindr][100]="Resend:";
-  MYSERIAL.flush();
-  SERIAL_PROTOCOLRPGM(MSG_RESEND);
-  SERIAL_PROTOCOLLN(gcode_LastN + 1);
-  ClearToSend();
-}
-
-// Confirm the execution of a command, if sent from a serial line.
-// Execution of a command from a SD card will not be confirmed.
-void ClearToSend()
-{
-    previous_millis_cmd = millis();
-    if (CMDBUFFER_CURRENT_TYPE == CMDBUFFER_CURRENT_TYPE_USB)
-        SERIAL_PROTOCOLLNRPGM(MSG_OK);
-}
-
-void get_coordinates()
-{
-  bool seen[4]={false,false,false,false};
-  for(int8_t i=0; i < NUM_AXIS; i++) {
-    if(code_seen(axis_codes[i]))
-    {
-      destination[i] = (float)code_value() + (axis_relative_modes[i] || relative_mode)*current_position[i];
-      seen[i]=true;
-    }
-    else destination[i] = current_position[i]; //Are these else lines really needed?
-  }
-  if(code_seen('F')) {
-    next_feedrate = code_value();
-#ifdef MAX_SILENT_FEEDRATE
-	if (tmc2130_mode == TMC2130_MODE_SILENT)
-		if (next_feedrate > MAX_SILENT_FEEDRATE) next_feedrate = MAX_SILENT_FEEDRATE;
-#endif //MAX_SILENT_FEEDRATE
-    if(next_feedrate > 0.0) feedrate = next_feedrate;
-  }
-}
-
-void get_arc_coordinates()
-{
-#ifdef SF_ARC_FIX
-   bool relative_mode_backup = relative_mode;
-   relative_mode = true;
-#endif
-   get_coordinates();
-#ifdef SF_ARC_FIX
-   relative_mode=relative_mode_backup;
-#endif
-
-   if(code_seen('I')) {
-     offset[0] = code_value();
-   }
-   else {
-     offset[0] = 0.0;
-   }
-   if(code_seen('J')) {
-     offset[1] = code_value();
-   }
-   else {
-     offset[1] = 0.0;
-   }
-}
-
-void clamp_to_software_endstops(float target[3])
-{
-#ifdef DEBUG_DISABLE_SWLIMITS
-	return;
-#endif //DEBUG_DISABLE_SWLIMITS
-    world2machine_clamp(target[0], target[1]);
-
-    // Clamp the Z coordinate.
-    if (min_software_endstops) {
-        float negative_z_offset = 0;
-        #ifdef ENABLE_AUTO_BED_LEVELING
-            if (Z_PROBE_OFFSET_FROM_EXTRUDER < 0) negative_z_offset = negative_z_offset + Z_PROBE_OFFSET_FROM_EXTRUDER;
-            if (add_homing[Z_AXIS] < 0) negative_z_offset = negative_z_offset + add_homing[Z_AXIS];
-        #endif
-        if (target[Z_AXIS] < min_pos[Z_AXIS]+negative_z_offset) target[Z_AXIS] = min_pos[Z_AXIS]+negative_z_offset;
-    }
-    if (max_software_endstops) {
-        if (target[Z_AXIS] > max_pos[Z_AXIS]) target[Z_AXIS] = max_pos[Z_AXIS];
-    }
-}
-
-#ifdef MESH_BED_LEVELING
-    void mesh_plan_buffer_line(const float &x, const float &y, const float &z, const float &e, const float &feed_rate, const uint8_t extruder) {
-        float dx = x - current_position[X_AXIS];
-        float dy = y - current_position[Y_AXIS];
-        float dz = z - current_position[Z_AXIS];
-        int n_segments = 0;
-		
-        if (mbl.active) {
-            float len = abs(dx) + abs(dy);
-            if (len > 0)
-                // Split to 3cm segments or shorter.
-                n_segments = int(ceil(len / 30.f));
-        }
-        
-        if (n_segments > 1) {
-            float de = e - current_position[E_AXIS];
-            for (int i = 1; i < n_segments; ++ i) {
-                float t = float(i) / float(n_segments);
-                plan_buffer_line(
-                                 current_position[X_AXIS] + t * dx,
-                                 current_position[Y_AXIS] + t * dy,
-                                 current_position[Z_AXIS] + t * dz,
-                                 current_position[E_AXIS] + t * de,
-                                 feed_rate, extruder);
-            }
-        }
-        // The rest of the path.
-        plan_buffer_line(x, y, z, e, feed_rate, extruder);
-        current_position[X_AXIS] = x;
-        current_position[Y_AXIS] = y;
-        current_position[Z_AXIS] = z;
-        current_position[E_AXIS] = e;
-    }
-#endif  // MESH_BED_LEVELING
-    
-void prepare_move()
-{
-  clamp_to_software_endstops(destination);
-  previous_millis_cmd = millis();
-
-  // Do not use feedmultiply for E or Z only moves
-  if( (current_position[X_AXIS] == destination [X_AXIS]) && (current_position[Y_AXIS] == destination [Y_AXIS])) {
-      plan_buffer_line(destination[X_AXIS], destination[Y_AXIS], destination[Z_AXIS], destination[E_AXIS], feedrate/60, active_extruder);
-  }
-  else {
-#ifdef MESH_BED_LEVELING
-    mesh_plan_buffer_line(destination[X_AXIS], destination[Y_AXIS], destination[Z_AXIS], destination[E_AXIS], feedrate*feedmultiply*(1./(60.f*100.f)), active_extruder);
-#else
-     plan_buffer_line(destination[X_AXIS], destination[Y_AXIS], destination[Z_AXIS], destination[E_AXIS], feedrate*feedmultiply*(1./(60.f*100.f)), active_extruder);
-#endif
-  }
-
-  for(int8_t i=0; i < NUM_AXIS; i++) {
-    current_position[i] = destination[i];
-  }
-}
-
-void prepare_arc_move(char isclockwise) {
-  float r = hypot(offset[X_AXIS], offset[Y_AXIS]); // Compute arc radius for mc_arc
-
-  // Trace the arc
-  mc_arc(current_position, destination, offset, X_AXIS, Y_AXIS, Z_AXIS, feedrate*feedmultiply/60/100.0, r, isclockwise, active_extruder);
-
-  // As far as the parser is concerned, the position is now == target. In reality the
-  // motion control system might still be processing the action and the real tool position
-  // in any intermediate location.
-  for(int8_t i=0; i < NUM_AXIS; i++) {
-    current_position[i] = destination[i];
-  }
-  previous_millis_cmd = millis();
-}
-
-#if defined(CONTROLLERFAN_PIN) && CONTROLLERFAN_PIN > -1
-
-#if defined(FAN_PIN)
-  #if CONTROLLERFAN_PIN == FAN_PIN
-    #error "You cannot set CONTROLLERFAN_PIN equal to FAN_PIN"
-  #endif
-#endif
-
-unsigned long lastMotor = 0; //Save the time for when a motor was turned on last
-unsigned long lastMotorCheck = 0;
-
-void controllerFan()
-{
-  if ((millis() - lastMotorCheck) >= 2500) //Not a time critical function, so we only check every 2500ms
-  {
-    lastMotorCheck = millis();
-
-    if(!READ(X_ENABLE_PIN) || !READ(Y_ENABLE_PIN) || !READ(Z_ENABLE_PIN) || (soft_pwm_bed > 0)
-    #if EXTRUDERS > 2
-       || !READ(E2_ENABLE_PIN)
-    #endif
-    #if EXTRUDER > 1
-      #if defined(X2_ENABLE_PIN) && X2_ENABLE_PIN > -1
-       || !READ(X2_ENABLE_PIN)
-      #endif
-       || !READ(E1_ENABLE_PIN)
-    #endif
-       || !READ(E0_ENABLE_PIN)) //If any of the drivers are enabled...
-    {
-      lastMotor = millis(); //... set time to NOW so the fan will turn on
-    }
-
-    if ((millis() - lastMotor) >= (CONTROLLERFAN_SECS*1000UL) || lastMotor == 0) //If the last time any driver was enabled, is longer since than CONTROLLERSEC...
-    {
-        digitalWrite(CONTROLLERFAN_PIN, 0);
-        analogWrite(CONTROLLERFAN_PIN, 0);
-    }
-    else
-    {
-        // allows digital or PWM fan output to be used (see M42 handling)
-        digitalWrite(CONTROLLERFAN_PIN, CONTROLLERFAN_SPEED);
-        analogWrite(CONTROLLERFAN_PIN, CONTROLLERFAN_SPEED);
-    }
-  }
-}
-#endif
-
-#ifdef TEMP_STAT_LEDS
-static bool blue_led = false;
-static bool red_led = false;
-static uint32_t stat_update = 0;
-
-void handle_status_leds(void) {
-  float max_temp = 0.0;
-  if(millis() > stat_update) {
-    stat_update += 500; // Update every 0.5s
-    for (int8_t cur_extruder = 0; cur_extruder < EXTRUDERS; ++cur_extruder) {
-       max_temp = max(max_temp, degHotend(cur_extruder));
-       max_temp = max(max_temp, degTargetHotend(cur_extruder));
-    }
-    #if defined(TEMP_BED_PIN) && TEMP_BED_PIN > -1
-      max_temp = max(max_temp, degTargetBed());
-      max_temp = max(max_temp, degBed());
-    #endif
-    if((max_temp > 55.0) && (red_led == false)) {
-      digitalWrite(STAT_LED_RED, 1);
-      digitalWrite(STAT_LED_BLUE, 0);
-      red_led = true;
-      blue_led = false;
-    }
-    if((max_temp < 54.0) && (blue_led == false)) {
-      digitalWrite(STAT_LED_RED, 0);
-      digitalWrite(STAT_LED_BLUE, 1);
-      red_led = false;
-      blue_led = true;
-    }
-  }
-}
-#endif
-
-void manage_inactivity(bool ignore_stepper_queue/*=false*/) //default argument set in Marlin.h
-{
-	
-#if defined(KILL_PIN) && KILL_PIN > -1
-	static int killCount = 0;   // make the inactivity button a bit less responsive
-   const int KILL_DELAY = 10000;
-#endif
-	
-    if(buflen < (BUFSIZE-1)){
-        get_command();
-    }
-
-  if( (millis() - previous_millis_cmd) >  max_inactive_time )
-    if(max_inactive_time)
-      kill("", 4);
-  if(stepper_inactive_time)  {
-    if( (millis() - previous_millis_cmd) >  stepper_inactive_time )
-    {
-      if(blocks_queued() == false && ignore_stepper_queue == false) {
-        disable_x();
-//        SERIAL_ECHOLNPGM("manage_inactivity - disable Y");
-        disable_y();
-        disable_z();
-        disable_e0();
-        disable_e1();
-        disable_e2();
-      }
-    }
-  }
-  
-  #ifdef CHDK //Check if pin should be set to LOW after M240 set it to HIGH
-    if (chdkActive && (millis() - chdkHigh > CHDK_DELAY))
-    {
-      chdkActive = false;
-      WRITE(CHDK, LOW);
-    }
-  #endif
-  
-  #if defined(KILL_PIN) && KILL_PIN > -1
-    
-    // Check if the kill button was pressed and wait just in case it was an accidental
-    // key kill key press
-    // -------------------------------------------------------------------------------
-    if( 0 == READ(KILL_PIN) )
-    {
-       killCount++;
-    }
-    else if (killCount > 0)
-    {
-       killCount--;
-    }
-    // Exceeded threshold and we can confirm that it was not accidental
-    // KILL the machine
-    // ----------------------------------------------------------------
-    if ( killCount >= KILL_DELAY)
-    {
-       kill("", 5);
-    }
-  #endif
-    
-  #if defined(CONTROLLERFAN_PIN) && CONTROLLERFAN_PIN > -1
-    controllerFan(); //Check if fan should be turned on to cool stepper drivers down
-  #endif
-  #ifdef EXTRUDER_RUNOUT_PREVENT
-    if( (millis() - previous_millis_cmd) >  EXTRUDER_RUNOUT_SECONDS*1000 )
-    if(degHotend(active_extruder)>EXTRUDER_RUNOUT_MINTEMP)
-    {
-     bool oldstatus=READ(E0_ENABLE_PIN);
-     enable_e0();
-     float oldepos=current_position[E_AXIS];
-     float oldedes=destination[E_AXIS];
-     plan_buffer_line(destination[X_AXIS], destination[Y_AXIS], destination[Z_AXIS],
-                      destination[E_AXIS]+EXTRUDER_RUNOUT_EXTRUDE*EXTRUDER_RUNOUT_ESTEPS/axis_steps_per_unit[E_AXIS],
-                      EXTRUDER_RUNOUT_SPEED/60.*EXTRUDER_RUNOUT_ESTEPS/axis_steps_per_unit[E_AXIS], active_extruder);
-     current_position[E_AXIS]=oldepos;
-     destination[E_AXIS]=oldedes;
-     plan_set_e_position(oldepos);
-     previous_millis_cmd=millis();
-     st_synchronize();
-     WRITE(E0_ENABLE_PIN,oldstatus);
-    }
-  #endif
-  #ifdef TEMP_STAT_LEDS
-      handle_status_leds();
-  #endif
-  check_axes_activity();
-}
-
-void kill(const char *full_screen_message, unsigned char id)
-{
-	SERIAL_ECHOPGM("KILL: ");
-	MYSERIAL.println(int(id));
-	//return;
-  cli(); // Stop interrupts
-  disable_heater();
-
-  disable_x();
-//  SERIAL_ECHOLNPGM("kill - disable Y");
-  disable_y();
-  disable_z();
-  disable_e0();
-  disable_e1();
-  disable_e2();
-
-#if defined(PS_ON_PIN) && PS_ON_PIN > -1
-  pinMode(PS_ON_PIN,INPUT);
-#endif
-  SERIAL_ERROR_START;
-  SERIAL_ERRORLNRPGM(MSG_ERR_KILLED);
-  if (full_screen_message != NULL) {
-      SERIAL_ERRORLNRPGM(full_screen_message);
-      lcd_display_message_fullscreen_P(full_screen_message);
-  } else {
-      LCD_ALERTMESSAGERPGM(MSG_KILLED);
-  }
-
-  // FMC small patch to update the LCD before ending
-  sei();   // enable interrupts
-  for ( int i=5; i--; lcd_update())
-  {
-     delay(200);	
-  }
-  cli();   // disable interrupts
-  suicide();
-  while(1) { /* Intentionally left empty */ } // Wait for reset
-}
-
-void Stop()
-{
-  disable_heater();
-  if(Stopped == false) {
-    Stopped = true;
-    Stopped_gcode_LastN = gcode_LastN; // Save last g_code for restart
-    SERIAL_ERROR_START;
-    SERIAL_ERRORLNRPGM(MSG_ERR_STOPPED);
-    LCD_MESSAGERPGM(MSG_STOPPED);
-  }
-}
-
-bool IsStopped() { return Stopped; };
-
-#ifdef FAST_PWM_FAN
-void setPwmFrequency(uint8_t pin, int val)
-{
-  val &= 0x07;
-  switch(digitalPinToTimer(pin))
-  {
-
-    #if defined(TCCR0A)
-    case TIMER0A:
-    case TIMER0B:
-//         TCCR0B &= ~(_BV(CS00) | _BV(CS01) | _BV(CS02));
-//         TCCR0B |= val;
-         break;
-    #endif
-
-    #if defined(TCCR1A)
-    case TIMER1A:
-    case TIMER1B:
-//         TCCR1B &= ~(_BV(CS10) | _BV(CS11) | _BV(CS12));
-//         TCCR1B |= val;
-         break;
-    #endif
-
-    #if defined(TCCR2)
-    case TIMER2:
-    case TIMER2:
-         TCCR2 &= ~(_BV(CS10) | _BV(CS11) | _BV(CS12));
-         TCCR2 |= val;
-         break;
-    #endif
-
-    #if defined(TCCR2A)
-    case TIMER2A:
-    case TIMER2B:
-         TCCR2B &= ~(_BV(CS20) | _BV(CS21) | _BV(CS22));
-         TCCR2B |= val;
-         break;
-    #endif
-
-    #if defined(TCCR3A)
-    case TIMER3A:
-    case TIMER3B:
-    case TIMER3C:
-         TCCR3B &= ~(_BV(CS30) | _BV(CS31) | _BV(CS32));
-         TCCR3B |= val;
-         break;
-    #endif
-
-    #if defined(TCCR4A)
-    case TIMER4A:
-    case TIMER4B:
-    case TIMER4C:
-         TCCR4B &= ~(_BV(CS40) | _BV(CS41) | _BV(CS42));
-         TCCR4B |= val;
-         break;
-   #endif
-
-    #if defined(TCCR5A)
-    case TIMER5A:
-    case TIMER5B:
-    case TIMER5C:
-         TCCR5B &= ~(_BV(CS50) | _BV(CS51) | _BV(CS52));
-         TCCR5B |= val;
-         break;
-   #endif
-
-  }
-}
-#endif //FAST_PWM_FAN
-
-bool setTargetedHotend(int code){
-  tmp_extruder = active_extruder;
-  if(code_seen('T')) {
-    tmp_extruder = code_value();
-    if(tmp_extruder >= EXTRUDERS) {
-      SERIAL_ECHO_START;
-      switch(code){
-        case 104:
-          SERIAL_ECHORPGM(MSG_M104_INVALID_EXTRUDER);
-          break;
-        case 105:
-          SERIAL_ECHO(MSG_M105_INVALID_EXTRUDER);
-          break;
-        case 109:
-          SERIAL_ECHO(MSG_M109_INVALID_EXTRUDER);
-          break;
-        case 218:
-          SERIAL_ECHO(MSG_M218_INVALID_EXTRUDER);
-          break;
-        case 221:
-          SERIAL_ECHO(MSG_M221_INVALID_EXTRUDER);
-          break;
-      }
-      SERIAL_PROTOCOLLN((int)tmp_extruder);
-      return true;
-    }
-  }
-  return false;
-}
-
-void save_statistics(unsigned long _total_filament_used, unsigned long _total_print_time) //_total_filament_used unit: mm/100; print time in s
-{
-	if (eeprom_read_byte((uint8_t *)EEPROM_TOTALTIME) == 255 && eeprom_read_byte((uint8_t *)EEPROM_TOTALTIME + 1) == 255 && eeprom_read_byte((uint8_t *)EEPROM_TOTALTIME + 2) == 255 && eeprom_read_byte((uint8_t *)EEPROM_TOTALTIME + 3) == 255)
-	{
-		eeprom_update_dword((uint32_t *)EEPROM_TOTALTIME, 0);
-		eeprom_update_dword((uint32_t *)EEPROM_FILAMENTUSED, 0);
-	}
-
-	unsigned long _previous_filament = eeprom_read_dword((uint32_t *)EEPROM_FILAMENTUSED); //_previous_filament unit: cm
-	unsigned long _previous_time = eeprom_read_dword((uint32_t *)EEPROM_TOTALTIME); //_previous_time unit: min
-
-	eeprom_update_dword((uint32_t *)EEPROM_TOTALTIME, _previous_time + (_total_print_time/60)); //EEPROM_TOTALTIME unit: min
-	eeprom_update_dword((uint32_t *)EEPROM_FILAMENTUSED, _previous_filament + (_total_filament_used / 1000));
-
-	total_filament_used = 0;
-
-}
-
-float calculate_volumetric_multiplier(float diameter) {
-	float area = .0;
-	float radius = .0;
-
-	radius = diameter * .5;
-	if (! volumetric_enabled || radius == 0) {
-		area = 1;
-	}
-	else {
-		area = M_PI * pow(radius, 2);
-	}
-
-	return 1.0 / area;
-}
-
-void calculate_volumetric_multipliers() {
-	volumetric_multiplier[0] = calculate_volumetric_multiplier(filament_size[0]);
-#if EXTRUDERS > 1
-	volumetric_multiplier[1] = calculate_volumetric_multiplier(filament_size[1]);
-#if EXTRUDERS > 2
-	volumetric_multiplier[2] = calculate_volumetric_multiplier(filament_size[2]);
-#endif
-#endif
-}
-
-void delay_keep_alive(unsigned int ms)
-{
-    for (;;) {
-        manage_heater();
-        // Manage inactivity, but don't disable steppers on timeout.
-        manage_inactivity(true);
-        lcd_update();
-        if (ms == 0)
-            break;
-        else if (ms >= 50) {
-            delay(50);
-            ms -= 50;
-        } else {
-            delay(ms);
-            ms = 0;
-        }
-    }
-}
-
-void wait_for_heater(long codenum) {
-
-#ifdef TEMP_RESIDENCY_TIME
-	long residencyStart;
-	residencyStart = -1;
-	/* continue to loop until we have reached the target temp
-	_and_ until TEMP_RESIDENCY_TIME hasn't passed since we reached it */
-	while ((!cancel_heatup) && ((residencyStart == -1) ||
-		(residencyStart >= 0 && (((unsigned int)(millis() - residencyStart)) < (TEMP_RESIDENCY_TIME * 1000UL))))) {
-#else
-	while (target_direction ? (isHeatingHotend(tmp_extruder)) : (isCoolingHotend(tmp_extruder) && (CooldownNoWait == false))) {
-#endif //TEMP_RESIDENCY_TIME
-		if ((millis() - codenum) > 1000UL)
-		{ //Print Temp Reading and remaining time every 1 second while heating up/cooling down
-			if (!farm_mode) {
-				SERIAL_PROTOCOLPGM("T:");
-				SERIAL_PROTOCOL_F(degHotend(tmp_extruder), 1);
-				SERIAL_PROTOCOLPGM(" E:");
-				SERIAL_PROTOCOL((int)tmp_extruder);
-
-#ifdef TEMP_RESIDENCY_TIME
-				SERIAL_PROTOCOLPGM(" W:");
-				if (residencyStart > -1)
-				{
-					codenum = ((TEMP_RESIDENCY_TIME * 1000UL) - (millis() - residencyStart)) / 1000UL;
-					SERIAL_PROTOCOLLN(codenum);
-				}
-				else
-				{
-					SERIAL_PROTOCOLLN("?");
-				}
-			}
-#else
-				SERIAL_PROTOCOLLN("");
-#endif
-				codenum = millis();
-		}
-			manage_heater();
-			manage_inactivity();
-			lcd_update();
-#ifdef TEMP_RESIDENCY_TIME
-			/* start/restart the TEMP_RESIDENCY_TIME timer whenever we reach target temp for the first time
-			or when current temp falls outside the hysteresis after target temp was reached */
-			if ((residencyStart == -1 && target_direction && (degHotend(tmp_extruder) >= (degTargetHotend(tmp_extruder) - TEMP_WINDOW))) ||
-				(residencyStart == -1 && !target_direction && (degHotend(tmp_extruder) <= (degTargetHotend(tmp_extruder) + TEMP_WINDOW))) ||
-				(residencyStart > -1 && labs(degHotend(tmp_extruder) - degTargetHotend(tmp_extruder)) > TEMP_HYSTERESIS))
-			{
-				residencyStart = millis();
-			}
-#endif //TEMP_RESIDENCY_TIME
-	}
-}
-
-void check_babystep() {
-	int babystep_z;
-	EEPROM_read_B(EEPROM_BABYSTEP_Z, &babystep_z);
-	if ((babystep_z < Z_BABYSTEP_MIN) || (babystep_z > Z_BABYSTEP_MAX)) {
-		babystep_z = 0; //if babystep value is out of min max range, set it to 0
-		SERIAL_ECHOLNPGM("Z live adjust out of range. Setting to 0");
-		EEPROM_save_B(EEPROM_BABYSTEP_Z, &babystep_z);
-		lcd_show_fullscreen_message_and_wait_P(PSTR("Z live adjust out of range. Setting to 0. Click to continue."));
-		lcd_update_enable(true);		
-	}	
-}
-#ifdef DIS
-void d_setup()
-{	
-	pinMode(D_DATACLOCK, INPUT_PULLUP);
-	pinMode(D_DATA, INPUT_PULLUP);
-	pinMode(D_REQUIRE, OUTPUT);
-	digitalWrite(D_REQUIRE, HIGH);
-}
-
-
-float d_ReadData()
-{
-	int digit[13];
-	String mergeOutput;
-	float output;
-
-	digitalWrite(D_REQUIRE, HIGH);
-	for (int i = 0; i<13; i++)
-	{
-		for (int j = 0; j < 4; j++)
-		{
-			while (digitalRead(D_DATACLOCK) == LOW) {}
-			while (digitalRead(D_DATACLOCK) == HIGH) {}
-			bitWrite(digit[i], j, digitalRead(D_DATA));
-		}
-	}
-
-	digitalWrite(D_REQUIRE, LOW);
-	mergeOutput = "";
-	output = 0;
-	for (int r = 5; r <= 10; r++) //Merge digits
-	{
-		mergeOutput += digit[r];
-	}
-	output = mergeOutput.toFloat();
-
-	if (digit[4] == 8) //Handle sign
-	{
-		output *= -1;
-	}
-
-	for (int i = digit[11]; i > 0; i--) //Handle floating point
-	{
-		output /= 10;
-	}
-
-	return output;
-
-}
-
-void bed_analysis(float x_dimension, float y_dimension, int x_points_num, int y_points_num, float shift_x, float shift_y) {
-	int t1 = 0;
-	int t_delay = 0;
-	int digit[13];
-	int m;
-	char str[3];
-	//String mergeOutput;
-	char mergeOutput[15];
-	float output;
-
-	int mesh_point = 0; //index number of calibration point
-	float bed_zero_ref_x = (-22.f + X_PROBE_OFFSET_FROM_EXTRUDER); //shift between zero point on bed and target and between probe and nozzle
-	float bed_zero_ref_y = (-0.6f + Y_PROBE_OFFSET_FROM_EXTRUDER);
-
-	float mesh_home_z_search = 4;
-	float row[x_points_num];
-	int ix = 0;
-	int iy = 0;
-
-	char* filename_wldsd = "wldsd.txt";
-	char data_wldsd[70];
-	char numb_wldsd[10];
-
-	d_setup();
-
-	if (!(axis_known_position[X_AXIS] && axis_known_position[Y_AXIS] && axis_known_position[Z_AXIS])) {
-		// We don't know where we are! HOME!
-		// Push the commands to the front of the message queue in the reverse order!
-		// There shall be always enough space reserved for these commands.
-		repeatcommand_front(); // repeat G80 with all its parameters
-		
-		enquecommand_front_P((PSTR("G28 W0")));
-		enquecommand_front_P((PSTR("G1 Z5")));
-		return;
-	}
-	bool custom_message_old = custom_message;
-	unsigned int custom_message_type_old = custom_message_type;
-	unsigned int custom_message_state_old = custom_message_state;
-	custom_message = true;
-	custom_message_type = 1;
-	custom_message_state = (x_points_num * y_points_num) + 10;
-	lcd_update(1);
-
-	mbl.reset();
-	babystep_undo();
-
-	card.openFile(filename_wldsd, false);
-
-	current_position[Z_AXIS] = mesh_home_z_search;
-	plan_buffer_line(current_position[X_AXIS], current_position[Y_AXIS], current_position[Z_AXIS], current_position[E_AXIS], homing_feedrate[Z_AXIS] / 60, active_extruder);
-
-	int XY_AXIS_FEEDRATE = homing_feedrate[X_AXIS] / 20;
-	int Z_PROBE_FEEDRATE = homing_feedrate[Z_AXIS] / 60;
-	int Z_LIFT_FEEDRATE = homing_feedrate[Z_AXIS] / 40;
-
-	setup_for_endstop_move(false);
-
-	SERIAL_PROTOCOLPGM("Num X,Y: ");
-	SERIAL_PROTOCOL(x_points_num);
-	SERIAL_PROTOCOLPGM(",");
-	SERIAL_PROTOCOL(y_points_num);
-	SERIAL_PROTOCOLPGM("\nZ search height: ");
-	SERIAL_PROTOCOL(mesh_home_z_search);
-	SERIAL_PROTOCOLPGM("\nDimension X,Y: ");
-	SERIAL_PROTOCOL(x_dimension);
-	SERIAL_PROTOCOLPGM(",");
-	SERIAL_PROTOCOL(y_dimension);
-	SERIAL_PROTOCOLLNPGM("\nMeasured points:");
-
-	while (mesh_point != x_points_num * y_points_num) {
-		ix = mesh_point % x_points_num; // from 0 to MESH_NUM_X_POINTS - 1
-		iy = mesh_point / x_points_num;
-		if (iy & 1) ix = (x_points_num - 1) - ix; // Zig zag
-		float z0 = 0.f;
-		current_position[Z_AXIS] = mesh_home_z_search;
-		plan_buffer_line(current_position[X_AXIS], current_position[Y_AXIS], current_position[Z_AXIS], current_position[E_AXIS], Z_LIFT_FEEDRATE, active_extruder);
-		st_synchronize();
-
-
-		current_position[X_AXIS] = 13.f + ix * (x_dimension / (x_points_num - 1)) - bed_zero_ref_x + shift_x;
-		current_position[Y_AXIS] = 6.4f + iy * (y_dimension / (y_points_num - 1)) - bed_zero_ref_y + shift_y;
-
-		plan_buffer_line(current_position[X_AXIS], current_position[Y_AXIS], current_position[Z_AXIS], current_position[E_AXIS], XY_AXIS_FEEDRATE, active_extruder);
-		st_synchronize();
-
-		if (!find_bed_induction_sensor_point_z(-10.f)) { //if we have data from z calibration max allowed difference is 1mm for each point, if we dont have data max difference is 10mm from initial point  
-			break;
-			card.closefile();
-		}
-
-
-		//memset(numb_wldsd, 0, sizeof(numb_wldsd));
-		//dtostrf(d_ReadData(), 8, 5, numb_wldsd);
-		//strcat(data_wldsd, numb_wldsd);
-
-
-		
-		//MYSERIAL.println(data_wldsd);
-		//delay(1000);
-		//delay(3000);
-		//t1 = millis();
-		
-		//while (digitalRead(D_DATACLOCK) == LOW) {}
-		//while (digitalRead(D_DATACLOCK) == HIGH) {}
-		memset(digit, 0, sizeof(digit));
-		//cli();
-		digitalWrite(D_REQUIRE, LOW);	
-		
-		for (int i = 0; i<13; i++)
-		{
-			//t1 = millis();
-			for (int j = 0; j < 4; j++)
-			{
-				while (digitalRead(D_DATACLOCK) == LOW) {}				
-				while (digitalRead(D_DATACLOCK) == HIGH) {}
-				bitWrite(digit[i], j, digitalRead(D_DATA));
-			}
-			//t_delay = (millis() - t1);
-			//SERIAL_PROTOCOLPGM(" ");
-			//SERIAL_PROTOCOL_F(t_delay, 5);
-			//SERIAL_PROTOCOLPGM(" ");
-		}
-		//sei();
-		digitalWrite(D_REQUIRE, HIGH);
-		mergeOutput[0] = '\0';
-		output = 0;
-		for (int r = 5; r <= 10; r++) //Merge digits
-		{			
-			sprintf(str, "%d", digit[r]);
-			strcat(mergeOutput, str);
-		}
-		
-		output = atof(mergeOutput);
-
-		if (digit[4] == 8) //Handle sign
-		{
-			output *= -1;
-		}
-
-		for (int i = digit[11]; i > 0; i--) //Handle floating point
-		{
-			output *= 0.1;
-		}
-		
-
-		//output = d_ReadData();
-
-		//row[ix] = current_position[Z_AXIS];
-
-		memset(data_wldsd, 0, sizeof(data_wldsd));
-
-		for (int i = 0; i <3; i++) {
-			memset(numb_wldsd, 0, sizeof(numb_wldsd));
-			dtostrf(current_position[i], 8, 5, numb_wldsd);
-			strcat(data_wldsd, numb_wldsd);
-			strcat(data_wldsd, ";");
-
-		}
-		memset(numb_wldsd, 0, sizeof(numb_wldsd));
-		dtostrf(output, 8, 5, numb_wldsd);
-		strcat(data_wldsd, numb_wldsd);
-		//strcat(data_wldsd, ";");
-		card.write_command(data_wldsd);
-
-		
-		//row[ix] = d_ReadData();
-		
-		row[ix] = output; // current_position[Z_AXIS];
-
-		if (iy % 2 == 1 ? ix == 0 : ix == x_points_num - 1) {
-			for (int i = 0; i < x_points_num; i++) {
-				SERIAL_PROTOCOLPGM(" ");
-				SERIAL_PROTOCOL_F(row[i], 5);
-
-
-			}
-			SERIAL_PROTOCOLPGM("\n");
-		}
-		custom_message_state--;
-		mesh_point++;
-		lcd_update(1);
-
-	}
-	card.closefile();
-
-}
-#endif
-
-void temp_compensation_start() {
-	
-	custom_message = true;
-	custom_message_type = 5;
-	custom_message_state = PINDA_HEAT_T + 1;
-	lcd_update(2);
-	if (degHotend(active_extruder) > EXTRUDE_MINTEMP) {
-		current_position[E_AXIS] -= DEFAULT_RETRACTION;
-	}
-	plan_buffer_line(current_position[X_AXIS], current_position[Y_AXIS], current_position[Z_AXIS], current_position[E_AXIS], 400, active_extruder);
-	
-	current_position[X_AXIS] = PINDA_PREHEAT_X;
-	current_position[Y_AXIS] = PINDA_PREHEAT_Y;
-	current_position[Z_AXIS] = PINDA_PREHEAT_Z;
-	plan_buffer_line(current_position[X_AXIS], current_position[Y_AXIS], current_position[Z_AXIS], current_position[E_AXIS], 3000 / 60, active_extruder);
-	st_synchronize();
-	while (fabs(degBed() - target_temperature_bed) > 1) delay_keep_alive(1000);
-
-	for (int i = 0; i < PINDA_HEAT_T; i++) {
-		delay_keep_alive(1000);
-		custom_message_state = PINDA_HEAT_T - i;
-		if (custom_message_state == 99 || custom_message_state == 9) lcd_update(2); //force whole display redraw if number of digits changed
-		else lcd_update(1);
-	}	
-	custom_message_type = 0;
-	custom_message_state = 0;
-	custom_message = false;
-}
-
-void temp_compensation_apply() {
-	int i_add;
-	int compensation_value;
-	int z_shift = 0;
-	float z_shift_mm;
-
-	if (calibration_status() == CALIBRATION_STATUS_CALIBRATED) {
-		if (target_temperature_bed % 10 == 0 && target_temperature_bed >= 60 && target_temperature_bed <= 100) {
-			i_add = (target_temperature_bed - 60) / 10;
-			EEPROM_read_B(EEPROM_PROBE_TEMP_SHIFT + i_add * 2, &z_shift);
-			z_shift_mm = z_shift / axis_steps_per_unit[Z_AXIS];
-		}else {
-			//interpolation
-			z_shift_mm = temp_comp_interpolation(target_temperature_bed) / axis_steps_per_unit[Z_AXIS];
-		}
-		SERIAL_PROTOCOLPGM("\n");
-		SERIAL_PROTOCOLPGM("Z shift applied:");
-		MYSERIAL.print(z_shift_mm);
-		plan_buffer_line(current_position[X_AXIS], current_position[Y_AXIS], current_position[Z_AXIS] - z_shift_mm, current_position[E_AXIS], homing_feedrate[Z_AXIS] / 40, active_extruder);
-		st_synchronize();
-		plan_set_z_position(current_position[Z_AXIS]);
-	}
-	else {		
-		//we have no temp compensation data
-	}
-}
-
-float temp_comp_interpolation(float inp_temperature) {
-
-	//cubic spline interpolation
-
-	int n, i, j, k;
-	float h[10], a, b, c, d, sum, s[10] = { 0 }, x[10], F[10], f[10], m[10][10] = { 0 }, temp;
-	int shift[10];
-	int temp_C[10];
-
-	n = 6; //number of measured points
-
-	shift[0] = 0;
-	for (i = 0; i < n; i++) {
-		if (i>0) EEPROM_read_B(EEPROM_PROBE_TEMP_SHIFT + (i-1) * 2, &shift[i]); //read shift in steps from EEPROM
-		temp_C[i] = 50 + i * 10; //temperature in C
-#ifdef PINDA_THERMISTOR
-		temp_C[i] = 35 + i * 5; //temperature in C
-#else
-		temp_C[i] = 50 + i * 10; //temperature in C
-#endif
-		x[i] = (float)temp_C[i];
-		f[i] = (float)shift[i];
-	}
-	if (inp_temperature < x[0]) return 0;
-
-
-	for (i = n - 1; i>0; i--) {
-		F[i] = (f[i] - f[i - 1]) / (x[i] - x[i - 1]);
-		h[i - 1] = x[i] - x[i - 1];
-	}
-	//*********** formation of h, s , f matrix **************
-	for (i = 1; i<n - 1; i++) {
-		m[i][i] = 2 * (h[i - 1] + h[i]);
-		if (i != 1) {
-			m[i][i - 1] = h[i - 1];
-			m[i - 1][i] = h[i - 1];
-		}
-		m[i][n - 1] = 6 * (F[i + 1] - F[i]);
-	}
-	//*********** forward elimination **************
-	for (i = 1; i<n - 2; i++) {
-		temp = (m[i + 1][i] / m[i][i]);
-		for (j = 1; j <= n - 1; j++)
-			m[i + 1][j] -= temp*m[i][j];
-	}
-	//*********** backward substitution *********
-	for (i = n - 2; i>0; i--) {
-		sum = 0;
-		for (j = i; j <= n - 2; j++)
-			sum += m[i][j] * s[j];
-		s[i] = (m[i][n - 1] - sum) / m[i][i];
-	}
-
-		for (i = 0; i<n - 1; i++)
-			if ((x[i] <= inp_temperature && inp_temperature <= x[i + 1]) || (i == n-2 && inp_temperature > x[i + 1])) {
-				a = (s[i + 1] - s[i]) / (6 * h[i]);
-				b = s[i] / 2;
-				c = (f[i + 1] - f[i]) / h[i] - (2 * h[i] * s[i] + s[i + 1] * h[i]) / 6;
-				d = f[i];
-				sum = a*pow((inp_temperature - x[i]), 3) + b*pow((inp_temperature - x[i]), 2) + c*(inp_temperature - x[i]) + d;
-			}
-
-		return sum;
-
-}
-
-#ifdef PINDA_THERMISTOR
-float temp_compensation_pinda_thermistor_offset()
-{
-	if (!temp_cal_active) return 0;
-	if (!calibration_status_pinda()) return 0;
-	return temp_comp_interpolation(current_temperature_pinda) / axis_steps_per_unit[Z_AXIS];
-}
-#endif //PINDA_THERMISTOR
-
-void long_pause() //long pause print
-{
-	st_synchronize();
-	
-	//save currently set parameters to global variables
-	saved_feedmultiply = feedmultiply; 
-	HotendTempBckp = degTargetHotend(active_extruder);
-	fanSpeedBckp = fanSpeed;
-	start_pause_print = millis();
-		
-
-	//save position
-	pause_lastpos[X_AXIS] = current_position[X_AXIS];
-	pause_lastpos[Y_AXIS] = current_position[Y_AXIS];
-	pause_lastpos[Z_AXIS] = current_position[Z_AXIS];
-	pause_lastpos[E_AXIS] = current_position[E_AXIS];
-
-	//retract
-	current_position[E_AXIS] -= DEFAULT_RETRACTION;
-	plan_buffer_line(current_position[X_AXIS], current_position[Y_AXIS], current_position[Z_AXIS], current_position[E_AXIS], 400, active_extruder);
-
-	//lift z
-	current_position[Z_AXIS] += Z_PAUSE_LIFT;
-	if (current_position[Z_AXIS] > Z_MAX_POS) current_position[Z_AXIS] = Z_MAX_POS;
-	plan_buffer_line(current_position[X_AXIS], current_position[Y_AXIS], current_position[Z_AXIS], current_position[E_AXIS], 15, active_extruder);
-
-	//set nozzle target temperature to 0
-	setTargetHotend(0, 0);
-	setTargetHotend(0, 1);
-	setTargetHotend(0, 2);
-
-	//Move XY to side
-	current_position[X_AXIS] = X_PAUSE_POS;
-	current_position[Y_AXIS] = Y_PAUSE_POS;
-	plan_buffer_line(current_position[X_AXIS], current_position[Y_AXIS], current_position[Z_AXIS], current_position[E_AXIS], 50, active_extruder);
-
-	// Turn off the print fan
-	fanSpeed = 0;
-
-	st_synchronize();
-}
-
-void serialecho_temperatures() {
-	float tt = degHotend(active_extruder);
-	SERIAL_PROTOCOLPGM("T:");
-	SERIAL_PROTOCOL(tt);
-	SERIAL_PROTOCOLPGM(" E:");
-	SERIAL_PROTOCOL((int)active_extruder);
-	SERIAL_PROTOCOLPGM(" B:");
-	SERIAL_PROTOCOL_F(degBed(), 1);
-	SERIAL_PROTOCOLLN("");
-}
-
-extern uint32_t sdpos_atomic;
-
-void uvlo_() 
-{
-    // Conserve power as soon as possible.
-    disable_x();
-    disable_y();
-
-    // Indicate that the interrupt has been triggered.
-		SERIAL_ECHOLNPGM("UVLO");
-
-    // Read out the current Z motor microstep counter. This will be later used
-    // for reaching the zero full step before powering off.
-    uint16_t z_microsteps = tmc2130_rd_MSCNT(Z_TMC2130_CS);
-
-    // Calculate the file position, from which to resume this print.
-    long sd_position = sdpos_atomic; //atomic sd position of last command added in queue
-    {
-      uint16_t sdlen_planner = planner_calc_sd_length(); //length of sd commands in planner
-      sd_position -= sdlen_planner;
-      uint16_t sdlen_cmdqueue = cmdqueue_calc_sd_length(); //length of sd commands in cmdqueue
-      sd_position -= sdlen_cmdqueue;
-      if (sd_position < 0) sd_position = 0;
-    }
-
-    // Backup the feedrate in mm/min.
-    int feedrate_bckp = blocks_queued() ? (block_buffer[block_buffer_tail].nominal_speed * 60.f) : feedrate;
-
-    // After this call, the planner queue is emptied and the current_position is set to a current logical coordinate.
-    // The logical coordinate will likely differ from the machine coordinate if the skew calibration and mesh bed leveling
-    // are in action.
-    planner_abort_hard();
-
-    // Clean the input command queue.
-    cmdqueue_reset();
-    card.sdprinting = false;
-//    card.closefile();
-
-    // Enable stepper driver interrupt to move Z axis.
-    // This should be fine as the planner and command queues are empty and the SD card printing is disabled.
-    //FIXME one may want to disable serial lines at this point of time to avoid interfering with the command queue,
-    // though it should not happen that the command queue is touched as the plan_buffer_line always succeed without blocking.
-		sei();
-		plan_buffer_line(
-      current_position[X_AXIS], 
-      current_position[Y_AXIS], 
-      current_position[Z_AXIS], 
-      current_position[E_AXIS] - DEFAULT_RETRACTION, 
-      400, active_extruder);
-		plan_buffer_line(
-      current_position[X_AXIS], 
-      current_position[Y_AXIS], 
-      current_position[Z_AXIS] + UVLO_Z_AXIS_SHIFT + float((1024 - z_microsteps + 7) >> 4) / axis_steps_per_unit[Z_AXIS], 
-      current_position[E_AXIS] - DEFAULT_RETRACTION,
-      40, active_extruder);
-
-    // Move Z up to the next 0th full step.
-    // Write the file position.
-    eeprom_update_dword((uint32_t*)(EEPROM_FILE_POSITION), sd_position);
-    // Store the mesh bed leveling offsets. This is 2*9=18 bytes, which takes 18*3.4us=52us in worst case.
-    for (int8_t mesh_point = 0; mesh_point < 9; ++ mesh_point) {
-      uint8_t ix = mesh_point % MESH_MEAS_NUM_X_POINTS; // from 0 to MESH_NUM_X_POINTS - 1
-      uint8_t iy = mesh_point / MESH_MEAS_NUM_X_POINTS;
-      // Scale the z value to 1u resolution.
-      int16_t v = mbl.active ? int16_t(floor(mbl.z_values[iy*3][ix*3] * 1000.f + 0.5f)) : 0;
-      eeprom_update_word((uint16_t*)(EEPROM_UVLO_MESH_BED_LEVELING+2*mesh_point), *reinterpret_cast<uint16_t*>(&v));
-    }
-    // Read out the current Z motor microstep counter. This will be later used
-    // for reaching the zero full step before powering off.
-    eeprom_update_word((uint16_t*)(EEPROM_UVLO_Z_MICROSTEPS), z_microsteps);
-    // Store the current position.
-    eeprom_update_float((float*)(EEPROM_UVLO_CURRENT_POSITION + 0), current_position[X_AXIS]);
-    eeprom_update_float((float*)(EEPROM_UVLO_CURRENT_POSITION + 4), current_position[Y_AXIS]);
-    eeprom_update_float((float*)(EEPROM_UVLO_CURRENT_POSITION_Z), current_position[Z_AXIS]);
-    // Store the current feed rate, temperatures and fan speed.
-    EEPROM_save_B(EEPROM_UVLO_FEEDRATE, &feedrate_bckp);
-    eeprom_update_byte((uint8_t*)EEPROM_UVLO_TARGET_HOTEND, target_temperature[active_extruder]);
-    eeprom_update_byte((uint8_t*)EEPROM_UVLO_TARGET_BED, target_temperature_bed);
-    eeprom_update_byte((uint8_t*)EEPROM_UVLO_FAN_SPEED, fanSpeed);
-    // Finaly store the "power outage" flag.
-    eeprom_update_byte((uint8_t*)EEPROM_UVLO, 1);
-
-    st_synchronize();
-    SERIAL_ECHOPGM("stps");
-    MYSERIAL.println(tmc2130_rd_MSCNT(Z_TMC2130_CS));
-#if 0
-    // Move the print head to the side of the print until all the power stored in the power supply capacitors is depleted.
-    current_position[X_AXIS] = (current_position[X_AXIS] < 0.5f * (X_MIN_POS + X_MAX_POS)) ? X_MIN_POS : X_MAX_POS;
-    plan_buffer_line(current_position[X_AXIS], current_position[Y_AXIS], current_position[Z_AXIS], current_position[E_AXIS], 500, active_extruder);
-    st_synchronize();
-#endif
-    disable_z();
-    
-    // Increment power failure counter
-    uint8_t power_count = eeprom_read_byte((uint8_t*)EEPROM_POWER_COUNT);
-    power_count++;
-    eeprom_update_byte((uint8_t*)EEPROM_POWER_COUNT, power_count);
-    
-		SERIAL_ECHOLNPGM("UVLO - end");
-		cli();
-		while(1);
-}
-
-void setup_fan_interrupt() {
-//INT7
-	DDRE &= ~(1 << 7); //input pin
-	PORTE &= ~(1 << 7); //no internal pull-up
-
-	//start with sensing rising edge
-	EICRB &= ~(1 << 6);
-	EICRB |= (1 << 7);
-
-	//enable INT7 interrupt
-	EIMSK |= (1 << 7);
-}
-
-ISR(INT7_vect) {
-	//measuring speed now works for fanSpeed > 18 (approximately), which is sufficient because MIN_PRINT_FAN_SPEED is higher
-
-	if (fanSpeed < MIN_PRINT_FAN_SPEED) return;
-	if ((1 << 6) & EICRB) { //interrupt was triggered by rising edge
-		t_fan_rising_edge = millis();
-	}
-	else { //interrupt was triggered by falling edge
-		if ((millis() - t_fan_rising_edge) >= FAN_PULSE_WIDTH_LIMIT) {//this pulse was from sensor and not from pwm
-			fan_edge_counter[1] += 2; //we are currently counting all edges so lets count two edges for one pulse
-		}
-	}	
-	EICRB ^= (1 << 6); //change edge
-}
-
-void setup_uvlo_interrupt() {
-	DDRE &= ~(1 << 4); //input pin
-	PORTE &= ~(1 << 4); //no internal pull-up
-
-						//sensing falling edge
-	EICRB |= (1 << 0);
-	EICRB &= ~(1 << 1);
-
-	//enable INT4 interrupt
-	EIMSK |= (1 << 4);
-}
-
-ISR(INT4_vect) {
-	EIMSK &= ~(1 << 4); //disable INT4 interrupt to make sure that this code will be executed just once 
-	SERIAL_ECHOLNPGM("INT4");
-	if (IS_SD_PRINTING) uvlo_();
-}
-
-void recover_print(uint8_t automatic) {
-	char cmd[30];
-	lcd_update_enable(true);
-	lcd_update(2);
-	lcd_setstatuspgm(MSG_RECOVERING_PRINT);
-
-  recover_machine_state_after_power_panic();
-
-    // Set the target bed and nozzle temperatures. 
-    sprintf_P(cmd, PSTR("M104 S%d"), target_temperature[active_extruder]); 
-    enquecommand(cmd); 
-    sprintf_P(cmd, PSTR("M140 S%d"), target_temperature_bed); 
-    enquecommand(cmd);
-
-  // Lift the print head, so one may remove the excess priming material.
-  if (current_position[Z_AXIS] < 25)
-    enquecommand_P(PSTR("G1 Z25 F800"));
-  // Home X and Y axes. Homing just X and Y shall not touch the babystep and the world2machine transformation status.
-	enquecommand_P(PSTR("G28 X Y"));
-  // Set the target bed and nozzle temperatures and wait.
-	sprintf_P(cmd, PSTR("M109 S%d"), target_temperature[active_extruder]);
-	enquecommand(cmd);
-	sprintf_P(cmd, PSTR("M190 S%d"), target_temperature_bed);
-	enquecommand(cmd);
-	enquecommand_P(PSTR("M83")); //E axis relative mode
-	//enquecommand_P(PSTR("G1 E5 F120")); //Extrude some filament to stabilize pessure
-    // If not automatically recoreverd (long power loss), extrude extra filament to stabilize 
-    if(automatic == 0){ 
-        enquecommand_P(PSTR("G1 E5 F120")); //Extrude some filament to stabilize pessure 
-    } 
-	enquecommand_P(PSTR("G1 E"  STRINGIFY(-DEFAULT_RETRACTION)" F480"));
-  // Mark the power panic status as inactive.
-	eeprom_update_byte((uint8_t*)EEPROM_UVLO, 0);
-	/*while ((abs(degHotend(0)- target_temperature[0])>5) || (abs(degBed() -target_temperature_bed)>3)) { //wait for heater and bed to reach target temp
-		delay_keep_alive(1000);
-	}*/
-	SERIAL_ECHOPGM("After waiting for temp:");
-	SERIAL_ECHOPGM("Current position X_AXIS:");
-	MYSERIAL.println(current_position[X_AXIS]);
-	SERIAL_ECHOPGM("Current position Y_AXIS:");
-	MYSERIAL.println(current_position[Y_AXIS]);
-
-  // Restart the print.
-	restore_print_from_eeprom();
-
-	SERIAL_ECHOPGM("current_position[Z_AXIS]:");
-	MYSERIAL.print(current_position[Z_AXIS]);
-}
-
-void recover_machine_state_after_power_panic()
-{
-  // 1) Recover the logical cordinates at the time of the power panic.
-  // The logical XY coordinates are needed to recover the machine Z coordinate corrected by the mesh bed leveling.
-  current_position[X_AXIS] = eeprom_read_float((float*)(EEPROM_UVLO_CURRENT_POSITION + 0));
-  current_position[Y_AXIS] = eeprom_read_float((float*)(EEPROM_UVLO_CURRENT_POSITION + 4));
-  // Recover the logical coordinate of the Z axis at the time of the power panic.
-  // The current position after power panic is moved to the next closest 0th full step.
-  current_position[Z_AXIS] = eeprom_read_float((float*)(EEPROM_UVLO_CURRENT_POSITION_Z)) + 
-    UVLO_Z_AXIS_SHIFT + float((1024 - eeprom_read_word((uint16_t*)(EEPROM_UVLO_Z_MICROSTEPS)) + 7) >> 4) / axis_steps_per_unit[Z_AXIS];
-  memcpy(destination, current_position, sizeof(destination));
-
-  SERIAL_ECHOPGM("recover_machine_state_after_power_panic, initial ");
-  print_world_coordinates();
-
-  // 2) Initialize the logical to physical coordinate system transformation.
-  world2machine_initialize();
-
-  // 3) Restore the mesh bed leveling offsets. This is 2*9=18 bytes, which takes 18*3.4us=52us in worst case.
-  mbl.active = false;
-  for (int8_t mesh_point = 0; mesh_point < 9; ++ mesh_point) {
-    uint8_t ix = mesh_point % MESH_MEAS_NUM_X_POINTS; // from 0 to MESH_NUM_X_POINTS - 1
-    uint8_t iy = mesh_point / MESH_MEAS_NUM_X_POINTS;
-    // Scale the z value to 10u resolution.
-    int16_t v;
-    eeprom_read_block(&v, (void*)(EEPROM_UVLO_MESH_BED_LEVELING+2*mesh_point), 2);
-    if (v != 0)
-      mbl.active = true;
-    mbl.z_values[iy][ix] = float(v) * 0.001f;
-  }
-  if (mbl.active)
-    mbl.upsample_3x3();
-  SERIAL_ECHOPGM("recover_machine_state_after_power_panic, initial ");
-  print_mesh_bed_leveling_table();
-
-  // 4) Load the baby stepping value, which is expected to be active at the time of power panic.
-  // The baby stepping value is used to reset the physical Z axis when rehoming the Z axis.
-  babystep_load();
-
-  // 5) Set the physical positions from the logical positions using the world2machine transformation and the active bed leveling.
-  plan_set_position(current_position[X_AXIS], current_position[Y_AXIS], current_position[Z_AXIS], current_position[E_AXIS]);
-
-  // 6) Power up the motors, mark their positions as known.
-  //FIXME Verfiy, whether the X and Y axes should be powered up here, as they will later be re-homed anyway.
-  axis_known_position[X_AXIS] = true; enable_x();
-  axis_known_position[Y_AXIS] = true; enable_y();
-  axis_known_position[Z_AXIS] = true; enable_z();
-
-  SERIAL_ECHOPGM("recover_machine_state_after_power_panic, initial ");
-  print_physical_coordinates();
-
-  // 7) Recover the target temperatures.
-  target_temperature[active_extruder] = eeprom_read_byte((uint8_t*)EEPROM_UVLO_TARGET_HOTEND);
-  target_temperature_bed = eeprom_read_byte((uint8_t*)EEPROM_UVLO_TARGET_BED);
-}
-
-void restore_print_from_eeprom() {
-	float x_rec, y_rec, z_pos;
-	int feedrate_rec;
-	uint8_t fan_speed_rec;
-	char cmd[30];
-	char* c;
-	char filename[13];
-
-	fan_speed_rec = eeprom_read_byte((uint8_t*)EEPROM_UVLO_FAN_SPEED);
-	EEPROM_read_B(EEPROM_UVLO_FEEDRATE, &feedrate_rec);
-	SERIAL_ECHOPGM("Feedrate:");
-	MYSERIAL.println(feedrate_rec);
-	for (int i = 0; i < 8; i++) {
-		filename[i] = eeprom_read_byte((uint8_t*)EEPROM_FILENAME + i);
-		
-	}
-	filename[8] = '\0';
-
-	MYSERIAL.print(filename);
-	strcat_P(filename, PSTR(".gco"));
-	sprintf_P(cmd, PSTR("M23 %s"), filename);
-	for (c = &cmd[4]; *c; c++)
-		 *c = tolower(*c);
-	enquecommand(cmd);
-	uint32_t position = eeprom_read_dword((uint32_t*)(EEPROM_FILE_POSITION));
-	SERIAL_ECHOPGM("Position read from eeprom:");
-	MYSERIAL.println(position);
-
-  // E axis relative mode.
-	enquecommand_P(PSTR("M83"));
-  // Move to the XY print position in logical coordinates, where the print has been killed.
-	strcpy_P(cmd, PSTR("G1 X")); strcat(cmd, ftostr32(eeprom_read_float((float*)(EEPROM_UVLO_CURRENT_POSITION + 0))));
-	strcat_P(cmd, PSTR(" Y"));   strcat(cmd, ftostr32(eeprom_read_float((float*)(EEPROM_UVLO_CURRENT_POSITION + 4))));
-	strcat_P(cmd, PSTR(" F2000"));
-	enquecommand(cmd);
-  // Move the Z axis down to the print, in logical coordinates.
-	strcpy_P(cmd, PSTR("G1 Z")); strcat(cmd, ftostr32(eeprom_read_float((float*)(EEPROM_UVLO_CURRENT_POSITION_Z))));
-	enquecommand(cmd);
-  // Unretract.
-	enquecommand_P(PSTR("G1 E"  STRINGIFY(DEFAULT_RETRACTION)" F480"));
-  // Set the feedrate saved at the power panic.
-	sprintf_P(cmd, PSTR("G1 F%d"), feedrate_rec);
-	enquecommand(cmd);
-  // Set the fan speed saved at the power panic.
-	strcpy_P(cmd, PSTR("M106 S"));
-	strcat(cmd, itostr3(int(fan_speed_rec)));
-	enquecommand(cmd);
-
-  // Set a position in the file.
-  sprintf_P(cmd, PSTR("M26 S%lu"), position);
-  enquecommand(cmd);
-  // Start SD print.
-  enquecommand_P(PSTR("M24")); 
-}
-
-
-////////////////////////////////////////////////////////////////////////////////
-// new save/restore printing
-
-//extern uint32_t sdpos_atomic;
-
-bool saved_printing = false;
-uint32_t saved_sdpos = 0;
-float saved_pos[4] = {0, 0, 0, 0};
-// Feedrate hopefully derived from an active block of the planner at the time the print has been canceled, in mm/min.
-float saved_feedrate2 = 0;
-uint8_t saved_active_extruder = 0;
-bool saved_extruder_under_pressure = false;
-
-void stop_and_save_print_to_ram(float z_move, float e_move)
-{
-	if (saved_printing) return;
-	cli();
-  unsigned char nplanner_blocks = number_of_blocks();
-	saved_sdpos = sdpos_atomic; //atomic sd position of last command added in queue
-	uint16_t sdlen_planner = planner_calc_sd_length(); //length of sd commands in planner
-	saved_sdpos -= sdlen_planner;
-	uint16_t sdlen_cmdqueue = cmdqueue_calc_sd_length(); //length of sd commands in cmdqueue
-	saved_sdpos -= sdlen_cmdqueue;
-
-#if 0
-  SERIAL_ECHOPGM("SDPOS_ATOMIC="); MYSERIAL.println(sdpos_atomic, DEC);
-  SERIAL_ECHOPGM("SDPOS="); MYSERIAL.println(card.get_sdpos(), DEC);
-  SERIAL_ECHOPGM("SDLEN_PLAN="); MYSERIAL.println(sdlen_planner, DEC);
-  SERIAL_ECHOPGM("SDLEN_CMDQ="); MYSERIAL.println(sdlen_cmdqueue, DEC);
-  SERIAL_ECHOPGM("PLANNERBLOCKS="); MYSERIAL.println(int(nplanner_blocks), DEC);
-  SERIAL_ECHOPGM("SDSAVED="); MYSERIAL.println(saved_sdpos, DEC);
-  SERIAL_ECHOPGM("SDFILELEN="); MYSERIAL.println(card.fileSize(), DEC);
-
-  {
-    card.setIndex(saved_sdpos);
-    SERIAL_ECHOLNPGM("Content of planner buffer: ");
-    for (unsigned int idx = 0; idx < sdlen_planner; ++ idx)
-      MYSERIAL.print(char(card.get()));
-    SERIAL_ECHOLNPGM("Content of command buffer: ");
-    for (unsigned int idx = 0; idx < sdlen_cmdqueue; ++ idx)
-      MYSERIAL.print(char(card.get()));
-    SERIAL_ECHOLNPGM("End of command buffer");
-  }
-
-  {
-    // Print the content of the planner buffer, line by line:
-    card.setIndex(saved_sdpos);
-    int8_t iline = 0;
-    for (unsigned char idx = block_buffer_tail; idx != block_buffer_head; idx = (idx + 1) & (BLOCK_BUFFER_SIZE - 1), ++ iline) {
-      SERIAL_ECHOPGM("Planner line (from file): ");
-      MYSERIAL.print(int(iline), DEC);
-      SERIAL_ECHOPGM(", length: ");
-      MYSERIAL.print(block_buffer[idx].sdlen, DEC);
-      SERIAL_ECHOPGM(", steps: (");
-      MYSERIAL.print(block_buffer[idx].steps_x, DEC);
-      SERIAL_ECHOPGM(",");
-      MYSERIAL.print(block_buffer[idx].steps_y, DEC);
-      SERIAL_ECHOPGM(",");
-      MYSERIAL.print(block_buffer[idx].steps_z, DEC);
-      SERIAL_ECHOPGM(",");
-      MYSERIAL.print(block_buffer[idx].steps_e, DEC);
-      SERIAL_ECHOPGM("), events: ");
-      MYSERIAL.println(block_buffer[idx].step_event_count, DEC);
-      for (int len = block_buffer[idx].sdlen; len > 0; -- len)
-        MYSERIAL.print(char(card.get()));
-    }
-  }
-  {
-    // Print the content of the command buffer, line by line:
-    int8_t iline = 0;
-    union {
-        struct {
-            char lo;
-            char hi;
-        } lohi;
-        uint16_t value;
-    } sdlen_single;
-    int _bufindr = bufindr;
-    for (int _buflen  = buflen; _buflen > 0; ++ iline) {
-        if (cmdbuffer[_bufindr] == CMDBUFFER_CURRENT_TYPE_SDCARD) {
-            sdlen_single.lohi.lo = cmdbuffer[_bufindr + 1];
-            sdlen_single.lohi.hi = cmdbuffer[_bufindr + 2];
-        }
-        SERIAL_ECHOPGM("Buffer line (from buffer): ");
-        MYSERIAL.print(int(iline), DEC);
-        SERIAL_ECHOPGM(", type: ");
-        MYSERIAL.print(int(cmdbuffer[_bufindr]), DEC);
-        SERIAL_ECHOPGM(", len: ");
-        MYSERIAL.println(sdlen_single.value, DEC);
-        // Print the content of the buffer line.
-        MYSERIAL.println(cmdbuffer + _bufindr + CMDHDRSIZE);
-
-        SERIAL_ECHOPGM("Buffer line (from file): ");
-        MYSERIAL.print(int(iline), DEC);
-        MYSERIAL.println(int(iline), DEC);
-        for (; sdlen_single.value > 0; -- sdlen_single.value)
-          MYSERIAL.print(char(card.get()));
-
-        if (-- _buflen == 0)
-          break;
-        // First skip the current command ID and iterate up to the end of the string.
-        for (_bufindr += CMDHDRSIZE; cmdbuffer[_bufindr] != 0; ++ _bufindr) ;
-        // Second, skip the end of string null character and iterate until a nonzero command ID is found.
-        for (++ _bufindr; _bufindr < sizeof(cmdbuffer) && cmdbuffer[_bufindr] == 0; ++ _bufindr) ;
-        // If the end of the buffer was empty,
-        if (_bufindr == sizeof(cmdbuffer)) {
-            // skip to the start and find the nonzero command.
-            for (_bufindr = 0; cmdbuffer[_bufindr] == 0; ++ _bufindr) ;
-        }
-    }
-  }
-#endif
-
-#if 0
-  saved_feedrate2 = feedrate; //save feedrate
-#else
-  // Try to deduce the feedrate from the first block of the planner.
-  // Speed is in mm/min.
-  saved_feedrate2 = blocks_queued() ? (block_buffer[block_buffer_tail].nominal_speed * 60.f) : feedrate;
-#endif
-
-	planner_abort_hard(); //abort printing
-	memcpy(saved_pos, current_position, sizeof(saved_pos));
-	saved_active_extruder = active_extruder; //save active_extruder
-
-	saved_extruder_under_pressure = extruder_under_pressure; //extruder under pressure flag - currently unused
-
-	cmdqueue_reset(); //empty cmdqueue
-	card.sdprinting = false;
-//	card.closefile();
-	saved_printing = true;
-	sei();
-	if ((z_move != 0) || (e_move != 0)) { // extruder or z move
-#if 1
-    // Rather than calling plan_buffer_line directly, push the move into the command queue, 
-    char buf[48];
-    strcpy_P(buf, PSTR("G1 Z"));
-    dtostrf(saved_pos[Z_AXIS] + z_move, 8, 3, buf + strlen(buf));
-    strcat_P(buf, PSTR(" E"));
-    // Relative extrusion
-    dtostrf(e_move, 6, 3, buf + strlen(buf));
-    strcat_P(buf, PSTR(" F"));
-    dtostrf(homing_feedrate[Z_AXIS], 8, 3, buf + strlen(buf));
-    // At this point the command queue is empty.
-    enquecommand(buf, false);
-    // If this call is invoked from the main Arduino loop() function, let the caller know that the command
-    // in the command queue is not the original command, but a new one, so it should not be removed from the queue.
-    repeatcommand_front();
-#else
-		plan_buffer_line(saved_pos[X_AXIS], saved_pos[Y_AXIS], saved_pos[Z_AXIS] + z_move, saved_pos[E_AXIS] + e_move, homing_feedrate[Z_AXIS], active_extruder);
-    st_synchronize(); //wait moving
-    memcpy(current_position, saved_pos, sizeof(saved_pos));
-    memcpy(destination, current_position, sizeof(destination));
-#endif
-  }
-}
-
-void restore_print_from_ram_and_continue(float e_move)
-{
-	if (!saved_printing) return;
-//	for (int axis = X_AXIS; axis <= E_AXIS; axis++)
-//	    current_position[axis] = st_get_position_mm(axis);
-	active_extruder = saved_active_extruder; //restore active_extruder
-	feedrate = saved_feedrate2; //restore feedrate
-	float e = saved_pos[E_AXIS] - e_move;
-	plan_set_e_position(e);
-	plan_buffer_line(saved_pos[X_AXIS], saved_pos[Y_AXIS], saved_pos[Z_AXIS], saved_pos[E_AXIS], homing_feedrate[Z_AXIS]/13, active_extruder);
-    st_synchronize();
-  memcpy(current_position, saved_pos, sizeof(saved_pos));
-  memcpy(destination, current_position, sizeof(destination));
-	card.setIndex(saved_sdpos);
-  sdpos_atomic = saved_sdpos;
-	card.sdprinting = true;
-	saved_printing = false;
-}
-
-void print_world_coordinates()
-{
-  SERIAL_ECHOPGM("world coordinates: (");
-  MYSERIAL.print(current_position[X_AXIS], 3);
-  SERIAL_ECHOPGM(", ");
-  MYSERIAL.print(current_position[Y_AXIS], 3);
-  SERIAL_ECHOPGM(", ");
-  MYSERIAL.print(current_position[Z_AXIS], 3);
-  SERIAL_ECHOLNPGM(")");
-}
-
-void print_physical_coordinates()
-{
-  SERIAL_ECHOPGM("physical coordinates: (");
-  MYSERIAL.print(st_get_position_mm(X_AXIS), 3);
-  SERIAL_ECHOPGM(", ");
-  MYSERIAL.print(st_get_position_mm(Y_AXIS), 3);
-  SERIAL_ECHOPGM(", ");
-  MYSERIAL.print(st_get_position_mm(Z_AXIS), 3);
-  SERIAL_ECHOLNPGM(")");
-}
-
-void print_mesh_bed_leveling_table()
-{
-  SERIAL_ECHOPGM("mesh bed leveling: ");
-  for (int8_t y = 0; y < MESH_NUM_Y_POINTS; ++ y)
-    for (int8_t x = 0; x < MESH_NUM_Y_POINTS; ++ x) {
-      MYSERIAL.print(mbl.z_values[y][x], 3);
-      SERIAL_ECHOPGM(" ");
-    }
-  SERIAL_ECHOLNPGM("");
-}+/* -*- c++ -*- */
+
+/*
+    Reprap firmware based on Sprinter and grbl.
+ Copyright (C) 2011 Camiel Gubbels / Erik van der Zalm
+
+ This program is free software: you can redistribute it and/or modify
+ it under the terms of the GNU General Public License as published by
+ the Free Software Foundation, either version 3 of the License, or
+ (at your option) any later version.
+
+ This program is distributed in the hope that it will be useful,
+ but WITHOUT ANY WARRANTY; without even the implied warranty of
+ MERCHANTABILITY or FITNESS FOR A PARTICULAR PURPOSE.  See the
+ GNU General Public License for more details.
+
+ You should have received a copy of the GNU General Public License
+ along with this program.  If not, see <http://www.gnu.org/licenses/>.
+ */
+
+/*
+ This firmware is a mashup between Sprinter and grbl.
+  (https://github.com/kliment/Sprinter)
+  (https://github.com/simen/grbl/tree)
+
+ It has preliminary support for Matthew Roberts advance algorithm
+    http://reprap.org/pipermail/reprap-dev/2011-May/003323.html
+ */
+
+#include "Marlin.h"
+
+#ifdef ENABLE_AUTO_BED_LEVELING
+#include "vector_3.h"
+  #ifdef AUTO_BED_LEVELING_GRID
+    #include "qr_solve.h"
+  #endif
+#endif // ENABLE_AUTO_BED_LEVELING
+
+#ifdef MESH_BED_LEVELING
+  #include "mesh_bed_leveling.h"
+  #include "mesh_bed_calibration.h"
+#endif
+
+#include "ultralcd.h"
+#include "Configuration_prusa.h"
+#include "planner.h"
+#include "stepper.h"
+#include "temperature.h"
+#include "motion_control.h"
+#include "cardreader.h"
+#include "watchdog.h"
+#include "ConfigurationStore.h"
+#include "language.h"
+#include "pins_arduino.h"
+#include "math.h"
+#include "util.h"
+
+#include <avr/wdt.h>
+
+#include "Dcodes.h"
+
+
+#ifdef SWSPI
+#include "swspi.h"
+#endif //SWSPI
+
+#ifdef SWI2C
+#include "swi2c.h"
+#endif //SWI2C
+
+#ifdef PAT9125
+#include "pat9125.h"
+#include "fsensor.h"
+#endif //PAT9125
+
+#ifdef TMC2130
+#include "tmc2130.h"
+#endif //TMC2130
+
+
+#ifdef BLINKM
+#include "BlinkM.h"
+#include "Wire.h"
+#endif
+
+#ifdef ULTRALCD
+#include "ultralcd.h"
+#endif
+
+#if NUM_SERVOS > 0
+#include "Servo.h"
+#endif
+
+#if defined(DIGIPOTSS_PIN) && DIGIPOTSS_PIN > -1
+#include <SPI.h>
+#endif
+
+#define VERSION_STRING  "1.0.2"
+
+
+#include "ultralcd.h"
+
+#include "cmdqueue.h"
+
+// Macros for bit masks
+#define BIT(b) (1<<(b))
+#define TEST(n,b) (((n)&BIT(b))!=0)
+#define SET_BIT(n,b,value) (n) ^= ((-value)^(n)) & (BIT(b))
+
+//Macro for print fan speed
+#define FAN_PULSE_WIDTH_LIMIT ((fanSpeed > 100) ? 3 : 4) //time in ms
+
+// look here for descriptions of G-codes: http://linuxcnc.org/handbook/gcode/g-code.html
+// http://objects.reprap.org/wiki/Mendel_User_Manual:_RepRapGCodes
+
+//Implemented Codes
+//-------------------
+
+// PRUSA CODES
+// P F - Returns FW versions
+// P R - Returns revision of printer
+
+// G0  -> G1
+// G1  - Coordinated Movement X Y Z E
+// G2  - CW ARC
+// G3  - CCW ARC
+// G4  - Dwell S<seconds> or P<milliseconds>
+// G10 - retract filament according to settings of M207
+// G11 - retract recover filament according to settings of M208
+// G28 - Home all Axis
+// G29 - Detailed Z-Probe, probes the bed at 3 or more points.  Will fail if you haven't homed yet.
+// G30 - Single Z Probe, probes bed at current XY location.
+// G31 - Dock sled (Z_PROBE_SLED only)
+// G32 - Undock sled (Z_PROBE_SLED only)
+// G80 - Automatic mesh bed leveling
+// G81 - Print bed profile
+// G90 - Use Absolute Coordinates
+// G91 - Use Relative Coordinates
+// G92 - Set current position to coordinates given
+
+// M Codes
+// M0   - Unconditional stop - Wait for user to press a button on the LCD (Only if ULTRA_LCD is enabled)
+// M1   - Same as M0
+// M17  - Enable/Power all stepper motors
+// M18  - Disable all stepper motors; same as M84
+// M20  - List SD card
+// M21  - Init SD card
+// M22  - Release SD card
+// M23  - Select SD file (M23 filename.g)
+// M24  - Start/resume SD print
+// M25  - Pause SD print
+// M26  - Set SD position in bytes (M26 S12345)
+// M27  - Report SD print status
+// M28  - Start SD write (M28 filename.g)
+// M29  - Stop SD write
+// M30  - Delete file from SD (M30 filename.g)
+// M31  - Output time since last M109 or SD card start to serial
+// M32  - Select file and start SD print (Can be used _while_ printing from SD card files):
+//        syntax "M32 /path/filename#", or "M32 S<startpos bytes> !filename#"
+//        Call gcode file : "M32 P !filename#" and return to caller file after finishing (similar to #include).
+//        The '#' is necessary when calling from within sd files, as it stops buffer prereading
+// M42  - Change pin status via gcode Use M42 Px Sy to set pin x to value y, when omitting Px the onboard led will be used.
+// M80  - Turn on Power Supply
+// M81  - Turn off Power Supply
+// M82  - Set E codes absolute (default)
+// M83  - Set E codes relative while in Absolute Coordinates (G90) mode
+// M84  - Disable steppers until next move,
+//        or use S<seconds> to specify an inactivity timeout, after which the steppers will be disabled.  S0 to disable the timeout.
+// M85  - Set inactivity shutdown timer with parameter S<seconds>. To disable set zero (default)
+// M92  - Set axis_steps_per_unit - same syntax as G92
+// M104 - Set extruder target temp
+// M105 - Read current temp
+// M106 - Fan on
+// M107 - Fan off
+// M109 - Sxxx Wait for extruder current temp to reach target temp. Waits only when heating
+//        Rxxx Wait for extruder current temp to reach target temp. Waits when heating and cooling
+//        IF AUTOTEMP is enabled, S<mintemp> B<maxtemp> F<factor>. Exit autotemp by any M109 without F
+// M112 - Emergency stop
+// M114 - Output current position to serial port
+// M115 - Capabilities string
+// M117 - display message
+// M119 - Output Endstop status to serial port
+// M126 - Solenoid Air Valve Open (BariCUDA support by jmil)
+// M127 - Solenoid Air Valve Closed (BariCUDA vent to atmospheric pressure by jmil)
+// M128 - EtoP Open (BariCUDA EtoP = electricity to air pressure transducer by jmil)
+// M129 - EtoP Closed (BariCUDA EtoP = electricity to air pressure transducer by jmil)
+// M140 - Set bed target temp
+// M150 - Set BlinkM Color Output R: Red<0-255> U(!): Green<0-255> B: Blue<0-255> over i2c, G for green does not work.
+// M190 - Sxxx Wait for bed current temp to reach target temp. Waits only when heating
+//        Rxxx Wait for bed current temp to reach target temp. Waits when heating and cooling
+// M200 D<millimeters>- set filament diameter and set E axis units to cubic millimeters (use S0 to set back to millimeters).
+// M201 - Set max acceleration in units/s^2 for print moves (M201 X1000 Y1000)
+// M202 - Set max acceleration in units/s^2 for travel moves (M202 X1000 Y1000) Unused in Marlin!!
+// M203 - Set maximum feedrate that your machine can sustain (M203 X200 Y200 Z300 E10000) in mm/sec
+// M204 - Set default acceleration: S normal moves T filament only moves (M204 S3000 T7000) in mm/sec^2  also sets minimum segment time in ms (B20000) to prevent buffer under-runs and M20 minimum feedrate
+// M205 -  advanced settings:  minimum travel speed S=while printing T=travel only,  B=minimum segment time X= maximum xy jerk, Z=maximum Z jerk, E=maximum E jerk
+// M206 - set additional homing offset
+// M207 - set retract length S[positive mm] F[feedrate mm/min] Z[additional zlift/hop], stays in mm regardless of M200 setting
+// M208 - set recover=unretract length S[positive mm surplus to the M207 S*] F[feedrate mm/sec]
+// M209 - S<1=true/0=false> enable automatic retract detect if the slicer did not support G10/11: every normal extrude-only move will be classified as retract depending on the direction.
+// M218 - set hotend offset (in mm): T<extruder_number> X<offset_on_X> Y<offset_on_Y>
+// M220 S<factor in percent>- set speed factor override percentage
+// M221 S<factor in percent>- set extrude factor override percentage
+// M226 P<pin number> S<pin state>- Wait until the specified pin reaches the state required
+// M240 - Trigger a camera to take a photograph
+// M250 - Set LCD contrast C<contrast value> (value 0..63)
+// M280 - set servo position absolute. P: servo index, S: angle or microseconds
+// M300 - Play beep sound S<frequency Hz> P<duration ms>
+// M301 - Set PID parameters P I and D
+// M302 - Allow cold extrudes, or set the minimum extrude S<temperature>.
+// M303 - PID relay autotune S<temperature> sets the target temperature. (default target temperature = 150C)
+// M304 - Set bed PID parameters P I and D
+// M400 - Finish all moves
+// M401 - Lower z-probe if present
+// M402 - Raise z-probe if present
+// M404 - N<dia in mm> Enter the nominal filament width (3mm, 1.75mm ) or will display nominal filament width without parameters
+// M405 - Turn on Filament Sensor extrusion control.  Optional D<delay in cm> to set delay in centimeters between sensor and extruder 
+// M406 - Turn off Filament Sensor extrusion control 
+// M407 - Displays measured filament diameter 
+// M500 - stores parameters in EEPROM
+// M501 - reads parameters from EEPROM (if you need reset them after you changed them temporarily).
+// M502 - reverts to the default "factory settings".  You still need to store them in EEPROM afterwards if you want to.
+// M503 - print the current settings (from memory not from EEPROM)
+// M509 - force language selection on next restart
+// M540 - Use S[0|1] to enable or disable the stop SD card print on endstop hit (requires ABORT_ON_ENDSTOP_HIT_FEATURE_ENABLED)
+// M600 - Pause for filament change X[pos] Y[pos] Z[relative lift] E[initial retract] L[later retract distance for removal]
+// M605 - Set dual x-carriage movement mode: S<mode> [ X<duplication x-offset> R<duplication temp offset> ]
+// M900 - Set LIN_ADVANCE options, if enabled. See Configuration_adv.h for details.
+// M907 - Set digital trimpot motor current using axis codes.
+// M908 - Control digital trimpot directly.
+// M350 - Set microstepping mode.
+// M351 - Toggle MS1 MS2 pins directly.
+
+// M928 - Start SD logging (M928 filename.g) - ended by M29
+// M999 - Restart after being stopped by error
+
+//Stepper Movement Variables
+
+//===========================================================================
+//=============================imported variables============================
+//===========================================================================
+
+
+//===========================================================================
+//=============================public variables=============================
+//===========================================================================
+#ifdef SDSUPPORT
+CardReader card;
+#endif
+
+unsigned long PingTime = millis();
+union Data
+{
+byte b[2];
+int value;
+};
+
+float homing_feedrate[] = HOMING_FEEDRATE;
+// Currently only the extruder axis may be switched to a relative mode.
+// Other axes are always absolute or relative based on the common relative_mode flag.
+bool axis_relative_modes[] = AXIS_RELATIVE_MODES;
+int feedmultiply=100; //100->1 200->2
+int saved_feedmultiply;
+int extrudemultiply=100; //100->1 200->2
+int extruder_multiply[EXTRUDERS] = {100
+  #if EXTRUDERS > 1
+    , 100
+    #if EXTRUDERS > 2
+      , 100
+    #endif
+  #endif
+};
+
+int bowden_length[4];
+
+bool is_usb_printing = false;
+bool homing_flag = false;
+
+bool temp_cal_active = false;
+
+unsigned long kicktime = millis()+100000;
+
+unsigned int  usb_printing_counter;
+
+int lcd_change_fil_state = 0;
+
+int feedmultiplyBckp = 100;
+float HotendTempBckp = 0;
+int fanSpeedBckp = 0;
+float pause_lastpos[4];
+unsigned long pause_time = 0;
+unsigned long start_pause_print = millis();
+unsigned long t_fan_rising_edge = millis();
+
+unsigned long load_filament_time;
+
+bool mesh_bed_leveling_flag = false;
+bool mesh_bed_run_from_menu = false;
+
+unsigned char lang_selected = 0;
+int8_t FarmMode = 0;
+
+bool prusa_sd_card_upload = false;
+
+unsigned int status_number = 0;
+
+unsigned long total_filament_used;
+unsigned int heating_status;
+unsigned int heating_status_counter;
+bool custom_message;
+bool loading_flag = false;
+unsigned int custom_message_type;
+unsigned int custom_message_state;
+char snmm_filaments_used = 0;
+
+float distance_from_min[3];
+float angleDiff;
+
+bool fan_state[2];
+int fan_edge_counter[2];
+int fan_speed[2];
+
+
+bool volumetric_enabled = false;
+float filament_size[EXTRUDERS] = { DEFAULT_NOMINAL_FILAMENT_DIA
+  #if EXTRUDERS > 1
+      , DEFAULT_NOMINAL_FILAMENT_DIA
+    #if EXTRUDERS > 2
+       , DEFAULT_NOMINAL_FILAMENT_DIA
+    #endif
+  #endif
+};
+float volumetric_multiplier[EXTRUDERS] = {1.0
+  #if EXTRUDERS > 1
+    , 1.0
+    #if EXTRUDERS > 2
+      , 1.0
+    #endif
+  #endif
+};
+float current_position[NUM_AXIS] = { 0.0, 0.0, 0.0, 0.0 };
+float add_homing[3]={0,0,0};
+
+float min_pos[3] = { X_MIN_POS, Y_MIN_POS, Z_MIN_POS };
+float max_pos[3] = { X_MAX_POS, Y_MAX_POS, Z_MAX_POS };
+bool axis_known_position[3] = {false, false, false};
+float zprobe_zoffset;
+
+// Extruder offset
+#if EXTRUDERS > 1
+  #define NUM_EXTRUDER_OFFSETS 2 // only in XY plane
+float extruder_offset[NUM_EXTRUDER_OFFSETS][EXTRUDERS] = {
+#if defined(EXTRUDER_OFFSET_X) && defined(EXTRUDER_OFFSET_Y)
+  EXTRUDER_OFFSET_X, EXTRUDER_OFFSET_Y
+#endif
+};
+#endif
+
+uint8_t active_extruder = 0;
+int fanSpeed=0;
+
+#ifdef FWRETRACT
+  bool autoretract_enabled=false;
+  bool retracted[EXTRUDERS]={false
+    #if EXTRUDERS > 1
+    , false
+     #if EXTRUDERS > 2
+      , false
+     #endif
+  #endif
+  };
+  bool retracted_swap[EXTRUDERS]={false
+    #if EXTRUDERS > 1
+    , false
+     #if EXTRUDERS > 2
+      , false
+     #endif
+  #endif
+  };
+
+  float retract_length = RETRACT_LENGTH;
+  float retract_length_swap = RETRACT_LENGTH_SWAP;
+  float retract_feedrate = RETRACT_FEEDRATE;
+  float retract_zlift = RETRACT_ZLIFT;
+  float retract_recover_length = RETRACT_RECOVER_LENGTH;
+  float retract_recover_length_swap = RETRACT_RECOVER_LENGTH_SWAP;
+  float retract_recover_feedrate = RETRACT_RECOVER_FEEDRATE;
+#endif
+
+#ifdef ULTIPANEL
+  #ifdef PS_DEFAULT_OFF
+    bool powersupply = false;
+  #else
+	  bool powersupply = true;
+  #endif
+#endif
+
+bool cancel_heatup = false ;
+
+#ifdef FILAMENT_SENSOR
+  //Variables for Filament Sensor input 
+  float filament_width_nominal=DEFAULT_NOMINAL_FILAMENT_DIA;  //Set nominal filament width, can be changed with M404 
+  bool filament_sensor=false;  //M405 turns on filament_sensor control, M406 turns it off 
+  float filament_width_meas=DEFAULT_MEASURED_FILAMENT_DIA; //Stores the measured filament diameter 
+  signed char measurement_delay[MAX_MEASUREMENT_DELAY+1];  //ring buffer to delay measurement  store extruder factor after subtracting 100 
+  int delay_index1=0;  //index into ring buffer
+  int delay_index2=-1;  //index into ring buffer - set to -1 on startup to indicate ring buffer needs to be initialized
+  float delay_dist=0; //delay distance counter  
+  int meas_delay_cm = MEASUREMENT_DELAY_CM;  //distance delay setting
+#endif
+
+const char errormagic[] PROGMEM = "Error:";
+const char echomagic[] PROGMEM = "echo:";
+
+//===========================================================================
+//=============================Private Variables=============================
+//===========================================================================
+const char axis_codes[NUM_AXIS] = {'X', 'Y', 'Z', 'E'};
+float destination[NUM_AXIS] = {  0.0, 0.0, 0.0, 0.0};
+
+static float delta[3] = {0.0, 0.0, 0.0};
+
+// For tracing an arc
+static float offset[3] = {0.0, 0.0, 0.0};
+static float feedrate = 1500.0, next_feedrate, saved_feedrate;
+
+// Determines Absolute or Relative Coordinates.
+// Also there is bool axis_relative_modes[] per axis flag.
+static bool relative_mode = false;  
+
+const int sensitive_pins[] = SENSITIVE_PINS; // Sensitive pin list for M42
+
+//static float tt = 0;
+//static float bt = 0;
+
+//Inactivity shutdown variables
+static unsigned long previous_millis_cmd = 0;
+unsigned long max_inactive_time = 0;
+static unsigned long stepper_inactive_time = DEFAULT_STEPPER_DEACTIVE_TIME*1000l;
+
+unsigned long starttime=0;
+unsigned long stoptime=0;
+unsigned long _usb_timer = 0;
+
+static uint8_t tmp_extruder;
+
+bool extruder_under_pressure = true;
+
+
+bool Stopped=false;
+
+#if NUM_SERVOS > 0
+  Servo servos[NUM_SERVOS];
+#endif
+
+bool CooldownNoWait = true;
+bool target_direction;
+
+//Insert variables if CHDK is defined
+#ifdef CHDK
+unsigned long chdkHigh = 0;
+boolean chdkActive = false;
+#endif
+
+//===========================================================================
+//=============================Routines======================================
+//===========================================================================
+
+void get_arc_coordinates();
+bool setTargetedHotend(int code);
+
+void serial_echopair_P(const char *s_P, float v)
+    { serialprintPGM(s_P); SERIAL_ECHO(v); }
+void serial_echopair_P(const char *s_P, double v)
+    { serialprintPGM(s_P); SERIAL_ECHO(v); }
+void serial_echopair_P(const char *s_P, unsigned long v)
+    { serialprintPGM(s_P); SERIAL_ECHO(v); }
+
+#ifdef SDSUPPORT
+  #include "SdFatUtil.h"
+  int freeMemory() { return SdFatUtil::FreeRam(); }
+#else
+  extern "C" {
+    extern unsigned int __bss_end;
+    extern unsigned int __heap_start;
+    extern void *__brkval;
+
+    int freeMemory() {
+      int free_memory;
+
+      if ((int)__brkval == 0)
+        free_memory = ((int)&free_memory) - ((int)&__bss_end);
+      else
+        free_memory = ((int)&free_memory) - ((int)__brkval);
+
+      return free_memory;
+    }
+  }
+#endif //!SDSUPPORT
+
+void setup_killpin()
+{
+  #if defined(KILL_PIN) && KILL_PIN > -1
+    SET_INPUT(KILL_PIN);
+    WRITE(KILL_PIN,HIGH);
+  #endif
+}
+
+// Set home pin
+void setup_homepin(void)
+{
+#if defined(HOME_PIN) && HOME_PIN > -1
+   SET_INPUT(HOME_PIN);
+   WRITE(HOME_PIN,HIGH);
+#endif
+}
+
+void setup_photpin()
+{
+  #if defined(PHOTOGRAPH_PIN) && PHOTOGRAPH_PIN > -1
+    SET_OUTPUT(PHOTOGRAPH_PIN);
+    WRITE(PHOTOGRAPH_PIN, LOW);
+  #endif
+}
+
+void setup_powerhold()
+{
+  #if defined(SUICIDE_PIN) && SUICIDE_PIN > -1
+    SET_OUTPUT(SUICIDE_PIN);
+    WRITE(SUICIDE_PIN, HIGH);
+  #endif
+  #if defined(PS_ON_PIN) && PS_ON_PIN > -1
+    SET_OUTPUT(PS_ON_PIN);
+	#if defined(PS_DEFAULT_OFF)
+	  WRITE(PS_ON_PIN, PS_ON_ASLEEP);
+    #else
+	  WRITE(PS_ON_PIN, PS_ON_AWAKE);
+	#endif
+  #endif
+}
+
+void suicide()
+{
+  #if defined(SUICIDE_PIN) && SUICIDE_PIN > -1
+    SET_OUTPUT(SUICIDE_PIN);
+    WRITE(SUICIDE_PIN, LOW);
+  #endif
+}
+
+void servo_init()
+{
+  #if (NUM_SERVOS >= 1) && defined(SERVO0_PIN) && (SERVO0_PIN > -1)
+    servos[0].attach(SERVO0_PIN);
+  #endif
+  #if (NUM_SERVOS >= 2) && defined(SERVO1_PIN) && (SERVO1_PIN > -1)
+    servos[1].attach(SERVO1_PIN);
+  #endif
+  #if (NUM_SERVOS >= 3) && defined(SERVO2_PIN) && (SERVO2_PIN > -1)
+    servos[2].attach(SERVO2_PIN);
+  #endif
+  #if (NUM_SERVOS >= 4) && defined(SERVO3_PIN) && (SERVO3_PIN > -1)
+    servos[3].attach(SERVO3_PIN);
+  #endif
+  #if (NUM_SERVOS >= 5)
+    #error "TODO: enter initalisation code for more servos"
+  #endif
+}
+
+static void lcd_language_menu();
+
+void stop_and_save_print_to_ram(float z_move, float e_move);
+void restore_print_from_ram_and_continue(float e_move);
+
+extern int8_t CrashDetectMenu;
+
+
+void crashdet_enable()
+{
+	MYSERIAL.println("crashdet_enable"); 
+	tmc2130_sg_stop_on_crash = true;
+	eeprom_update_byte((uint8_t*)EEPROM_CRASH_DET, 0xFF); 
+	CrashDetectMenu = 1;
+
+}
+
+void crashdet_disable()
+{
+	MYSERIAL.println("crashdet_disable"); 
+	tmc2130_sg_stop_on_crash = false;
+	eeprom_update_byte((uint8_t*)EEPROM_CRASH_DET, 0x00); 
+	CrashDetectMenu = 0;
+}
+
+void crashdet_stop_and_save_print()
+{
+	stop_and_save_print_to_ram(10, 0); //XY - no change, Z 10mm up, E - no change
+}
+
+void crashdet_restore_print_and_continue()
+{
+	restore_print_from_ram_and_continue(0); //XYZ = orig, E - no change
+//	babystep_apply();
+}
+
+
+void crashdet_stop_and_save_print2()
+{
+	cli();
+	planner_abort_hard(); //abort printing
+	cmdqueue_reset(); //empty cmdqueue
+	card.sdprinting = false;
+	card.closefile();
+	sei();
+}
+
+
+
+#ifdef MESH_BED_LEVELING
+   enum MeshLevelingState { MeshReport, MeshStart, MeshNext, MeshSet };
+#endif
+
+
+// Factory reset function
+// This function is used to erase parts or whole EEPROM memory which is used for storing calibration and and so on.
+// Level input parameter sets depth of reset
+// Quiet parameter masks all waitings for user interact.
+int  er_progress = 0;
+void factory_reset(char level, bool quiet)
+{	
+	lcd_implementation_clear();
+	int cursor_pos = 0;
+    switch (level) {
+                   
+        // Level 0: Language reset
+        case 0:
+            WRITE(BEEPER, HIGH);
+            _delay_ms(100);
+            WRITE(BEEPER, LOW);
+            
+            lcd_force_language_selection();
+            break;
+         
+		//Level 1: Reset statistics
+		case 1:
+			WRITE(BEEPER, HIGH);
+			_delay_ms(100);
+			WRITE(BEEPER, LOW);
+			eeprom_update_dword((uint32_t *)EEPROM_TOTALTIME, 0);
+			eeprom_update_dword((uint32_t *)EEPROM_FILAMENTUSED, 0);
+			lcd_menu_statistics();
+            
+			break;
+
+        // Level 2: Prepare for shipping
+        case 2:
+			//lcd_printPGM(PSTR("Factory RESET"));
+            //lcd_print_at_PGM(1,2,PSTR("Shipping prep"));
+            
+            // Force language selection at the next boot up.
+            lcd_force_language_selection();
+            // Force the "Follow calibration flow" message at the next boot up.
+            calibration_status_store(CALIBRATION_STATUS_Z_CALIBRATION);
+            farm_no = 0;
+			farm_mode == false;
+			eeprom_update_byte((uint8_t*)EEPROM_FARM_MODE, farm_mode);
+            EEPROM_save_B(EEPROM_FARM_NUMBER, &farm_no);
+                       
+            WRITE(BEEPER, HIGH);
+            _delay_ms(100);
+            WRITE(BEEPER, LOW);
+			//_delay_ms(2000);
+            break;
+
+			// Level 3: erase everything, whole EEPROM will be set to 0xFF
+
+		case 3:
+			lcd_printPGM(PSTR("Factory RESET"));
+			lcd_print_at_PGM(1, 2, PSTR("ERASING all data"));
+
+			WRITE(BEEPER, HIGH);
+			_delay_ms(100);
+			WRITE(BEEPER, LOW);
+
+			er_progress = 0;
+			lcd_print_at_PGM(3, 3, PSTR("      "));
+			lcd_implementation_print_at(3, 3, er_progress);
+
+			// Erase EEPROM
+			for (int i = 0; i < 4096; i++) {
+				eeprom_write_byte((uint8_t*)i, 0xFF);
+
+				if (i % 41 == 0) {
+					er_progress++;
+					lcd_print_at_PGM(3, 3, PSTR("      "));
+					lcd_implementation_print_at(3, 3, er_progress);
+					lcd_printPGM(PSTR("%"));
+				}
+
+			}
+
+
+			break;
+		case 4:
+			bowden_menu();
+			break;
+        
+        default:
+            break;
+    }
+    
+
+}
+
+
+// "Setup" function is called by the Arduino framework on startup.
+// Before startup, the Timers-functions (PWM)/Analog RW and HardwareSerial provided by the Arduino-code 
+// are initialized by the main() routine provided by the Arduino framework.
+void setup()
+{
+    lcd_init();
+    lcd_print_at_PGM(0, 1, PSTR("   Original Prusa   "));
+    lcd_print_at_PGM(0, 2, PSTR("    3D  Printers    "));
+	setup_killpin();
+	setup_powerhold();
+	farm_mode = eeprom_read_byte((uint8_t*)EEPROM_FARM_MODE); 
+	EEPROM_read_B(EEPROM_FARM_NUMBER, &farm_no);
+	if ((farm_mode == 0xFF && farm_no == 0) || (farm_no == 0xFFFF)) farm_mode = false; //if farm_mode has not been stored to eeprom yet and farm number is set to zero or EEPROM is fresh, deactivate farm mode
+	if (farm_no == 0xFFFF) farm_no = 0;
+	if (farm_mode)
+	{ 
+		prusa_statistics(8);
+		selectedSerialPort = 1;
+	}
+	else
+		selectedSerialPort = 0;
+	MYSERIAL.begin(BAUDRATE);
+	SERIAL_PROTOCOLLNPGM("start");
+	SERIAL_ECHO_START;
+
+#if 0
+	SERIAL_ECHOLN("Reading eeprom from 0 to 100: start");
+	for (int i = 0; i < 4096; ++i) {
+		int b = eeprom_read_byte((unsigned char*)i);
+		if (b != 255) {
+			SERIAL_ECHO(i);
+			SERIAL_ECHO(":");
+			SERIAL_ECHO(b);
+			SERIAL_ECHOLN("");
+		}
+	}
+	SERIAL_ECHOLN("Reading eeprom from 0 to 100: done");
+#endif
+
+	// Check startup - does nothing if bootloader sets MCUSR to 0
+	byte mcu = MCUSR;
+	if (mcu & 1) SERIAL_ECHOLNRPGM(MSG_POWERUP);
+	if (mcu & 2) SERIAL_ECHOLNRPGM(MSG_EXTERNAL_RESET);
+	if (mcu & 4) SERIAL_ECHOLNRPGM(MSG_BROWNOUT_RESET);
+	if (mcu & 8) SERIAL_ECHOLNRPGM(MSG_WATCHDOG_RESET);
+	if (mcu & 32) SERIAL_ECHOLNRPGM(MSG_SOFTWARE_RESET);
+	MCUSR = 0;
+
+	//SERIAL_ECHORPGM(MSG_MARLIN);
+	//SERIAL_ECHOLNRPGM(VERSION_STRING);
+
+#ifdef STRING_VERSION_CONFIG_H
+#ifdef STRING_CONFIG_H_AUTHOR
+	SERIAL_ECHO_START;
+	SERIAL_ECHORPGM(MSG_CONFIGURATION_VER);
+	SERIAL_ECHOPGM(STRING_VERSION_CONFIG_H);
+	SERIAL_ECHORPGM(MSG_AUTHOR);
+	SERIAL_ECHOLNPGM(STRING_CONFIG_H_AUTHOR);
+	SERIAL_ECHOPGM("Compiled: ");
+	SERIAL_ECHOLNPGM(__DATE__);
+#endif
+#endif
+
+	SERIAL_ECHO_START;
+	SERIAL_ECHORPGM(MSG_FREE_MEMORY);
+	SERIAL_ECHO(freeMemory());
+	SERIAL_ECHORPGM(MSG_PLANNER_BUFFER_BYTES);
+	SERIAL_ECHOLN((int)sizeof(block_t)*BLOCK_BUFFER_SIZE);
+	//lcd_update_enable(false); // why do we need this?? - andre
+	// loads data from EEPROM if available else uses defaults (and resets step acceleration rate)
+	Config_RetrieveSettings(EEPROM_OFFSET);
+	SdFatUtil::set_stack_guard(); //writes magic number at the end of static variables to protect against overwriting static memory by stack
+	tp_init();    // Initialize temperature loop
+	plan_init();  // Initialize planner;
+	watchdog_init();
+
+#ifdef TMC2130
+	uint8_t silentMode = eeprom_read_byte((uint8_t*)EEPROM_SILENT);
+	tmc2130_mode = silentMode?TMC2130_MODE_SILENT:TMC2130_MODE_NORMAL;
+	uint8_t crashdet = eeprom_read_byte((uint8_t*)EEPROM_CRASH_DET);
+	if (crashdet)
+	{
+		crashdet_enable();
+	    MYSERIAL.println("CrashDetect ENABLED!");
+	}
+	else
+	{
+		crashdet_disable();
+	    MYSERIAL.println("CrashDetect DISABLED");
+	}
+
+#endif //TMC2130
+
+#ifdef PAT9125
+    MYSERIAL.print("PAT9125_init:");
+	int pat9125 = pat9125_init(200, 200);
+	MYSERIAL.println(pat9125);
+	uint8_t fsensor = eeprom_read_byte((uint8_t*)EEPROM_FSENSOR);
+	if (!pat9125) fsensor = 0; //disable sensor
+	if (fsensor)
+	{
+		fsensor_enable();
+	    MYSERIAL.println("Filament Sensor ENABLED!");
+	}
+	else
+	{
+		fsensor_disable();
+	    MYSERIAL.println("Filament Sensor DISABLED");
+	}
+
+#endif //PAT9125
+    
+	st_init();    // Initialize stepper, this enables interrupts!
+    
+	setup_photpin();
+    lcd_print_at_PGM(0, 1, PSTR("   Original Prusa   ")); // we need to do this again for some reason, no time to research
+    lcd_print_at_PGM(0, 2, PSTR("    3D  Printers    ")); 
+	servo_init();
+	// Reset the machine correction matrix.
+	// It does not make sense to load the correction matrix until the machine is homed.
+	world2machine_reset();
+    
+	if (!READ(BTN_ENC))
+	{
+		_delay_ms(1000);
+		if (!READ(BTN_ENC))
+		{
+			lcd_implementation_clear();
+
+
+			lcd_printPGM(PSTR("Factory RESET"));
+
+
+			SET_OUTPUT(BEEPER);
+			WRITE(BEEPER, HIGH);
+
+			while (!READ(BTN_ENC));
+
+			WRITE(BEEPER, LOW);
+
+
+
+			_delay_ms(2000);
+
+			char level = reset_menu();
+			factory_reset(level, false);
+
+			switch (level) {
+			case 0: _delay_ms(0); break;
+			case 1: _delay_ms(0); break;
+			case 2: _delay_ms(0); break;
+			case 3: _delay_ms(0); break;
+			}
+			// _delay_ms(100);
+  /*
+  #ifdef MESH_BED_LEVELING
+			_delay_ms(2000);
+
+			if (!READ(BTN_ENC))
+			{
+				WRITE(BEEPER, HIGH);
+				_delay_ms(100);
+				WRITE(BEEPER, LOW);
+				_delay_ms(200);
+				WRITE(BEEPER, HIGH);
+				_delay_ms(100);
+				WRITE(BEEPER, LOW);
+
+				int _z = 0;
+				calibration_status_store(CALIBRATION_STATUS_CALIBRATED);
+				EEPROM_save_B(EEPROM_BABYSTEP_X, &_z);
+				EEPROM_save_B(EEPROM_BABYSTEP_Y, &_z);
+				EEPROM_save_B(EEPROM_BABYSTEP_Z, &_z);
+			}
+			else
+			{
+
+				WRITE(BEEPER, HIGH);
+				_delay_ms(100);
+				WRITE(BEEPER, LOW);
+			}
+  #endif // mesh */
+
+		}
+	}
+	else
+	{
+		//_delay_ms(1000);  // wait 1sec to display the splash screen // what's this and why do we need it?? - andre
+	}
+    
+
+
+
+#if defined(CONTROLLERFAN_PIN) && (CONTROLLERFAN_PIN > -1)
+	SET_OUTPUT(CONTROLLERFAN_PIN); //Set pin used for driver cooling fan
+#endif
+
+#if defined(LCD_PWM_PIN) && (LCD_PWM_PIN > -1)
+	SET_OUTPUT(LCD_PWM_PIN); //Set pin used for driver cooling fan
+#endif
+
+#ifdef DIGIPOT_I2C
+	digipot_i2c_init();
+#endif
+	setup_homepin();
+
+  if (1) {
+    SERIAL_ECHOPGM("initial zsteps on power up: "); MYSERIAL.println(tmc2130_rd_MSCNT(Z_TMC2130_CS));
+    // try to run to zero phase before powering the Z motor.    
+    // Move in negative direction
+    WRITE(Z_DIR_PIN,INVERT_Z_DIR);
+    // Round the current micro-micro steps to micro steps.
+    for (uint16_t phase = (tmc2130_rd_MSCNT(Z_TMC2130_CS) + 8) >> 4; phase > 0; -- phase) {
+      // Until the phase counter is reset to zero.
+      WRITE(Z_STEP_PIN, !INVERT_Z_STEP_PIN);
+      delay(2);
+      WRITE(Z_STEP_PIN, INVERT_Z_STEP_PIN);
+      delay(2);
+    }
+    SERIAL_ECHOPGM("initial zsteps after reset: "); MYSERIAL.println(tmc2130_rd_MSCNT(Z_TMC2130_CS));
+  }
+
+#if defined(Z_AXIS_ALWAYS_ON)
+	enable_z();
+#endif
+	farm_mode = eeprom_read_byte((uint8_t*)EEPROM_FARM_MODE);
+	EEPROM_read_B(EEPROM_FARM_NUMBER, &farm_no);
+	if ((farm_mode == 0xFF && farm_no == 0) || (farm_no == 0xFFFF)) farm_mode = false; //if farm_mode has not been stored to eeprom yet and farm number is set to zero or EEPROM is fresh, deactivate farm mode 
+	if (farm_no == 0xFFFF) farm_no = 0;
+	if (farm_mode)
+	{
+		prusa_statistics(8);
+	}
+
+	// Enable Toshiba FlashAir SD card / WiFi enahanced card.
+	card.ToshibaFlashAir_enable(eeprom_read_byte((unsigned char*)EEPROM_TOSHIBA_FLASH_AIR_COMPATIBLITY) == 1);
+	// Force SD card update. Otherwise the SD card update is done from loop() on card.checkautostart(false), 
+	// but this times out if a blocking dialog is shown in setup().
+	card.initsd();
+
+	if (eeprom_read_dword((uint32_t*)(EEPROM_TOP - 4)) == 0x0ffffffff &&
+		eeprom_read_dword((uint32_t*)(EEPROM_TOP - 8)) == 0x0ffffffff &&
+		eeprom_read_dword((uint32_t*)(EEPROM_TOP - 12)) == 0x0ffffffff) {
+		// Maiden startup. The firmware has been loaded and first started on a virgin RAMBo board,
+		// where all the EEPROM entries are set to 0x0ff.
+		// Once a firmware boots up, it forces at least a language selection, which changes
+		// EEPROM_LANG to number lower than 0x0ff.
+		// 1) Set a high power mode.
+		eeprom_write_byte((uint8_t*)EEPROM_SILENT, 0);
+	}
+#ifdef SNMM
+	if (eeprom_read_dword((uint32_t*)EEPROM_BOWDEN_LENGTH) == 0x0ffffffff) { //bowden length used for SNMM
+	  int _z = BOWDEN_LENGTH;
+	  for(int i = 0; i<4; i++) EEPROM_save_B(EEPROM_BOWDEN_LENGTH + i * 2, &_z);
+	}
+#endif
+
+  // In the future, somewhere here would one compare the current firmware version against the firmware version stored in the EEPROM.
+  // If they differ, an update procedure may need to be performed. At the end of this block, the current firmware version
+  // is being written into the EEPROM, so the update procedure will be triggered only once.
+    lang_selected = eeprom_read_byte((uint8_t*)EEPROM_LANG);
+    if (lang_selected >= LANG_NUM){
+      lcd_mylang();
+    }
+	
+	if (eeprom_read_byte((uint8_t*)EEPROM_TEMP_CAL_ACTIVE) == 255) {
+		eeprom_write_byte((uint8_t*)EEPROM_TEMP_CAL_ACTIVE, 0);
+		temp_cal_active = false;
+	} else temp_cal_active = eeprom_read_byte((uint8_t*)EEPROM_TEMP_CAL_ACTIVE);
+
+	if (eeprom_read_byte((uint8_t*)EEPROM_CALIBRATION_STATUS_PINDA) == 255) {
+		eeprom_write_byte((uint8_t*)EEPROM_CALIBRATION_STATUS_PINDA, 0);
+	}
+	if (eeprom_read_byte((uint8_t*)EEPROM_UVLO) == 255) {
+		eeprom_write_byte((uint8_t*)EEPROM_UVLO, 0);
+	}
+
+	check_babystep(); //checking if Z babystep is in allowed range
+	setup_uvlo_interrupt();
+	setup_fan_interrupt();
+	fsensor_setup_interrupt();
+
+	
+#ifndef DEBUG_DISABLE_STARTMSGS
+
+  if (calibration_status() == CALIBRATION_STATUS_ASSEMBLED ||
+      calibration_status() == CALIBRATION_STATUS_UNKNOWN) {
+      // Reset the babystepping values, so the printer will not move the Z axis up when the babystepping is enabled.
+      eeprom_update_word((uint16_t*)EEPROM_BABYSTEP_Z, 0);
+      // Show the message.
+      lcd_show_fullscreen_message_and_wait_P(MSG_FOLLOW_CALIBRATION_FLOW);
+  } else if (calibration_status() == CALIBRATION_STATUS_LIVE_ADJUST) {
+      // Show the message.
+      lcd_show_fullscreen_message_and_wait_P(MSG_BABYSTEP_Z_NOT_SET);
+      lcd_update_enable(true);
+  } else if (calibration_status() == CALIBRATION_STATUS_CALIBRATED && temp_cal_active == true && calibration_status_pinda() == false) {
+	  lcd_show_fullscreen_message_and_wait_P(MSG_PINDA_NOT_CALIBRATED);
+	  lcd_update_enable(true);
+  } else if (calibration_status() == CALIBRATION_STATUS_Z_CALIBRATION) {
+      // Show the message.
+	  lcd_show_fullscreen_message_and_wait_P(MSG_FOLLOW_CALIBRATION_FLOW);
+  }
+#endif //DEBUG_DISABLE_STARTMSGS
+  for (int i = 0; i<4; i++) EEPROM_read_B(EEPROM_BOWDEN_LENGTH + i * 2, &bowden_length[i]);
+  lcd_update_enable(true);
+  lcd_implementation_clear();
+  lcd_update(2);
+  // Store the currently running firmware into an eeprom,
+  // so the next time the firmware gets updated, it will know from which version it has been updated.
+  update_current_firmware_version_to_eeprom();
+  if (eeprom_read_byte((uint8_t*)EEPROM_UVLO) == 1) { //previous print was terminated by UVLO
+/*
+	  if (lcd_show_fullscreen_message_yes_no_and_wait_P(MSG_RECOVER_PRINT, false))	recover_print();
+	  else {
+		  eeprom_update_byte((uint8_t*)EEPROM_UVLO, 0);
+		  lcd_update_enable(true);
+		  lcd_update(2);
+		  lcd_setstatuspgm(WELCOME_MSG);
+	  }
+*/
+      manage_heater(); // Update temperatures 
+#ifdef DEBUG_UVLO_AUTOMATIC_RECOVER 
+      MYSERIAL.println("Power panic detected!"); 
+      MYSERIAL.print("Current bed temp:"); 
+      MYSERIAL.println(degBed()); 
+      MYSERIAL.print("Saved bed temp:"); 
+      MYSERIAL.println((float)eeprom_read_byte((uint8_t*)EEPROM_UVLO_TARGET_BED)); 
+#endif 
+     if ( degBed() > ( (float)eeprom_read_byte((uint8_t*)EEPROM_UVLO_TARGET_BED) - AUTOMATIC_UVLO_BED_TEMP_OFFSET) ){ 
+          #ifdef DEBUG_UVLO_AUTOMATIC_RECOVER 
+        MYSERIAL.println("Automatic recovery!"); 
+          #endif 
+         recover_print(1); 
+      } 
+      else{ 
+          #ifdef DEBUG_UVLO_AUTOMATIC_RECOVER 
+        MYSERIAL.println("Normal recovery!"); 
+          #endif 
+          if ( lcd_show_fullscreen_message_yes_no_and_wait_P(MSG_RECOVER_PRINT, false) ) recover_print(0); 
+          else { 
+              eeprom_update_byte((uint8_t*)EEPROM_UVLO, 0); 
+              lcd_update_enable(true); 
+              lcd_update(2); 
+              lcd_setstatuspgm(WELCOME_MSG); 
+          } 
+           
+      } 
+	   
+  }
+  
+}
+
+void trace();
+
+#define CHUNK_SIZE 64 // bytes
+#define SAFETY_MARGIN 1
+char chunk[CHUNK_SIZE+SAFETY_MARGIN];
+int chunkHead = 0;
+
+int serial_read_stream() {
+
+    setTargetHotend(0, 0);
+    setTargetBed(0);
+
+    lcd_implementation_clear();
+    lcd_printPGM(PSTR(" Upload in progress"));
+
+    // first wait for how many bytes we will receive
+    uint32_t bytesToReceive;
+
+    // receive the four bytes
+    char bytesToReceiveBuffer[4];
+    for (int i=0; i<4; i++) {
+        int data;
+        while ((data = MYSERIAL.read()) == -1) {};
+        bytesToReceiveBuffer[i] = data;
+
+    }
+
+    // make it a uint32
+    memcpy(&bytesToReceive, &bytesToReceiveBuffer, 4);
+
+    // we're ready, notify the sender
+    MYSERIAL.write('+');
+
+    // lock in the routine
+    uint32_t receivedBytes = 0;
+    while (prusa_sd_card_upload) {
+        int i;
+        for (i=0; i<CHUNK_SIZE; i++) {
+            int data;
+
+            // check if we're not done
+            if (receivedBytes == bytesToReceive) {
+                break;
+            }
+
+            // read the next byte
+            while ((data = MYSERIAL.read()) == -1) {};
+            receivedBytes++;
+
+            // save it to the chunk
+            chunk[i] = data;
+        }
+
+        // write the chunk to SD
+        card.write_command_no_newline(&chunk[0]);
+
+        // notify the sender we're ready for more data
+        MYSERIAL.write('+');
+
+        // for safety
+        manage_heater();
+
+        // check if we're done
+        if(receivedBytes == bytesToReceive) {
+            trace(); // beep
+            card.closefile();
+            prusa_sd_card_upload = false;
+            SERIAL_PROTOCOLLNRPGM(MSG_FILE_SAVED);
+            return 0;
+        }
+
+    }
+}
+
+// The loop() function is called in an endless loop by the Arduino framework from the default main() routine.
+// Before loop(), the setup() function is called by the main() routine.
+void loop()
+{
+	bool stack_integrity = true;
+
+	if (usb_printing_counter > 0 && millis()-_usb_timer > 1000)
+	{
+		is_usb_printing = true;
+		usb_printing_counter--;
+		_usb_timer = millis();
+	}
+	if (usb_printing_counter == 0)
+	{
+		is_usb_printing = false;
+	}
+
+    if (prusa_sd_card_upload)
+    {
+        //we read byte-by byte
+        serial_read_stream();
+    } else 
+    {
+
+        get_command();
+
+  #ifdef SDSUPPORT
+  card.checkautostart(false);
+  #endif
+  if(buflen)
+  {
+    cmdbuffer_front_already_processed = false;
+    #ifdef SDSUPPORT
+      if(card.saving)
+      {
+        // Saving a G-code file onto an SD-card is in progress.
+        // Saving starts with M28, saving until M29 is seen.
+        if(strstr_P(CMDBUFFER_CURRENT_STRING, PSTR("M29")) == NULL) {
+          card.write_command(CMDBUFFER_CURRENT_STRING);
+          if(card.logging)
+            process_commands();
+          else
+           SERIAL_PROTOCOLLNRPGM(MSG_OK);
+        } else {
+          card.closefile();
+          SERIAL_PROTOCOLLNRPGM(MSG_FILE_SAVED);
+        }
+      } else {
+        process_commands();
+      }
+    #else
+      process_commands();
+    #endif //SDSUPPORT
+
+    if (! cmdbuffer_front_already_processed && buflen)
+	  {
+		    cli();
+        union {
+          struct {
+              char lo;
+              char hi;
+          } lohi;
+          uint16_t value;
+        } sdlen;
+        sdlen.value = 0;
+		    if (CMDBUFFER_CURRENT_TYPE == CMDBUFFER_CURRENT_TYPE_SDCARD) {
+			      sdlen.lohi.lo = cmdbuffer[bufindr + 1];
+            sdlen.lohi.hi = cmdbuffer[bufindr + 2];
+        }
+	      cmdqueue_pop_front();
+		    planner_add_sd_length(sdlen.value);
+		    sei();
+	  }
+  }
+}
+  //check heater every n milliseconds
+  manage_heater();
+  isPrintPaused ? manage_inactivity(true) : manage_inactivity(false);
+  checkHitEndstops();
+  lcd_update();
+#ifdef PAT9125
+	fsensor_update();
+#endif //PAT9125
+#ifdef TMC2130
+	tmc2130_check_overtemp();
+	if (tmc2130_sg_crash)
+	{
+		tmc2130_sg_crash = false;
+//		crashdet_stop_and_save_print();
+		enquecommand_P((PSTR("D999")));
+	}
+#endif //TMC2130
+}
+
+#define DEFINE_PGM_READ_ANY(type, reader)       \
+    static inline type pgm_read_any(const type *p)  \
+    { return pgm_read_##reader##_near(p); }
+
+DEFINE_PGM_READ_ANY(float,       float);
+DEFINE_PGM_READ_ANY(signed char, byte);
+
+#define XYZ_CONSTS_FROM_CONFIG(type, array, CONFIG) \
+static const PROGMEM type array##_P[3] =        \
+    { X_##CONFIG, Y_##CONFIG, Z_##CONFIG };     \
+static inline type array(int axis)              \
+    { return pgm_read_any(&array##_P[axis]); }  \
+type array##_ext(int axis)                      \
+    { return pgm_read_any(&array##_P[axis]); }
+
+XYZ_CONSTS_FROM_CONFIG(float, base_min_pos,    MIN_POS);
+XYZ_CONSTS_FROM_CONFIG(float, base_max_pos,    MAX_POS);
+XYZ_CONSTS_FROM_CONFIG(float, base_home_pos,   HOME_POS);
+XYZ_CONSTS_FROM_CONFIG(float, max_length,      MAX_LENGTH);
+XYZ_CONSTS_FROM_CONFIG(float, home_retract_mm, HOME_RETRACT_MM);
+XYZ_CONSTS_FROM_CONFIG(signed char, home_dir,  HOME_DIR);
+
+static void axis_is_at_home(int axis) {
+  current_position[axis] = base_home_pos(axis) + add_homing[axis];
+  min_pos[axis] =          base_min_pos(axis) + add_homing[axis];
+  max_pos[axis] =          base_max_pos(axis) + add_homing[axis];
+}
+
+
+inline void set_current_to_destination() { memcpy(current_position, destination, sizeof(current_position)); }
+inline void set_destination_to_current() { memcpy(destination, current_position, sizeof(destination)); }
+
+
+static void setup_for_endstop_move(bool enable_endstops_now = true) {
+    saved_feedrate = feedrate;
+    saved_feedmultiply = feedmultiply;
+    feedmultiply = 100;
+    previous_millis_cmd = millis();
+    
+    enable_endstops(enable_endstops_now);
+}
+
+static void clean_up_after_endstop_move() {
+#ifdef ENDSTOPS_ONLY_FOR_HOMING
+    enable_endstops(false);
+#endif
+    
+    feedrate = saved_feedrate;
+    feedmultiply = saved_feedmultiply;
+    previous_millis_cmd = millis();
+}
+
+
+
+#ifdef ENABLE_AUTO_BED_LEVELING
+#ifdef AUTO_BED_LEVELING_GRID
+static void set_bed_level_equation_lsq(double *plane_equation_coefficients)
+{
+    vector_3 planeNormal = vector_3(-plane_equation_coefficients[0], -plane_equation_coefficients[1], 1);
+    planeNormal.debug("planeNormal");
+    plan_bed_level_matrix = matrix_3x3::create_look_at(planeNormal);
+    //bedLevel.debug("bedLevel");
+
+    //plan_bed_level_matrix.debug("bed level before");
+    //vector_3 uncorrected_position = plan_get_position_mm();
+    //uncorrected_position.debug("position before");
+
+    vector_3 corrected_position = plan_get_position();
+//    corrected_position.debug("position after");
+    current_position[X_AXIS] = corrected_position.x;
+    current_position[Y_AXIS] = corrected_position.y;
+    current_position[Z_AXIS] = corrected_position.z;
+
+    // put the bed at 0 so we don't go below it.
+    current_position[Z_AXIS] = zprobe_zoffset; // in the lsq we reach here after raising the extruder due to the loop structure
+
+    plan_set_position(current_position[X_AXIS], current_position[Y_AXIS], current_position[Z_AXIS], current_position[E_AXIS]);
+}
+
+#else // not AUTO_BED_LEVELING_GRID
+
+static void set_bed_level_equation_3pts(float z_at_pt_1, float z_at_pt_2, float z_at_pt_3) {
+
+    plan_bed_level_matrix.set_to_identity();
+
+    vector_3 pt1 = vector_3(ABL_PROBE_PT_1_X, ABL_PROBE_PT_1_Y, z_at_pt_1);
+    vector_3 pt2 = vector_3(ABL_PROBE_PT_2_X, ABL_PROBE_PT_2_Y, z_at_pt_2);
+    vector_3 pt3 = vector_3(ABL_PROBE_PT_3_X, ABL_PROBE_PT_3_Y, z_at_pt_3);
+
+    vector_3 from_2_to_1 = (pt1 - pt2).get_normal();
+    vector_3 from_2_to_3 = (pt3 - pt2).get_normal();
+    vector_3 planeNormal = vector_3::cross(from_2_to_1, from_2_to_3).get_normal();
+    planeNormal = vector_3(planeNormal.x, planeNormal.y, abs(planeNormal.z));
+
+    plan_bed_level_matrix = matrix_3x3::create_look_at(planeNormal);
+
+    vector_3 corrected_position = plan_get_position();
+    current_position[X_AXIS] = corrected_position.x;
+    current_position[Y_AXIS] = corrected_position.y;
+    current_position[Z_AXIS] = corrected_position.z;
+
+    // put the bed at 0 so we don't go below it.
+    current_position[Z_AXIS] = zprobe_zoffset;
+
+    plan_set_position(current_position[X_AXIS], current_position[Y_AXIS], current_position[Z_AXIS], current_position[E_AXIS]);
+
+}
+
+#endif // AUTO_BED_LEVELING_GRID
+
+static void run_z_probe() {
+    plan_bed_level_matrix.set_to_identity();
+    feedrate = homing_feedrate[Z_AXIS];
+
+    // move down until you find the bed
+    float zPosition = -10;
+    plan_buffer_line(current_position[X_AXIS], current_position[Y_AXIS], zPosition, current_position[E_AXIS], feedrate/60, active_extruder);
+    st_synchronize();
+
+        // we have to let the planner know where we are right now as it is not where we said to go.
+    zPosition = st_get_position_mm(Z_AXIS);
+    plan_set_position(current_position[X_AXIS], current_position[Y_AXIS], zPosition, current_position[E_AXIS]);
+
+    // move up the retract distance
+    zPosition += home_retract_mm(Z_AXIS);
+    plan_buffer_line(current_position[X_AXIS], current_position[Y_AXIS], zPosition, current_position[E_AXIS], feedrate/60, active_extruder);
+    st_synchronize();
+
+    // move back down slowly to find bed
+    feedrate = homing_feedrate[Z_AXIS]/4;
+    zPosition -= home_retract_mm(Z_AXIS) * 2;
+    plan_buffer_line(current_position[X_AXIS], current_position[Y_AXIS], zPosition, current_position[E_AXIS], feedrate/60, active_extruder);
+    st_synchronize();
+
+    current_position[Z_AXIS] = st_get_position_mm(Z_AXIS);
+    // make sure the planner knows where we are as it may be a bit different than we last said to move to
+    plan_set_position(current_position[X_AXIS], current_position[Y_AXIS], current_position[Z_AXIS], current_position[E_AXIS]);
+}
+
+static void do_blocking_move_to(float x, float y, float z) {
+    float oldFeedRate = feedrate;
+
+    feedrate = homing_feedrate[Z_AXIS];
+
+    current_position[Z_AXIS] = z;
+    plan_buffer_line(current_position[X_AXIS], current_position[Y_AXIS], current_position[Z_AXIS], current_position[E_AXIS], feedrate/60, active_extruder);
+    st_synchronize();
+
+    feedrate = XY_TRAVEL_SPEED;
+
+    current_position[X_AXIS] = x;
+    current_position[Y_AXIS] = y;
+    plan_buffer_line(current_position[X_AXIS], current_position[Y_AXIS], current_position[Z_AXIS], current_position[E_AXIS], feedrate/60, active_extruder);
+    st_synchronize();
+
+    feedrate = oldFeedRate;
+}
+
+static void do_blocking_move_relative(float offset_x, float offset_y, float offset_z) {
+    do_blocking_move_to(current_position[X_AXIS] + offset_x, current_position[Y_AXIS] + offset_y, current_position[Z_AXIS] + offset_z);
+}
+
+
+/// Probe bed height at position (x,y), returns the measured z value
+static float probe_pt(float x, float y, float z_before) {
+  // move to right place
+  do_blocking_move_to(current_position[X_AXIS], current_position[Y_AXIS], z_before);
+  do_blocking_move_to(x - X_PROBE_OFFSET_FROM_EXTRUDER, y - Y_PROBE_OFFSET_FROM_EXTRUDER, current_position[Z_AXIS]);
+
+  run_z_probe();
+  float measured_z = current_position[Z_AXIS];
+
+  SERIAL_PROTOCOLRPGM(MSG_BED);
+  SERIAL_PROTOCOLPGM(" x: ");
+  SERIAL_PROTOCOL(x);
+  SERIAL_PROTOCOLPGM(" y: ");
+  SERIAL_PROTOCOL(y);
+  SERIAL_PROTOCOLPGM(" z: ");
+  SERIAL_PROTOCOL(measured_z);
+  SERIAL_PROTOCOLPGM("\n");
+  return measured_z;
+}
+
+#endif // #ifdef ENABLE_AUTO_BED_LEVELING
+
+
+#ifdef LIN_ADVANCE
+   /**
+    * M900: Set and/or Get advance K factor and WH/D ratio
+    *
+    *  K<factor>                  Set advance K factor
+    *  R<ratio>                   Set ratio directly (overrides WH/D)
+    *  W<width> H<height> D<diam> Set ratio from WH/D
+    */
+inline void gcode_M900() {
+    st_synchronize();
+    
+    const float newK = code_seen('K') ? code_value_float() : -1;
+    if (newK >= 0) extruder_advance_k = newK;
+    
+    float newR = code_seen('R') ? code_value_float() : -1;
+    if (newR < 0) {
+        const float newD = code_seen('D') ? code_value_float() : -1,
+        newW = code_seen('W') ? code_value_float() : -1,
+        newH = code_seen('H') ? code_value_float() : -1;
+        if (newD >= 0 && newW >= 0 && newH >= 0)
+            newR = newD ? (newW * newH) / (sq(newD * 0.5) * M_PI) : 0;
+    }
+    if (newR >= 0) advance_ed_ratio = newR;
+    
+    SERIAL_ECHO_START;
+    SERIAL_ECHOPGM("Advance K=");
+    SERIAL_ECHOLN(extruder_advance_k);
+    SERIAL_ECHOPGM(" E/D=");
+    const float ratio = advance_ed_ratio;
+    if (ratio) SERIAL_ECHOLN(ratio); else SERIAL_ECHOLNPGM("Auto");
+    }
+#endif // LIN_ADVANCE
+
+#ifdef TMC2130
+bool calibrate_z_auto()
+{
+	lcd_display_message_fullscreen_P(MSG_CALIBRATE_Z_AUTO);
+	bool endstops_enabled  = enable_endstops(true);
+	int axis_up_dir = -home_dir(Z_AXIS);
+	tmc2130_home_enter(Z_AXIS_MASK);
+	current_position[Z_AXIS] = 0;
+	plan_set_position(current_position[X_AXIS], current_position[Y_AXIS], current_position[Z_AXIS], current_position[E_AXIS]);
+	set_destination_to_current();
+	destination[Z_AXIS] += (1.1 * max_length(Z_AXIS) * axis_up_dir);
+	feedrate = homing_feedrate[Z_AXIS];
+	plan_buffer_line(destination[X_AXIS], destination[Y_AXIS], destination[Z_AXIS], destination[E_AXIS], feedrate/60, active_extruder);
+	tmc2130_home_restart(Z_AXIS);
+	st_synchronize();
+//	current_position[axis] = 0;
+//	plan_set_position(current_position[X_AXIS], current_position[Y_AXIS], current_position[Z_AXIS], current_position[E_AXIS]);
+	tmc2130_home_exit();
+    enable_endstops(false);
+	current_position[Z_AXIS] = 0;
+	plan_set_position(current_position[X_AXIS], current_position[Y_AXIS], current_position[Z_AXIS], current_position[E_AXIS]);
+	set_destination_to_current();
+	destination[Z_AXIS] += 10 * axis_up_dir; //10mm up
+	feedrate = homing_feedrate[Z_AXIS] / 2;
+	plan_buffer_line(destination[X_AXIS], destination[Y_AXIS], destination[Z_AXIS], destination[E_AXIS], feedrate/60, active_extruder);
+	st_synchronize();
+    enable_endstops(endstops_enabled);
+    current_position[Z_AXIS] = Z_MAX_POS-3.f;
+    plan_set_position(current_position[X_AXIS], current_position[Y_AXIS], current_position[Z_AXIS], current_position[E_AXIS]);
+	return true;
+}
+#endif //TMC2130
+
+void homeaxis(int axis)
+{
+	bool endstops_enabled  = enable_endstops(true); //RP: endstops should be allways enabled durring homming
+#define HOMEAXIS_DO(LETTER) \
+((LETTER##_MIN_PIN > -1 && LETTER##_HOME_DIR==-1) || (LETTER##_MAX_PIN > -1 && LETTER##_HOME_DIR==1))
+    if ((axis==X_AXIS)?HOMEAXIS_DO(X):(axis==Y_AXIS)?HOMEAXIS_DO(Y):0)
+	{
+        int axis_home_dir = home_dir(axis);
+        feedrate = homing_feedrate[axis];
+
+#ifdef TMC2130
+    		tmc2130_home_enter(X_AXIS_MASK << axis);
+#endif
+
+        // Move right a bit, so that the print head does not touch the left end position,
+        // and the following left movement has a chance to achieve the required velocity
+        // for the stall guard to work.
+        current_position[axis] = 0;
+        plan_set_position(current_position[X_AXIS], current_position[Y_AXIS], current_position[Z_AXIS], current_position[E_AXIS]);
+//        destination[axis] = 11.f;
+        destination[axis] = 3.f;
+        plan_buffer_line(destination[X_AXIS], destination[Y_AXIS], destination[Z_AXIS], destination[E_AXIS], feedrate/60, active_extruder);
+        st_synchronize();
+        // Move left away from the possible collision with the collision detection disabled.
+        endstops_hit_on_purpose();
+        enable_endstops(false);
+        current_position[axis] = 0;
+        plan_set_position(current_position[X_AXIS], current_position[Y_AXIS], current_position[Z_AXIS], current_position[E_AXIS]);
+        destination[axis] = - 1.;
+        plan_buffer_line(destination[X_AXIS], destination[Y_AXIS], destination[Z_AXIS], destination[E_AXIS], feedrate/60, active_extruder);
+        st_synchronize();
+        // Now continue to move up to the left end stop with the collision detection enabled.
+        enable_endstops(true);
+        destination[axis] = - 1.1 * max_length(axis);
+        plan_buffer_line(destination[X_AXIS], destination[Y_AXIS], destination[Z_AXIS], destination[E_AXIS], feedrate/60, active_extruder);
+        st_synchronize();
+        // Move right from the collision to a known distance from the left end stop with the collision detection disabled.
+        endstops_hit_on_purpose();
+        enable_endstops(false);
+        current_position[axis] = 0;
+        plan_set_position(current_position[X_AXIS], current_position[Y_AXIS], current_position[Z_AXIS], current_position[E_AXIS]);
+        destination[axis] = 10.f;
+        plan_buffer_line(destination[X_AXIS], destination[Y_AXIS], destination[Z_AXIS], destination[E_AXIS], feedrate/60, active_extruder);
+        st_synchronize();
+        endstops_hit_on_purpose();
+        // Now move left up to the collision, this time with a repeatable velocity.
+        enable_endstops(true);
+        destination[axis] = - 15.f;
+        feedrate = homing_feedrate[axis]/2;
+        plan_buffer_line(destination[X_AXIS], destination[Y_AXIS], destination[Z_AXIS], destination[E_AXIS], feedrate/60, active_extruder);
+        st_synchronize();
+
+        axis_is_at_home(axis);
+        axis_known_position[axis] = true;
+
+#ifdef TMC2130
+        tmc2130_home_exit();
+#endif
+        // Move the X carriage away from the collision.
+        // If this is not done, the X cariage will jump from the collision at the instant the Trinamic driver reduces power on idle.
+        endstops_hit_on_purpose();
+        enable_endstops(false);
+        {
+          // Two full periods (4 full steps).
+          float gap = 0.32f * 2.f;
+          current_position[axis] -= gap;
+          plan_set_position(current_position[X_AXIS], current_position[Y_AXIS], current_position[Z_AXIS], current_position[E_AXIS]);
+          current_position[axis] += gap;
+        }
+        destination[axis] = current_position[axis];
+        plan_buffer_line(destination[X_AXIS], destination[Y_AXIS], destination[Z_AXIS], destination[E_AXIS], 0.3f*feedrate/60, active_extruder);
+        st_synchronize();
+
+    		feedrate = 0.0;
+    }
+    else if ((axis==Z_AXIS)?HOMEAXIS_DO(Z):0)
+	{
+        int axis_home_dir = home_dir(axis);
+        current_position[axis] = 0;
+        plan_set_position(current_position[X_AXIS], current_position[Y_AXIS], current_position[Z_AXIS], current_position[E_AXIS]);
+        destination[axis] = 1.5 * max_length(axis) * axis_home_dir;
+        feedrate = homing_feedrate[axis];
+        plan_buffer_line(destination[X_AXIS], destination[Y_AXIS], destination[Z_AXIS], destination[E_AXIS], feedrate/60, active_extruder);
+        st_synchronize();
+        current_position[axis] = 0;
+        plan_set_position(current_position[X_AXIS], current_position[Y_AXIS], current_position[Z_AXIS], current_position[E_AXIS]);
+        destination[axis] = -home_retract_mm(axis) * axis_home_dir;
+        plan_buffer_line(destination[X_AXIS], destination[Y_AXIS], destination[Z_AXIS], destination[E_AXIS], feedrate/60, active_extruder);
+        st_synchronize();
+        destination[axis] = 2*home_retract_mm(axis) * axis_home_dir;
+        feedrate = homing_feedrate[axis]/2 ;
+        plan_buffer_line(destination[X_AXIS], destination[Y_AXIS], destination[Z_AXIS], destination[E_AXIS], feedrate/60, active_extruder);
+        st_synchronize();
+        axis_is_at_home(axis);
+        destination[axis] = current_position[axis];
+        feedrate = 0.0;
+        endstops_hit_on_purpose();
+        axis_known_position[axis] = true;
+    }
+    enable_endstops(endstops_enabled);
+}
+
+/**/
+void home_xy()
+{
+    set_destination_to_current();
+    homeaxis(X_AXIS);
+    homeaxis(Y_AXIS);
+    plan_set_position(current_position[X_AXIS], current_position[Y_AXIS], current_position[Z_AXIS], current_position[E_AXIS]);
+    endstops_hit_on_purpose();
+}
+
+void refresh_cmd_timeout(void)
+{
+  previous_millis_cmd = millis();
+}
+
+#ifdef FWRETRACT
+  void retract(bool retracting, bool swapretract = false) {
+    if(retracting && !retracted[active_extruder]) {
+      destination[X_AXIS]=current_position[X_AXIS];
+      destination[Y_AXIS]=current_position[Y_AXIS];
+      destination[Z_AXIS]=current_position[Z_AXIS];
+      destination[E_AXIS]=current_position[E_AXIS];
+      if (swapretract) {
+        current_position[E_AXIS]+=retract_length_swap/volumetric_multiplier[active_extruder];
+      } else {
+        current_position[E_AXIS]+=retract_length/volumetric_multiplier[active_extruder];
+      }
+      plan_set_e_position(current_position[E_AXIS]);
+      float oldFeedrate = feedrate;
+      feedrate=retract_feedrate*60;
+      retracted[active_extruder]=true;
+      prepare_move();
+      current_position[Z_AXIS]-=retract_zlift;
+      plan_set_position(current_position[X_AXIS], current_position[Y_AXIS], current_position[Z_AXIS], current_position[E_AXIS]);
+      prepare_move();
+      feedrate = oldFeedrate;
+    } else if(!retracting && retracted[active_extruder]) {
+      destination[X_AXIS]=current_position[X_AXIS];
+      destination[Y_AXIS]=current_position[Y_AXIS];
+      destination[Z_AXIS]=current_position[Z_AXIS];
+      destination[E_AXIS]=current_position[E_AXIS];
+      current_position[Z_AXIS]+=retract_zlift;
+      plan_set_position(current_position[X_AXIS], current_position[Y_AXIS], current_position[Z_AXIS], current_position[E_AXIS]);
+      //prepare_move();
+      if (swapretract) {
+        current_position[E_AXIS]-=(retract_length_swap+retract_recover_length_swap)/volumetric_multiplier[active_extruder]; 
+      } else {
+        current_position[E_AXIS]-=(retract_length+retract_recover_length)/volumetric_multiplier[active_extruder]; 
+      }
+      plan_set_e_position(current_position[E_AXIS]);
+      float oldFeedrate = feedrate;
+      feedrate=retract_recover_feedrate*60;
+      retracted[active_extruder]=false;
+      prepare_move();
+      feedrate = oldFeedrate;
+    }
+  } //retract
+#endif //FWRETRACT
+
+void trace() {
+    tone(BEEPER, 440);
+    delay(25);
+    noTone(BEEPER);
+    delay(20);
+}
+/*
+void ramming() {
+//	  float tmp[4] = DEFAULT_MAX_FEEDRATE;
+	if (current_temperature[0] < 230) {
+		//PLA
+
+		max_feedrate[E_AXIS] = 50;
+		//current_position[E_AXIS] -= 8;
+		//plan_buffer_line(current_position[X_AXIS], current_position[Y_AXIS], current_position[Z_AXIS], current_position[E_AXIS], 2100 / 60, active_extruder);
+		//current_position[E_AXIS] += 8;
+		//plan_buffer_line(current_position[X_AXIS], current_position[Y_AXIS], current_position[Z_AXIS], current_position[E_AXIS], 2100 / 60, active_extruder);
+		current_position[E_AXIS] += 5.4;
+		plan_buffer_line(current_position[X_AXIS], current_position[Y_AXIS], current_position[Z_AXIS], current_position[E_AXIS], 2800 / 60, active_extruder);
+		current_position[E_AXIS] += 3.2;
+		plan_buffer_line(current_position[X_AXIS], current_position[Y_AXIS], current_position[Z_AXIS], current_position[E_AXIS], 3000 / 60, active_extruder);
+		current_position[E_AXIS] += 3;
+		plan_buffer_line(current_position[X_AXIS], current_position[Y_AXIS], current_position[Z_AXIS], current_position[E_AXIS], 3400 / 60, active_extruder);
+		st_synchronize();
+		max_feedrate[E_AXIS] = 80;
+		current_position[E_AXIS] -= 82;
+		plan_buffer_line(current_position[X_AXIS], current_position[Y_AXIS], current_position[Z_AXIS], current_position[E_AXIS], 9500 / 60, active_extruder);
+		max_feedrate[E_AXIS] = 50;//tmp[E_AXIS];
+		current_position[E_AXIS] -= 20;
+		plan_buffer_line(current_position[X_AXIS], current_position[Y_AXIS], current_position[Z_AXIS], current_position[E_AXIS], 1200 / 60, active_extruder);
+		current_position[E_AXIS] += 5;
+		plan_buffer_line(current_position[X_AXIS], current_position[Y_AXIS], current_position[Z_AXIS], current_position[E_AXIS], 400 / 60, active_extruder);
+		current_position[E_AXIS] += 5;
+		plan_buffer_line(current_position[X_AXIS], current_position[Y_AXIS], current_position[Z_AXIS], current_position[E_AXIS], 600 / 60, active_extruder);
+		current_position[E_AXIS] -= 10;
+		st_synchronize();
+		plan_buffer_line(current_position[X_AXIS], current_position[Y_AXIS], current_position[Z_AXIS], current_position[E_AXIS], 600 / 60, active_extruder);
+		current_position[E_AXIS] += 10;
+		plan_buffer_line(current_position[X_AXIS], current_position[Y_AXIS], current_position[Z_AXIS], current_position[E_AXIS], 600 / 60, active_extruder);
+		current_position[E_AXIS] -= 10;
+		plan_buffer_line(current_position[X_AXIS], current_position[Y_AXIS], current_position[Z_AXIS], current_position[E_AXIS], 800 / 60, active_extruder);
+		current_position[E_AXIS] += 10;
+		plan_buffer_line(current_position[X_AXIS], current_position[Y_AXIS], current_position[Z_AXIS], current_position[E_AXIS], 800 / 60, active_extruder);
+		current_position[E_AXIS] -= 10;
+		plan_buffer_line(current_position[X_AXIS], current_position[Y_AXIS], current_position[Z_AXIS], current_position[E_AXIS], 800 / 60, active_extruder);
+		st_synchronize();
+	}
+	else {
+		//ABS
+		max_feedrate[E_AXIS] = 50;
+		//current_position[E_AXIS] -= 8;
+		//plan_buffer_line(current_position[X_AXIS], current_position[Y_AXIS], current_position[Z_AXIS], current_position[E_AXIS], 2100 / 60, active_extruder);
+		//current_position[E_AXIS] += 8;
+		//plan_buffer_line(current_position[X_AXIS], current_position[Y_AXIS], current_position[Z_AXIS], current_position[E_AXIS], 2100 / 60, active_extruder);
+		current_position[E_AXIS] += 3.1;
+		plan_buffer_line(current_position[X_AXIS], current_position[Y_AXIS], current_position[Z_AXIS], current_position[E_AXIS], 2000 / 60, active_extruder);
+		current_position[E_AXIS] += 3.1;
+		plan_buffer_line(current_position[X_AXIS], current_position[Y_AXIS], current_position[Z_AXIS], current_position[E_AXIS], 2500 / 60, active_extruder);
+		current_position[E_AXIS] += 4;
+		plan_buffer_line(current_position[X_AXIS], current_position[Y_AXIS], current_position[Z_AXIS], current_position[E_AXIS], 3000 / 60, active_extruder);
+		st_synchronize();
+		//current_position[X_AXIS] += 23; //delay
+		//plan_buffer_line(current_position[X_AXIS], current_position[Y_AXIS], current_position[Z_AXIS], current_position[E_AXIS], 600/60, active_extruder); //delay
+		//current_position[X_AXIS] -= 23; //delay
+		//plan_buffer_line(current_position[X_AXIS], current_position[Y_AXIS], current_position[Z_AXIS], current_position[E_AXIS], 600/60, active_extruder); //delay
+		delay(4700);
+		max_feedrate[E_AXIS] = 80;
+		current_position[E_AXIS] -= 92;
+		plan_buffer_line(current_position[X_AXIS], current_position[Y_AXIS], current_position[Z_AXIS], current_position[E_AXIS], 9900 / 60, active_extruder);
+		max_feedrate[E_AXIS] = 50;//tmp[E_AXIS];
+		current_position[E_AXIS] -= 5;
+		plan_buffer_line(current_position[X_AXIS], current_position[Y_AXIS], current_position[Z_AXIS], current_position[E_AXIS], 800 / 60, active_extruder);
+		current_position[E_AXIS] += 5;
+		plan_buffer_line(current_position[X_AXIS], current_position[Y_AXIS], current_position[Z_AXIS], current_position[E_AXIS], 400 / 60, active_extruder);
+		current_position[E_AXIS] -= 5;
+		plan_buffer_line(current_position[X_AXIS], current_position[Y_AXIS], current_position[Z_AXIS], current_position[E_AXIS], 600 / 60, active_extruder);
+		st_synchronize();
+		current_position[E_AXIS] += 5;
+		plan_buffer_line(current_position[X_AXIS], current_position[Y_AXIS], current_position[Z_AXIS], current_position[E_AXIS], 600 / 60, active_extruder);
+		current_position[E_AXIS] -= 5;
+		plan_buffer_line(current_position[X_AXIS], current_position[Y_AXIS], current_position[Z_AXIS], current_position[E_AXIS], 600 / 60, active_extruder);
+		current_position[E_AXIS] += 5;
+		plan_buffer_line(current_position[X_AXIS], current_position[Y_AXIS], current_position[Z_AXIS], current_position[E_AXIS], 600 / 60, active_extruder);
+		current_position[E_AXIS] -= 5;
+		plan_buffer_line(current_position[X_AXIS], current_position[Y_AXIS], current_position[Z_AXIS], current_position[E_AXIS], 600 / 60, active_extruder);
+		st_synchronize();
+
+	}
+  }
+*/
+void process_commands()
+{
+  #ifdef FILAMENT_RUNOUT_SUPPORT
+    SET_INPUT(FR_SENS);
+  #endif
+
+#ifdef CMDBUFFER_DEBUG
+  SERIAL_ECHOPGM("Processing a GCODE command: ");
+  SERIAL_ECHO(cmdbuffer+bufindr+CMDHDRSIZE);
+  SERIAL_ECHOLNPGM("");
+  SERIAL_ECHOPGM("In cmdqueue: ");
+  SERIAL_ECHO(buflen);
+  SERIAL_ECHOLNPGM("");
+#endif /* CMDBUFFER_DEBUG */
+  
+  unsigned long codenum; //throw away variable
+  char *starpos = NULL;
+#ifdef ENABLE_AUTO_BED_LEVELING
+  float x_tmp, y_tmp, z_tmp, real_z;
+#endif
+
+  // PRUSA GCODES
+
+#ifdef SNMM
+  float tmp_motor[3] = DEFAULT_PWM_MOTOR_CURRENT;
+  float tmp_motor_loud[3] = DEFAULT_PWM_MOTOR_CURRENT_LOUD;
+  int8_t SilentMode;
+#endif
+  if (code_seen("M117")) { //moved to highest priority place to be able to to print strings which includes "G", "PRUSA" and "^"
+	  starpos = (strchr(strchr_pointer + 5, '*'));
+	  if (starpos != NULL)
+		  *(starpos) = '\0';
+	  lcd_setstatus(strchr_pointer + 5);
+  }
+  else if(code_seen("PRUSA")){
+		if (code_seen("Ping")) {  //PRUSA Ping
+			if (farm_mode) {
+				PingTime = millis();
+				//MYSERIAL.print(farm_no); MYSERIAL.println(": OK");
+			}	  
+		}
+		else if (code_seen("PRN")) {
+		  MYSERIAL.println(status_number);
+
+		}else if (code_seen("fn")) {
+		  if (farm_mode) {
+			  MYSERIAL.println(farm_no);
+		  }
+		  else {
+			  MYSERIAL.println("Not in farm mode.");
+		  }
+		  
+		}else if (code_seen("fv")) {
+        // get file version
+        #ifdef SDSUPPORT
+        card.openFile(strchr_pointer + 3,true);
+        while (true) {
+            uint16_t readByte = card.get();
+            MYSERIAL.write(readByte);
+            if (readByte=='\n') {
+                break;
+            }
+        }
+        card.closefile();
+
+        #endif // SDSUPPORT
+
+    } else if (code_seen("M28")) {
+        trace();
+        prusa_sd_card_upload = true;
+        card.openFile(strchr_pointer+4,false);
+	} else if (code_seen("SN")) { 
+        if (farm_mode) { 
+            selectedSerialPort = 0; 
+            MSerial.write(";S"); 
+            // S/N is:CZPX0917X003XC13518 
+            int numbersRead = 0; 
+ 
+            while (numbersRead < 19) { 
+                while (MSerial.available() > 0) { 
+                    uint8_t serial_char = MSerial.read(); 
+                    selectedSerialPort = 1; 
+                    MSerial.write(serial_char); 
+                    numbersRead++; 
+                    selectedSerialPort = 0; 
+                } 
+            } 
+            selectedSerialPort = 1; 
+            MSerial.write('\n'); 
+            /*for (int b = 0; b < 3; b++) { 
+                tone(BEEPER, 110); 
+                delay(50); 
+                noTone(BEEPER); 
+                delay(50); 
+            }*/ 
+        } else { 
+            MYSERIAL.println("Not in farm mode."); 
+        } 
+		
+	} else if(code_seen("Fir")){
+
+      SERIAL_PROTOCOLLN(FW_version);
+
+    } else if(code_seen("Rev")){
+
+      SERIAL_PROTOCOLLN(FILAMENT_SIZE "-" ELECTRONICS "-" NOZZLE_TYPE );
+
+    } else if(code_seen("Lang")) {
+      lcd_force_language_selection();
+    } else if(code_seen("Lz")) {
+      EEPROM_save_B(EEPROM_BABYSTEP_Z,0);
+      
+    } else if (code_seen("SERIAL LOW")) {
+        MYSERIAL.println("SERIAL LOW");
+        MYSERIAL.begin(BAUDRATE);
+        return;
+    } else if (code_seen("SERIAL HIGH")) {
+        MYSERIAL.println("SERIAL HIGH");
+        MYSERIAL.begin(1152000);
+        return;
+    } else if(code_seen("Beat")) {
+        // Kick farm link timer
+        kicktime = millis();
+
+    } else if(code_seen("FR")) {
+        // Factory full reset
+        factory_reset(0,true);        
+    }
+    //else if (code_seen('Cal')) {
+		//  lcd_calibration();
+	  // }
+
+  }  
+  else if (code_seen('^')) {
+    // nothing, this is a version line
+  } else if(code_seen('G'))
+  {
+    switch((int)code_value())
+    {
+    case 0: // G0 -> G1
+    case 1: // G1
+      if(Stopped == false) {
+
+        #ifdef FILAMENT_RUNOUT_SUPPORT
+            
+            if(READ(FR_SENS)){
+
+                        feedmultiplyBckp=feedmultiply;
+                        float target[4];
+                        float lastpos[4];
+                        target[X_AXIS]=current_position[X_AXIS];
+                        target[Y_AXIS]=current_position[Y_AXIS];
+                        target[Z_AXIS]=current_position[Z_AXIS];
+                        target[E_AXIS]=current_position[E_AXIS];
+                        lastpos[X_AXIS]=current_position[X_AXIS];
+                        lastpos[Y_AXIS]=current_position[Y_AXIS];
+                        lastpos[Z_AXIS]=current_position[Z_AXIS];
+                        lastpos[E_AXIS]=current_position[E_AXIS];
+                        //retract by E
+                        
+                        target[E_AXIS]+= FILAMENTCHANGE_FIRSTRETRACT ;
+                        
+                        plan_buffer_line(target[X_AXIS], target[Y_AXIS], target[Z_AXIS], target[E_AXIS], 400, active_extruder);
+
+
+                        target[Z_AXIS]+= FILAMENTCHANGE_ZADD ;
+
+                        plan_buffer_line(target[X_AXIS], target[Y_AXIS], target[Z_AXIS], target[E_AXIS], 300, active_extruder);
+
+                        target[X_AXIS]= FILAMENTCHANGE_XPOS ;
+                        
+                        target[Y_AXIS]= FILAMENTCHANGE_YPOS ;
+                         
+                 
+                        plan_buffer_line(target[X_AXIS], target[Y_AXIS], target[Z_AXIS], target[E_AXIS], 70, active_extruder);
+
+                        target[E_AXIS]+= FILAMENTCHANGE_FINALRETRACT ;
+                          
+
+                        plan_buffer_line(target[X_AXIS], target[Y_AXIS], target[Z_AXIS], target[E_AXIS], 20, active_extruder);
+
+                        //finish moves
+                        st_synchronize();
+                        //disable extruder steppers so filament can be removed
+                        disable_e0();
+                        disable_e1();
+                        disable_e2();
+                        delay(100);
+                        
+                        //LCD_ALERTMESSAGEPGM(MSG_FILAMENTCHANGE);
+                        uint8_t cnt=0;
+                        int counterBeep = 0;
+                        lcd_wait_interact();
+                        while(!lcd_clicked()){
+                          cnt++;
+                          manage_heater();
+                          manage_inactivity(true);
+                          //lcd_update();
+                          if(cnt==0)
+                          {
+                          #if BEEPER > 0
+                          
+                            if (counterBeep== 500){
+                              counterBeep = 0;
+                              
+                            }
+                          
+                            
+                            SET_OUTPUT(BEEPER);
+                            if (counterBeep== 0){
+                              WRITE(BEEPER,HIGH);
+                            }
+                            
+                            if (counterBeep== 20){
+                              WRITE(BEEPER,LOW);
+                            }
+                            
+                            
+                            
+                          
+                            counterBeep++;
+                          #else
+                      #if !defined(LCD_FEEDBACK_FREQUENCY_HZ) || !defined(LCD_FEEDBACK_FREQUENCY_DURATION_MS)
+                              lcd_buzz(1000/6,100);
+                      #else
+                        lcd_buzz(LCD_FEEDBACK_FREQUENCY_DURATION_MS,LCD_FEEDBACK_FREQUENCY_HZ);
+                      #endif
+                          #endif
+                          }
+                        }
+                        
+                        WRITE(BEEPER,LOW);
+                        
+                        target[E_AXIS]+= FILAMENTCHANGE_FIRSTFEED ;
+                        plan_buffer_line(target[X_AXIS], target[Y_AXIS], target[Z_AXIS], target[E_AXIS], 20, active_extruder); 
+                        
+                        
+                        target[E_AXIS]+= FILAMENTCHANGE_FINALFEED ;
+                        plan_buffer_line(target[X_AXIS], target[Y_AXIS], target[Z_AXIS], target[E_AXIS], 2, active_extruder); 
+                        
+                 
+                        
+                        
+                        
+                        lcd_change_fil_state = 0;
+                        lcd_loading_filament();
+                        while ((lcd_change_fil_state == 0)||(lcd_change_fil_state != 1)){
+                        
+                          lcd_change_fil_state = 0;
+                          lcd_alright();
+                          switch(lcd_change_fil_state){
+                          
+                             case 2:
+                                     target[E_AXIS]+= FILAMENTCHANGE_FIRSTFEED ;
+                                     plan_buffer_line(target[X_AXIS], target[Y_AXIS], target[Z_AXIS], target[E_AXIS], 20, active_extruder); 
+                        
+                        
+                                     target[E_AXIS]+= FILAMENTCHANGE_FINALFEED ;
+                                     plan_buffer_line(target[X_AXIS], target[Y_AXIS], target[Z_AXIS], target[E_AXIS], 2, active_extruder); 
+                                      
+                                     
+                                     lcd_loading_filament();
+                                     break;
+                             case 3:
+                                     target[E_AXIS]+= FILAMENTCHANGE_FINALFEED ;
+                                     plan_buffer_line(target[X_AXIS], target[Y_AXIS], target[Z_AXIS], target[E_AXIS], 2, active_extruder); 
+                                     lcd_loading_color();
+                                     break;
+                                          
+                             default:
+                                     lcd_change_success();
+                                     break;
+                          }
+                          
+                        }
+                        
+
+                        
+                      target[E_AXIS]+= 5;
+                      plan_buffer_line(target[X_AXIS], target[Y_AXIS], target[Z_AXIS], target[E_AXIS], 2, active_extruder);
+                        
+                      target[E_AXIS]+= FILAMENTCHANGE_FIRSTRETRACT;
+                      plan_buffer_line(target[X_AXIS], target[Y_AXIS], target[Z_AXIS], target[E_AXIS], 400, active_extruder);
+                        
+
+                        //current_position[E_AXIS]=target[E_AXIS]; //the long retract of L is compensated by manual filament feeding
+                        //plan_set_e_position(current_position[E_AXIS]);
+                        plan_buffer_line(target[X_AXIS], target[Y_AXIS], target[Z_AXIS], target[E_AXIS], 70, active_extruder); //should do nothing
+                        plan_buffer_line(lastpos[X_AXIS], lastpos[Y_AXIS], target[Z_AXIS], target[E_AXIS], 70, active_extruder); //move xy back
+                        plan_buffer_line(lastpos[X_AXIS], lastpos[Y_AXIS], lastpos[Z_AXIS], target[E_AXIS], 200, active_extruder); //move z back
+                        
+                        
+                        target[E_AXIS]= target[E_AXIS] - FILAMENTCHANGE_FIRSTRETRACT;
+                        
+                      
+                             
+                        plan_buffer_line(lastpos[X_AXIS], lastpos[Y_AXIS], lastpos[Z_AXIS], target[E_AXIS], 5, active_extruder); //final untretract
+                        
+                        
+                        plan_set_e_position(lastpos[E_AXIS]);
+                        
+                        feedmultiply=feedmultiplyBckp;
+                        
+                     
+                        
+                        char cmd[9];
+
+                        sprintf_P(cmd, PSTR("M220 S%i"), feedmultiplyBckp);
+                        enquecommand(cmd);
+
+            }
+
+
+
+        #endif
+
+
+        get_coordinates(); // For X Y Z E F
+		if (total_filament_used > ((current_position[E_AXIS] - destination[E_AXIS]) * 100)) { //protection against total_filament_used overflow
+			total_filament_used = total_filament_used + ((destination[E_AXIS] - current_position[E_AXIS]) * 100);
+		}
+          #ifdef FWRETRACT
+            if(autoretract_enabled)
+            if( !(code_seen('X') || code_seen('Y') || code_seen('Z')) && code_seen('E')) {
+              float echange=destination[E_AXIS]-current_position[E_AXIS];
+
+              if((echange<-MIN_RETRACT && !retracted) || (echange>MIN_RETRACT && retracted)) { //move appears to be an attempt to retract or recover
+                  current_position[E_AXIS] = destination[E_AXIS]; //hide the slicer-generated retract/recover from calculations
+                  plan_set_e_position(current_position[E_AXIS]); //AND from the planner
+                  retract(!retracted);
+                  return;
+              }
+
+
+            }
+          #endif //FWRETRACT
+        prepare_move();
+        //ClearToSend();
+      }
+      break;
+    case 2: // G2  - CW ARC
+      if(Stopped == false) {
+        get_arc_coordinates();
+        prepare_arc_move(true);
+      }
+      break;
+    case 3: // G3  - CCW ARC
+      if(Stopped == false) {
+        get_arc_coordinates();
+        prepare_arc_move(false);
+      }
+      break;
+    case 4: // G4 dwell      
+      codenum = 0;
+      if(code_seen('P')) codenum = code_value(); // milliseconds to wait
+      if(code_seen('S')) codenum = code_value() * 1000; // seconds to wait
+	  if(codenum != 0) LCD_MESSAGERPGM(MSG_DWELL);
+      st_synchronize();
+      codenum += millis();  // keep track of when we started waiting
+      previous_millis_cmd = millis();
+      while(millis() < codenum) {
+        manage_heater();
+        manage_inactivity();
+        lcd_update();
+      }
+      break;
+      #ifdef FWRETRACT
+      case 10: // G10 retract
+       #if EXTRUDERS > 1
+        retracted_swap[active_extruder]=(code_seen('S') && code_value_long() == 1); // checks for swap retract argument
+        retract(true,retracted_swap[active_extruder]);
+       #else
+        retract(true);
+       #endif
+      break;
+      case 11: // G11 retract_recover
+       #if EXTRUDERS > 1
+        retract(false,retracted_swap[active_extruder]);
+       #else
+        retract(false);
+       #endif 
+      break;
+      #endif //FWRETRACT
+    case 28: //G28 Home all Axis one at a time
+    {
+      st_synchronize();
+
+#if 1
+      SERIAL_ECHOPGM("G28, initial ");  print_world_coordinates();
+      SERIAL_ECHOPGM("G28, initial ");  print_physical_coordinates();
+#endif
+
+      // Flag for the display update routine and to disable the print cancelation during homing.
+		  homing_flag = true;
+      
+      // Which axes should be homed?
+      bool home_x = code_seen(axis_codes[X_AXIS]);
+      bool home_y = code_seen(axis_codes[Y_AXIS]);
+      bool home_z = code_seen(axis_codes[Z_AXIS]);
+      // Either all X,Y,Z codes are present, or none of them.
+      bool home_all_axes = home_x == home_y && home_x == home_z;
+      if (home_all_axes)
+        // No X/Y/Z code provided means to home all axes.
+        home_x = home_y = home_z = true;
+
+#ifdef ENABLE_AUTO_BED_LEVELING
+      plan_bed_level_matrix.set_to_identity();  //Reset the plane ("erase" all leveling data)
+#endif //ENABLE_AUTO_BED_LEVELING
+            
+      // Reset world2machine_rotation_and_skew and world2machine_shift, therefore
+      // the planner will not perform any adjustments in the XY plane. 
+      // Wait for the motors to stop and update the current position with the absolute values.
+      world2machine_revert_to_uncorrected();
+
+      // For mesh bed leveling deactivate the matrix temporarily.
+      // It is necessary to disable the bed leveling for the X and Y homing moves, so that the move is performed
+      // in a single axis only.
+      // In case of re-homing the X or Y axes only, the mesh bed leveling is restored after G28.
+#ifdef MESH_BED_LEVELING
+      uint8_t mbl_was_active = mbl.active;
+      mbl.active = 0;
+      current_position[Z_AXIS] = st_get_position_mm(Z_AXIS);
+#endif
+
+      // Reset baby stepping to zero, if the babystepping has already been loaded before. The babystepsTodo value will be
+      // consumed during the first movements following this statement.
+      if (home_z)
+        babystep_undo();
+
+      saved_feedrate = feedrate;
+      saved_feedmultiply = feedmultiply;
+      feedmultiply = 100;
+      previous_millis_cmd = millis();
+
+      enable_endstops(true);
+
+      memcpy(destination, current_position, sizeof(destination));
+      feedrate = 0.0;
+
+      #if Z_HOME_DIR > 0                      // If homing away from BED do Z first
+      if(home_z)
+        homeaxis(Z_AXIS);
+      #endif
+
+      #ifdef QUICK_HOME
+      // In the quick mode, if both x and y are to be homed, a diagonal move will be performed initially.
+      if(home_x && home_y)  //first diagonal move
+      {
+        current_position[X_AXIS] = 0;current_position[Y_AXIS] = 0;
+
+        int x_axis_home_dir = home_dir(X_AXIS);
+
+        plan_set_position(current_position[X_AXIS], current_position[Y_AXIS], current_position[Z_AXIS], current_position[E_AXIS]);
+        destination[X_AXIS] = 1.5 * max_length(X_AXIS) * x_axis_home_dir;destination[Y_AXIS] = 1.5 * max_length(Y_AXIS) * home_dir(Y_AXIS);
+        feedrate = homing_feedrate[X_AXIS];
+        if(homing_feedrate[Y_AXIS]<feedrate)
+          feedrate = homing_feedrate[Y_AXIS];
+        if (max_length(X_AXIS) > max_length(Y_AXIS)) {
+          feedrate *= sqrt(pow(max_length(Y_AXIS) / max_length(X_AXIS), 2) + 1);
+        } else {
+          feedrate *= sqrt(pow(max_length(X_AXIS) / max_length(Y_AXIS), 2) + 1);
+        }
+        plan_buffer_line(destination[X_AXIS], destination[Y_AXIS], destination[Z_AXIS], destination[E_AXIS], feedrate/60, active_extruder);
+        st_synchronize();
+
+        axis_is_at_home(X_AXIS);
+        axis_is_at_home(Y_AXIS);
+        plan_set_position(current_position[X_AXIS], current_position[Y_AXIS], current_position[Z_AXIS], current_position[E_AXIS]);
+        destination[X_AXIS] = current_position[X_AXIS];
+        destination[Y_AXIS] = current_position[Y_AXIS];
+        plan_buffer_line(destination[X_AXIS], destination[Y_AXIS], destination[Z_AXIS], destination[E_AXIS], feedrate/60, active_extruder);
+        feedrate = 0.0;
+        st_synchronize();
+        endstops_hit_on_purpose();
+
+        current_position[X_AXIS] = destination[X_AXIS];
+        current_position[Y_AXIS] = destination[Y_AXIS];
+        current_position[Z_AXIS] = destination[Z_AXIS];
+      }
+      #endif /* QUICK_HOME */
+
+	 
+      if(home_x)
+        homeaxis(X_AXIS);
+
+      if(home_y)
+        homeaxis(Y_AXIS);
+
+      if(code_seen(axis_codes[X_AXIS]) && code_value_long() != 0)
+        current_position[X_AXIS]=code_value()+add_homing[X_AXIS];
+
+      if(code_seen(axis_codes[Y_AXIS]) && code_value_long() != 0)
+		    current_position[Y_AXIS]=code_value()+add_homing[Y_AXIS];
+
+      #if Z_HOME_DIR < 0                      // If homing towards BED do Z last
+        #ifndef Z_SAFE_HOMING
+          if(home_z) {
+            #if defined (Z_RAISE_BEFORE_HOMING) && (Z_RAISE_BEFORE_HOMING > 0)
+              destination[Z_AXIS] = Z_RAISE_BEFORE_HOMING * home_dir(Z_AXIS) * (-1);    // Set destination away from bed
+              feedrate = max_feedrate[Z_AXIS];
+              plan_buffer_line(destination[X_AXIS], destination[Y_AXIS], destination[Z_AXIS], destination[E_AXIS], feedrate, active_extruder);
+              st_synchronize();
+            #endif // defined (Z_RAISE_BEFORE_HOMING) && (Z_RAISE_BEFORE_HOMING > 0)
+            #if (defined(MESH_BED_LEVELING) && !defined(MK1BP))  // If Mesh bed leveling, moxve X&Y to safe position for home
+      			  if (!(axis_known_position[X_AXIS] && axis_known_position[Y_AXIS] )) 
+      			  {
+                homeaxis(X_AXIS);
+                homeaxis(Y_AXIS);
+      			  } 
+              // 1st mesh bed leveling measurement point, corrected.
+              world2machine_initialize();
+              world2machine(pgm_read_float(bed_ref_points), pgm_read_float(bed_ref_points+1), destination[X_AXIS], destination[Y_AXIS]);
+              world2machine_reset();
+              if (destination[Y_AXIS] < Y_MIN_POS)
+                  destination[Y_AXIS] = Y_MIN_POS;
+              destination[Z_AXIS] = MESH_HOME_Z_SEARCH;    // Set destination away from bed
+              feedrate = homing_feedrate[Z_AXIS]/10;
+              current_position[Z_AXIS] = 0;
+              enable_endstops(false);
+              plan_set_position(current_position[X_AXIS], current_position[Y_AXIS], current_position[Z_AXIS], current_position[E_AXIS]);
+              plan_buffer_line(destination[X_AXIS], destination[Y_AXIS], destination[Z_AXIS], destination[E_AXIS], feedrate, active_extruder);
+              st_synchronize();
+              current_position[X_AXIS] = destination[X_AXIS];
+              current_position[Y_AXIS] = destination[Y_AXIS];
+              enable_endstops(true);
+              endstops_hit_on_purpose();
+              homeaxis(Z_AXIS);
+            #else // MESH_BED_LEVELING
+              homeaxis(Z_AXIS);
+            #endif // MESH_BED_LEVELING
+          }
+        #else // defined(Z_SAFE_HOMING): Z Safe mode activated.
+          if(home_all_axes) {
+            destination[X_AXIS] = round(Z_SAFE_HOMING_X_POINT - X_PROBE_OFFSET_FROM_EXTRUDER);
+            destination[Y_AXIS] = round(Z_SAFE_HOMING_Y_POINT - Y_PROBE_OFFSET_FROM_EXTRUDER);
+            destination[Z_AXIS] = Z_RAISE_BEFORE_HOMING * home_dir(Z_AXIS) * (-1);    // Set destination away from bed
+            feedrate = XY_TRAVEL_SPEED/60;
+            current_position[Z_AXIS] = 0;
+
+            plan_set_position(current_position[X_AXIS], current_position[Y_AXIS], current_position[Z_AXIS], current_position[E_AXIS]);
+            plan_buffer_line(destination[X_AXIS], destination[Y_AXIS], destination[Z_AXIS], destination[E_AXIS], feedrate, active_extruder);
+            st_synchronize();
+            current_position[X_AXIS] = destination[X_AXIS];
+            current_position[Y_AXIS] = destination[Y_AXIS];
+
+            homeaxis(Z_AXIS);
+          }
+                                                // Let's see if X and Y are homed and probe is inside bed area.
+          if(home_z) {
+            if ( (axis_known_position[X_AXIS]) && (axis_known_position[Y_AXIS]) \
+              && (current_position[X_AXIS]+X_PROBE_OFFSET_FROM_EXTRUDER >= X_MIN_POS) \
+              && (current_position[X_AXIS]+X_PROBE_OFFSET_FROM_EXTRUDER <= X_MAX_POS) \
+              && (current_position[Y_AXIS]+Y_PROBE_OFFSET_FROM_EXTRUDER >= Y_MIN_POS) \
+              && (current_position[Y_AXIS]+Y_PROBE_OFFSET_FROM_EXTRUDER <= Y_MAX_POS)) {
+
+              current_position[Z_AXIS] = 0;
+              plan_set_position(current_position[X_AXIS], current_position[Y_AXIS], current_position[Z_AXIS], current_position[E_AXIS]);
+              destination[Z_AXIS] = Z_RAISE_BEFORE_HOMING * home_dir(Z_AXIS) * (-1);    // Set destination away from bed
+              feedrate = max_feedrate[Z_AXIS];
+              plan_buffer_line(destination[X_AXIS], destination[Y_AXIS], destination[Z_AXIS], destination[E_AXIS], feedrate, active_extruder);
+              st_synchronize();
+
+              homeaxis(Z_AXIS);
+            } else if (!((axis_known_position[X_AXIS]) && (axis_known_position[Y_AXIS]))) {
+                LCD_MESSAGERPGM(MSG_POSITION_UNKNOWN);
+                SERIAL_ECHO_START;
+                SERIAL_ECHOLNRPGM(MSG_POSITION_UNKNOWN);
+            } else {
+                LCD_MESSAGERPGM(MSG_ZPROBE_OUT);
+                SERIAL_ECHO_START;
+                SERIAL_ECHOLNRPGM(MSG_ZPROBE_OUT);
+            }
+          }
+        #endif // Z_SAFE_HOMING
+      #endif // Z_HOME_DIR < 0
+
+      if(code_seen(axis_codes[Z_AXIS]) && code_value_long() != 0)
+        current_position[Z_AXIS]=code_value()+add_homing[Z_AXIS];
+      #ifdef ENABLE_AUTO_BED_LEVELING
+        if(home_z)
+          current_position[Z_AXIS] += zprobe_zoffset;  //Add Z_Probe offset (the distance is negative)
+      #endif
+      
+      // Set the planner and stepper routine positions.
+      // At this point the mesh bed leveling and world2machine corrections are disabled and current_position
+      // contains the machine coordinates.
+      plan_set_position(current_position[X_AXIS], current_position[Y_AXIS], current_position[Z_AXIS], current_position[E_AXIS]);
+
+      #ifdef ENDSTOPS_ONLY_FOR_HOMING
+        enable_endstops(false);
+      #endif
+
+      feedrate = saved_feedrate;
+      feedmultiply = saved_feedmultiply;
+      previous_millis_cmd = millis();
+      endstops_hit_on_purpose();
+#ifndef MESH_BED_LEVELING
+      // If MESH_BED_LEVELING is not active, then it is the original Prusa i3.
+      // Offer the user to load the baby step value, which has been adjusted at the previous print session.
+      if(card.sdprinting && eeprom_read_word((uint16_t *)EEPROM_BABYSTEP_Z))
+          lcd_adjust_z();
+#endif
+
+    // Load the machine correction matrix
+    world2machine_initialize();
+    // and correct the current_position XY axes to match the transformed coordinate system.
+    world2machine_update_current();
+
+#if (defined(MESH_BED_LEVELING) && !defined(MK1BP))
+	if (code_seen(axis_codes[X_AXIS]) || code_seen(axis_codes[Y_AXIS]) || code_seen('W') || code_seen(axis_codes[Z_AXIS]))
+		{
+      if (! home_z && mbl_was_active) {
+        // Re-enable the mesh bed leveling if only the X and Y axes were re-homed.
+        mbl.active = true;
+        // and re-adjust the current logical Z axis with the bed leveling offset applicable at the current XY position.
+        current_position[Z_AXIS] -= mbl.get_z(st_get_position_mm(X_AXIS), st_get_position_mm(Y_AXIS));
+      }
+		}
+	else
+		{
+			st_synchronize();
+			homing_flag = false;
+			// Push the commands to the front of the message queue in the reverse order!
+			// There shall be always enough space reserved for these commands.
+			// enquecommand_front_P((PSTR("G80")));
+			goto case_G80;
+	  }
+#endif
+
+	  if (farm_mode) { prusa_statistics(20); };
+
+	  homing_flag = false;
+
+      SERIAL_ECHOPGM("G28, final ");  print_world_coordinates();
+      SERIAL_ECHOPGM("G28, final ");  print_physical_coordinates();
+      SERIAL_ECHOPGM("G28, final ");  print_mesh_bed_leveling_table();
+      break;
+    }
+#ifdef ENABLE_AUTO_BED_LEVELING
+    case 29: // G29 Detailed Z-Probe, probes the bed at 3 or more points.
+        {
+            #if Z_MIN_PIN == -1
+            #error "You must have a Z_MIN endstop in order to enable Auto Bed Leveling feature! Z_MIN_PIN must point to a valid hardware pin."
+            #endif
+
+            // Prevent user from running a G29 without first homing in X and Y
+            if (! (axis_known_position[X_AXIS] && axis_known_position[Y_AXIS]) )
+            {
+                LCD_MESSAGERPGM(MSG_POSITION_UNKNOWN);
+                SERIAL_ECHO_START;
+                SERIAL_ECHOLNRPGM(MSG_POSITION_UNKNOWN);
+                break; // abort G29, since we don't know where we are
+            }
+
+            st_synchronize();
+            // make sure the bed_level_rotation_matrix is identity or the planner will get it incorectly
+            //vector_3 corrected_position = plan_get_position_mm();
+            //corrected_position.debug("position before G29");
+            plan_bed_level_matrix.set_to_identity();
+            vector_3 uncorrected_position = plan_get_position();
+            //uncorrected_position.debug("position durring G29");
+            current_position[X_AXIS] = uncorrected_position.x;
+            current_position[Y_AXIS] = uncorrected_position.y;
+            current_position[Z_AXIS] = uncorrected_position.z;
+            plan_set_position(current_position[X_AXIS], current_position[Y_AXIS], current_position[Z_AXIS], current_position[E_AXIS]);
+            setup_for_endstop_move();
+
+            feedrate = homing_feedrate[Z_AXIS];
+#ifdef AUTO_BED_LEVELING_GRID
+            // probe at the points of a lattice grid
+
+            int xGridSpacing = (RIGHT_PROBE_BED_POSITION - LEFT_PROBE_BED_POSITION) / (AUTO_BED_LEVELING_GRID_POINTS-1);
+            int yGridSpacing = (BACK_PROBE_BED_POSITION - FRONT_PROBE_BED_POSITION) / (AUTO_BED_LEVELING_GRID_POINTS-1);
+
+
+            // solve the plane equation ax + by + d = z
+            // A is the matrix with rows [x y 1] for all the probed points
+            // B is the vector of the Z positions
+            // the normal vector to the plane is formed by the coefficients of the plane equation in the standard form, which is Vx*x+Vy*y+Vz*z+d = 0
+            // so Vx = -a Vy = -b Vz = 1 (we want the vector facing towards positive Z
+
+            // "A" matrix of the linear system of equations
+            double eqnAMatrix[AUTO_BED_LEVELING_GRID_POINTS*AUTO_BED_LEVELING_GRID_POINTS*3];
+            // "B" vector of Z points
+            double eqnBVector[AUTO_BED_LEVELING_GRID_POINTS*AUTO_BED_LEVELING_GRID_POINTS];
+
+
+            int probePointCounter = 0;
+            bool zig = true;
+
+            for (int yProbe=FRONT_PROBE_BED_POSITION; yProbe <= BACK_PROBE_BED_POSITION; yProbe += yGridSpacing)
+            {
+              int xProbe, xInc;
+              if (zig)
+              {
+                xProbe = LEFT_PROBE_BED_POSITION;
+                //xEnd = RIGHT_PROBE_BED_POSITION;
+                xInc = xGridSpacing;
+                zig = false;
+              } else // zag
+              {
+                xProbe = RIGHT_PROBE_BED_POSITION;
+                //xEnd = LEFT_PROBE_BED_POSITION;
+                xInc = -xGridSpacing;
+                zig = true;
+              }
+
+              for (int xCount=0; xCount < AUTO_BED_LEVELING_GRID_POINTS; xCount++)
+              {
+                float z_before;
+                if (probePointCounter == 0)
+                {
+                  // raise before probing
+                  z_before = Z_RAISE_BEFORE_PROBING;
+                } else
+                {
+                  // raise extruder
+                  z_before = current_position[Z_AXIS] + Z_RAISE_BETWEEN_PROBINGS;
+                }
+
+                float measured_z = probe_pt(xProbe, yProbe, z_before);
+
+                eqnBVector[probePointCounter] = measured_z;
+
+                eqnAMatrix[probePointCounter + 0*AUTO_BED_LEVELING_GRID_POINTS*AUTO_BED_LEVELING_GRID_POINTS] = xProbe;
+                eqnAMatrix[probePointCounter + 1*AUTO_BED_LEVELING_GRID_POINTS*AUTO_BED_LEVELING_GRID_POINTS] = yProbe;
+                eqnAMatrix[probePointCounter + 2*AUTO_BED_LEVELING_GRID_POINTS*AUTO_BED_LEVELING_GRID_POINTS] = 1;
+                probePointCounter++;
+                xProbe += xInc;
+              }
+            }
+            clean_up_after_endstop_move();
+
+            // solve lsq problem
+            double *plane_equation_coefficients = qr_solve(AUTO_BED_LEVELING_GRID_POINTS*AUTO_BED_LEVELING_GRID_POINTS, 3, eqnAMatrix, eqnBVector);
+
+            SERIAL_PROTOCOLPGM("Eqn coefficients: a: ");
+            SERIAL_PROTOCOL(plane_equation_coefficients[0]);
+            SERIAL_PROTOCOLPGM(" b: ");
+            SERIAL_PROTOCOL(plane_equation_coefficients[1]);
+            SERIAL_PROTOCOLPGM(" d: ");
+            SERIAL_PROTOCOLLN(plane_equation_coefficients[2]);
+
+
+            set_bed_level_equation_lsq(plane_equation_coefficients);
+
+            free(plane_equation_coefficients);
+
+#else // AUTO_BED_LEVELING_GRID not defined
+
+            // Probe at 3 arbitrary points
+            // probe 1
+            float z_at_pt_1 = probe_pt(ABL_PROBE_PT_1_X, ABL_PROBE_PT_1_Y, Z_RAISE_BEFORE_PROBING);
+
+            // probe 2
+            float z_at_pt_2 = probe_pt(ABL_PROBE_PT_2_X, ABL_PROBE_PT_2_Y, current_position[Z_AXIS] + Z_RAISE_BETWEEN_PROBINGS);
+
+            // probe 3
+            float z_at_pt_3 = probe_pt(ABL_PROBE_PT_3_X, ABL_PROBE_PT_3_Y, current_position[Z_AXIS] + Z_RAISE_BETWEEN_PROBINGS);
+
+            clean_up_after_endstop_move();
+
+            set_bed_level_equation_3pts(z_at_pt_1, z_at_pt_2, z_at_pt_3);
+
+
+#endif // AUTO_BED_LEVELING_GRID
+            st_synchronize();
+
+            // The following code correct the Z height difference from z-probe position and hotend tip position.
+            // The Z height on homing is measured by Z-Probe, but the probe is quite far from the hotend.
+            // When the bed is uneven, this height must be corrected.
+            real_z = float(st_get_position(Z_AXIS))/axis_steps_per_unit[Z_AXIS];  //get the real Z (since the auto bed leveling is already correcting the plane)
+            x_tmp = current_position[X_AXIS] + X_PROBE_OFFSET_FROM_EXTRUDER;
+            y_tmp = current_position[Y_AXIS] + Y_PROBE_OFFSET_FROM_EXTRUDER;
+            z_tmp = current_position[Z_AXIS];
+
+            apply_rotation_xyz(plan_bed_level_matrix, x_tmp, y_tmp, z_tmp);         //Apply the correction sending the probe offset
+            current_position[Z_AXIS] = z_tmp - real_z + current_position[Z_AXIS];   //The difference is added to current position and sent to planner.
+            plan_set_position(current_position[X_AXIS], current_position[Y_AXIS], current_position[Z_AXIS], current_position[E_AXIS]);
+        }
+        break;
+#ifndef Z_PROBE_SLED
+    case 30: // G30 Single Z Probe
+        {
+            st_synchronize();
+            // TODO: make sure the bed_level_rotation_matrix is identity or the planner will get set incorectly
+            setup_for_endstop_move();
+
+            feedrate = homing_feedrate[Z_AXIS];
+
+            run_z_probe();
+            SERIAL_PROTOCOLPGM(MSG_BED);
+            SERIAL_PROTOCOLPGM(" X: ");
+            SERIAL_PROTOCOL(current_position[X_AXIS]);
+            SERIAL_PROTOCOLPGM(" Y: ");
+            SERIAL_PROTOCOL(current_position[Y_AXIS]);
+            SERIAL_PROTOCOLPGM(" Z: ");
+            SERIAL_PROTOCOL(current_position[Z_AXIS]);
+            SERIAL_PROTOCOLPGM("\n");
+
+            clean_up_after_endstop_move();
+        }
+        break;
+#else
+    case 31: // dock the sled
+        dock_sled(true);
+        break;
+    case 32: // undock the sled
+        dock_sled(false);
+        break;
+#endif // Z_PROBE_SLED
+#endif // ENABLE_AUTO_BED_LEVELING
+            
+#ifdef MESH_BED_LEVELING
+    case 30: // G30 Single Z Probe
+        {
+            st_synchronize();
+            // TODO: make sure the bed_level_rotation_matrix is identity or the planner will get set incorectly
+            setup_for_endstop_move();
+
+            feedrate = homing_feedrate[Z_AXIS];
+
+            find_bed_induction_sensor_point_z(-10.f, 3);
+            SERIAL_PROTOCOLRPGM(MSG_BED);
+            SERIAL_PROTOCOLPGM(" X: ");
+            MYSERIAL.print(current_position[X_AXIS], 5);
+            SERIAL_PROTOCOLPGM(" Y: ");
+            MYSERIAL.print(current_position[Y_AXIS], 5);
+            SERIAL_PROTOCOLPGM(" Z: ");
+            MYSERIAL.print(current_position[Z_AXIS], 5);
+            SERIAL_PROTOCOLPGM("\n");
+            clean_up_after_endstop_move();
+        }
+        break;
+	
+
+	case 75:
+	{
+		for (int i = 40; i <= 110; i++) {
+			MYSERIAL.print(i);
+			MYSERIAL.print("  ");
+			MYSERIAL.println(temp_comp_interpolation(i));// / axis_steps_per_unit[Z_AXIS]);
+		}
+	}
+	break;
+
+	case 76: //PINDA probe temperature calibration
+	{
+#ifdef PINDA_THERMISTOR
+		if (true)
+		{
+			if (!(axis_known_position[X_AXIS] && axis_known_position[Y_AXIS] && axis_known_position[Z_AXIS])) {
+				// We don't know where we are! HOME!
+				// Push the commands to the front of the message queue in the reverse order!
+				// There shall be always enough space reserved for these commands.
+				repeatcommand_front(); // repeat G76 with all its parameters
+				enquecommand_front_P((PSTR("G28 W0")));
+				break;
+			}
+			SERIAL_ECHOLNPGM("PINDA probe calibration start");
+
+			float zero_z;
+			int z_shift = 0; //unit: steps
+			float start_temp = 5 * (int)(current_temperature_pinda / 5);
+			if (start_temp < 35) start_temp = 35;
+			if (start_temp < current_temperature_pinda) start_temp += 5;
+			SERIAL_ECHOPGM("start temperature: ");
+			MYSERIAL.println(start_temp);
+
+//			setTargetHotend(200, 0);
+			setTargetBed(50 + 10 * (start_temp - 30) / 5);
+
+			custom_message = true;
+			custom_message_type = 4;
+			custom_message_state = 1;
+			custom_message = MSG_TEMP_CALIBRATION;
+			current_position[X_AXIS] = PINDA_PREHEAT_X;
+			current_position[Y_AXIS] = PINDA_PREHEAT_Y;
+			current_position[Z_AXIS] = PINDA_PREHEAT_Z;
+			plan_buffer_line(current_position[X_AXIS], current_position[Y_AXIS], current_position[Z_AXIS], current_position[E_AXIS], 3000 / 60, active_extruder);
+			st_synchronize();
+
+			while (current_temperature_pinda < start_temp)
+			{
+				delay_keep_alive(1000);
+				serialecho_temperatures();
+			}
+
+			eeprom_update_byte((uint8_t*)EEPROM_CALIBRATION_STATUS_PINDA, 0); //invalidate temp. calibration in case that in will be aborted during the calibration process 
+
+			current_position[Z_AXIS] = 5;
+			plan_buffer_line(current_position[X_AXIS], current_position[Y_AXIS], current_position[Z_AXIS], current_position[E_AXIS], 3000 / 60, active_extruder);
+
+			current_position[X_AXIS] = pgm_read_float(bed_ref_points);
+			current_position[Y_AXIS] = pgm_read_float(bed_ref_points + 1);
+			plan_buffer_line(current_position[X_AXIS], current_position[Y_AXIS], current_position[Z_AXIS], current_position[E_AXIS], 3000 / 60, active_extruder);
+			st_synchronize();
+
+			find_bed_induction_sensor_point_z(-1.f);
+			zero_z = current_position[Z_AXIS];
+
+			//current_position[Z_AXIS]
+			SERIAL_ECHOLNPGM("");
+			SERIAL_ECHOPGM("ZERO: ");
+			MYSERIAL.print(current_position[Z_AXIS]);
+			SERIAL_ECHOLNPGM("");
+
+			int i = -1; for (; i < 5; i++)
+			{
+				float temp = (40 + i * 5);
+				SERIAL_ECHOPGM("Step: ");
+				MYSERIAL.print(i + 2);
+				SERIAL_ECHOLNPGM("/6 (skipped)");
+				SERIAL_ECHOPGM("PINDA temperature: ");
+				MYSERIAL.print((40 + i*5));
+				SERIAL_ECHOPGM(" Z shift (mm):");
+				MYSERIAL.print(0);
+				SERIAL_ECHOLNPGM("");
+				if (i >= 0) EEPROM_save_B(EEPROM_PROBE_TEMP_SHIFT + i * 2, &z_shift);
+				if (start_temp <= temp) break;
+			}
+
+			for (i++; i < 5; i++)
+			{
+				float temp = (40 + i * 5);
+				SERIAL_ECHOPGM("Step: ");
+				MYSERIAL.print(i + 2);
+				SERIAL_ECHOLNPGM("/6");
+				custom_message_state = i + 2;
+				setTargetBed(50 + 10 * (temp - 30) / 5);
+//				setTargetHotend(255, 0);
+				current_position[X_AXIS] = PINDA_PREHEAT_X;
+				current_position[Y_AXIS] = PINDA_PREHEAT_Y;
+				current_position[Z_AXIS] = PINDA_PREHEAT_Z;
+				plan_buffer_line(current_position[X_AXIS], current_position[Y_AXIS], current_position[Z_AXIS], current_position[E_AXIS], 3000 / 60, active_extruder);
+				st_synchronize();
+				while (current_temperature_pinda < temp)
+				{
+					delay_keep_alive(1000);
+					serialecho_temperatures();
+				}
+				current_position[Z_AXIS] = 5;
+				plan_buffer_line(current_position[X_AXIS], current_position[Y_AXIS], current_position[Z_AXIS], current_position[E_AXIS], 3000 / 60, active_extruder);
+				current_position[X_AXIS] = pgm_read_float(bed_ref_points);
+				current_position[Y_AXIS] = pgm_read_float(bed_ref_points + 1);
+				plan_buffer_line(current_position[X_AXIS], current_position[Y_AXIS], current_position[Z_AXIS], current_position[E_AXIS], 3000 / 60, active_extruder);
+				st_synchronize();
+				find_bed_induction_sensor_point_z(-1.f);
+				z_shift = (int)((current_position[Z_AXIS] - zero_z)*axis_steps_per_unit[Z_AXIS]);
+
+				SERIAL_ECHOLNPGM("");
+				SERIAL_ECHOPGM("PINDA temperature: ");
+				MYSERIAL.print(current_temperature_pinda);
+				SERIAL_ECHOPGM(" Z shift (mm):");
+				MYSERIAL.print(current_position[Z_AXIS] - zero_z);
+				SERIAL_ECHOLNPGM("");
+
+				EEPROM_save_B(EEPROM_PROBE_TEMP_SHIFT + i * 2, &z_shift);
+
+			}
+			custom_message_type = 0;
+			custom_message = false;
+
+			eeprom_update_byte((uint8_t*)EEPROM_CALIBRATION_STATUS_PINDA, 1);
+			SERIAL_ECHOLNPGM("Temperature calibration done. Continue with pressing the knob.");
+			disable_x();
+			disable_y();
+			disable_z();
+			disable_e0();
+			disable_e1();
+			disable_e2();
+			lcd_show_fullscreen_message_and_wait_P(MSG_TEMP_CALIBRATION_DONE);
+			lcd_update_enable(true);
+			lcd_update(2);
+
+			setTargetBed(0); //set bed target temperature back to 0
+//			setTargetHotend(0,0); //set hotend target temperature back to 0
+			break;
+		}
+#endif //PINDA_THERMISTOR
+
+		setTargetBed(PINDA_MIN_T);
+		float zero_z;
+		int z_shift = 0; //unit: steps
+		int t_c; // temperature
+
+		if (!(axis_known_position[X_AXIS] && axis_known_position[Y_AXIS] && axis_known_position[Z_AXIS])) {
+			// We don't know where we are! HOME!
+			// Push the commands to the front of the message queue in the reverse order!
+			// There shall be always enough space reserved for these commands.
+			repeatcommand_front(); // repeat G76 with all its parameters
+			enquecommand_front_P((PSTR("G28 W0")));
+			break;
+		}
+		SERIAL_ECHOLNPGM("PINDA probe calibration start");
+		custom_message = true;
+		custom_message_type = 4;
+		custom_message_state = 1;
+		custom_message = MSG_TEMP_CALIBRATION;
+		current_position[X_AXIS] = PINDA_PREHEAT_X;
+		current_position[Y_AXIS] = PINDA_PREHEAT_Y;
+		current_position[Z_AXIS] = PINDA_PREHEAT_Z;
+		plan_buffer_line(current_position[X_AXIS], current_position[Y_AXIS], current_position[Z_AXIS], current_position[E_AXIS], 3000 / 60, active_extruder);
+		st_synchronize();
+		
+		while (abs(degBed() - PINDA_MIN_T) > 1) {
+			delay_keep_alive(1000);
+			serialecho_temperatures();
+		}
+		
+		//enquecommand_P(PSTR("M190 S50"));
+		for (int i = 0; i < PINDA_HEAT_T; i++) {
+			delay_keep_alive(1000);
+			serialecho_temperatures();
+		}
+		eeprom_update_byte((uint8_t*)EEPROM_CALIBRATION_STATUS_PINDA, 0); //invalidate temp. calibration in case that in will be aborted during the calibration process 
+
+		current_position[Z_AXIS] = 5;
+		plan_buffer_line(current_position[X_AXIS], current_position[Y_AXIS], current_position[Z_AXIS], current_position[E_AXIS], 3000 / 60, active_extruder);
+
+		current_position[X_AXIS] = pgm_read_float(bed_ref_points);
+		current_position[Y_AXIS] = pgm_read_float(bed_ref_points + 1);
+		plan_buffer_line(current_position[X_AXIS], current_position[Y_AXIS], current_position[Z_AXIS], current_position[E_AXIS], 3000 / 60, active_extruder);
+		st_synchronize();
+		
+		find_bed_induction_sensor_point_z(-1.f);
+		zero_z = current_position[Z_AXIS];
+
+		//current_position[Z_AXIS]
+		SERIAL_ECHOLNPGM("");
+		SERIAL_ECHOPGM("ZERO: ");
+		MYSERIAL.print(current_position[Z_AXIS]);
+		SERIAL_ECHOLNPGM("");
+
+		for (int i = 0; i<5; i++) {
+			SERIAL_ECHOPGM("Step: ");
+			MYSERIAL.print(i+2);
+			SERIAL_ECHOLNPGM("/6");
+			custom_message_state = i + 2;
+			t_c = 60 + i * 10;
+
+			setTargetBed(t_c);
+			current_position[X_AXIS] = PINDA_PREHEAT_X;
+			current_position[Y_AXIS] = PINDA_PREHEAT_Y;
+			current_position[Z_AXIS] = PINDA_PREHEAT_Z;
+			plan_buffer_line(current_position[X_AXIS], current_position[Y_AXIS], current_position[Z_AXIS], current_position[E_AXIS], 3000 / 60, active_extruder);
+			st_synchronize();
+			while (degBed() < t_c) {
+				delay_keep_alive(1000);
+				serialecho_temperatures();
+			}
+			for (int i = 0; i < PINDA_HEAT_T; i++) {
+				delay_keep_alive(1000);
+				serialecho_temperatures();
+			}
+			current_position[Z_AXIS] = 5;
+			plan_buffer_line(current_position[X_AXIS], current_position[Y_AXIS], current_position[Z_AXIS], current_position[E_AXIS], 3000 / 60, active_extruder);
+			current_position[X_AXIS] = pgm_read_float(bed_ref_points);
+			current_position[Y_AXIS] = pgm_read_float(bed_ref_points + 1);
+			plan_buffer_line(current_position[X_AXIS], current_position[Y_AXIS], current_position[Z_AXIS], current_position[E_AXIS], 3000 / 60, active_extruder);
+			st_synchronize();
+			find_bed_induction_sensor_point_z(-1.f);
+			z_shift = (int)((current_position[Z_AXIS] - zero_z)*axis_steps_per_unit[Z_AXIS]);
+
+			SERIAL_ECHOLNPGM("");
+			SERIAL_ECHOPGM("Temperature: ");
+			MYSERIAL.print(t_c);
+			SERIAL_ECHOPGM(" Z shift (mm):");
+			MYSERIAL.print(current_position[Z_AXIS] - zero_z);
+			SERIAL_ECHOLNPGM("");
+
+			EEPROM_save_B(EEPROM_PROBE_TEMP_SHIFT + i*2, &z_shift);
+			
+		
+		}
+		custom_message_type = 0;
+		custom_message = false;
+
+		eeprom_update_byte((uint8_t*)EEPROM_CALIBRATION_STATUS_PINDA, 1);
+		SERIAL_ECHOLNPGM("Temperature calibration done. Continue with pressing the knob.");
+			disable_x();
+			disable_y();
+			disable_z();
+			disable_e0();
+			disable_e1();
+			disable_e2();
+			setTargetBed(0); //set bed target temperature back to 0
+		lcd_show_fullscreen_message_and_wait_P(MSG_TEMP_CALIBRATION_DONE);
+		lcd_update_enable(true);
+		lcd_update(2);		
+
+		
+
+	}
+	break;
+
+#ifdef DIS
+	case 77:
+	{
+		//G77 X200 Y150 XP100 YP15 XO10 Y015
+
+		//for 9 point mesh bed leveling G77 X203 Y196 XP3 YP3 XO0 YO0
+
+
+		//G77 X232 Y218 XP116 YP109 XO-11 YO0 
+
+		float dimension_x = 40;
+		float dimension_y = 40;
+		int points_x = 40;
+		int points_y = 40;
+		float offset_x = 74;
+		float offset_y = 33;
+
+		if (code_seen('X')) dimension_x = code_value();
+		if (code_seen('Y')) dimension_y = code_value();
+		if (code_seen('XP')) points_x = code_value();
+		if (code_seen('YP')) points_y = code_value();
+		if (code_seen('XO')) offset_x = code_value();
+		if (code_seen('YO')) offset_y = code_value();
+		
+		bed_analysis(dimension_x,dimension_y,points_x,points_y,offset_x,offset_y);
+		
+	} break;
+	
+#endif
+
+	case 79: {
+		for (int i = 255; i > 0; i = i - 5) {
+			fanSpeed = i;
+			//delay_keep_alive(2000);
+			for (int j = 0; j < 100; j++) {
+				delay_keep_alive(100);
+
+			}
+			fan_speed[1];
+			MYSERIAL.print(i); SERIAL_ECHOPGM(": "); MYSERIAL.println(fan_speed[1]);
+		}
+	}break;
+
+	/**
+	* G80: Mesh-based Z probe, probes a grid and produces a
+	*      mesh to compensate for variable bed height
+	*
+	* The S0 report the points as below
+	*
+	*  +----> X-axis
+	*  |
+	*  |
+	*  v Y-axis
+	*
+	*/
+
+	case 80:
+#ifdef MK1BP
+		break;
+#endif //MK1BP
+	case_G80:
+	{
+		mesh_bed_leveling_flag = true;
+		int8_t verbosity_level = 0;
+		static bool run = false;
+
+		if (code_seen('V')) {
+			// Just 'V' without a number counts as V1.
+			char c = strchr_pointer[1];
+			verbosity_level = (c == ' ' || c == '\t' || c == 0) ? 1 : code_value_short();
+		}
+		// Firstly check if we know where we are
+		if (!(axis_known_position[X_AXIS] && axis_known_position[Y_AXIS] && axis_known_position[Z_AXIS])) {
+			// We don't know where we are! HOME!
+			// Push the commands to the front of the message queue in the reverse order!
+			// There shall be always enough space reserved for these commands.
+			if (lcd_commands_type != LCD_COMMAND_STOP_PRINT) {
+				repeatcommand_front(); // repeat G80 with all its parameters
+				enquecommand_front_P((PSTR("G28 W0")));
+			}
+			else {
+				mesh_bed_leveling_flag = false;
+			}
+			break;
+		} 
+		
+		
+		bool temp_comp_start = true;
+#ifdef PINDA_THERMISTOR
+		temp_comp_start = false;
+#endif //PINDA_THERMISTOR
+
+		if (temp_comp_start)
+		if (run == false && temp_cal_active == true && calibration_status_pinda() == true && target_temperature_bed >= 50) {
+			if (lcd_commands_type != LCD_COMMAND_STOP_PRINT) {
+				temp_compensation_start();
+				run = true;
+				repeatcommand_front(); // repeat G80 with all its parameters
+				enquecommand_front_P((PSTR("G28 W0")));
+			}
+			else {
+				mesh_bed_leveling_flag = false;
+			}
+			break;
+		}
+		run = false;
+		if (lcd_commands_type == LCD_COMMAND_STOP_PRINT) {
+			mesh_bed_leveling_flag = false;
+			break;
+		}
+		// Save custom message state, set a new custom message state to display: Calibrating point 9.
+		bool custom_message_old = custom_message;
+		unsigned int custom_message_type_old = custom_message_type;
+		unsigned int custom_message_state_old = custom_message_state;
+		custom_message = true;
+		custom_message_type = 1;
+		custom_message_state = (MESH_MEAS_NUM_X_POINTS * MESH_MEAS_NUM_Y_POINTS) + 10;
+		lcd_update(1);
+
+		mbl.reset(); //reset mesh bed leveling
+
+					 // Reset baby stepping to zero, if the babystepping has already been loaded before. The babystepsTodo value will be
+					 // consumed during the first movements following this statement.
+		babystep_undo();
+
+		// Cycle through all points and probe them
+		// First move up. During this first movement, the babystepping will be reverted.
+		current_position[Z_AXIS] = MESH_HOME_Z_SEARCH;
+		plan_buffer_line(current_position[X_AXIS], current_position[Y_AXIS], current_position[Z_AXIS], current_position[E_AXIS], homing_feedrate[Z_AXIS] / 60, active_extruder);
+		// The move to the first calibration point.
+		current_position[X_AXIS] = pgm_read_float(bed_ref_points);
+		current_position[Y_AXIS] = pgm_read_float(bed_ref_points + 1);
+		bool clamped = world2machine_clamp(current_position[X_AXIS], current_position[Y_AXIS]);
+
+		if (verbosity_level >= 1) {
+			clamped ? SERIAL_PROTOCOLPGM("First calibration point clamped.\n") : SERIAL_PROTOCOLPGM("No clamping for first calibration point.\n");
+		}
+		//            mbl.get_meas_xy(0, 0, current_position[X_AXIS], current_position[Y_AXIS], false);            
+		plan_buffer_line(current_position[X_AXIS], current_position[Y_AXIS], current_position[Z_AXIS], current_position[E_AXIS], homing_feedrate[X_AXIS] / 30, active_extruder);
+		// Wait until the move is finished.
+		st_synchronize();
+
+		int mesh_point = 0; //index number of calibration point
+
+		int ix = 0;
+		int iy = 0;
+
+		int XY_AXIS_FEEDRATE = homing_feedrate[X_AXIS] / 20;
+		int Z_PROBE_FEEDRATE = homing_feedrate[Z_AXIS] / 60;
+		int Z_LIFT_FEEDRATE = homing_feedrate[Z_AXIS] / 40;
+		bool has_z = is_bed_z_jitter_data_valid(); //checks if we have data from Z calibration (offsets of the Z heiths of the 8 calibration points from the first point)
+		if (verbosity_level >= 1) {
+			has_z ? SERIAL_PROTOCOLPGM("Z jitter data from Z cal. valid.\n") : SERIAL_PROTOCOLPGM("Z jitter data from Z cal. not valid.\n");
+		}
+		setup_for_endstop_move(false); //save feedrate and feedmultiply, sets feedmultiply to 100
+		const char *kill_message = NULL;
+		while (mesh_point != MESH_MEAS_NUM_X_POINTS * MESH_MEAS_NUM_Y_POINTS) {
+			if (verbosity_level >= 1) SERIAL_ECHOLNPGM("");
+			// Get coords of a measuring point.
+			ix = mesh_point % MESH_MEAS_NUM_X_POINTS; // from 0 to MESH_NUM_X_POINTS - 1
+			iy = mesh_point / MESH_MEAS_NUM_X_POINTS;
+			if (iy & 1) ix = (MESH_MEAS_NUM_X_POINTS - 1) - ix; // Zig zag
+			float z0 = 0.f;
+			if (has_z && mesh_point > 0) {
+				uint16_t z_offset_u = eeprom_read_word((uint16_t*)(EEPROM_BED_CALIBRATION_Z_JITTER + 2 * (ix + iy * 3 - 1)));
+				z0 = mbl.z_values[0][0] + *reinterpret_cast<int16_t*>(&z_offset_u) * 0.01;
+				//#if 0
+				if (verbosity_level >= 1) {
+					SERIAL_ECHOPGM("Bed leveling, point: ");
+					MYSERIAL.print(mesh_point);
+					SERIAL_ECHOPGM(", calibration z: ");
+					MYSERIAL.print(z0, 5);
+					SERIAL_ECHOLNPGM("");
+				}
+				//#endif
+			}
+
+			// Move Z up to MESH_HOME_Z_SEARCH.
+			current_position[Z_AXIS] = MESH_HOME_Z_SEARCH;
+			plan_buffer_line(current_position[X_AXIS], current_position[Y_AXIS], current_position[Z_AXIS], current_position[E_AXIS], Z_LIFT_FEEDRATE, active_extruder);
+			st_synchronize();
+
+			// Move to XY position of the sensor point.
+			current_position[X_AXIS] = pgm_read_float(bed_ref_points + 2 * mesh_point);
+			current_position[Y_AXIS] = pgm_read_float(bed_ref_points + 2 * mesh_point + 1);
+
+
+
+			world2machine_clamp(current_position[X_AXIS], current_position[Y_AXIS]);
+			if (verbosity_level >= 1) {
+
+				SERIAL_PROTOCOL(mesh_point);
+				clamped ? SERIAL_PROTOCOLPGM(": xy clamped.\n") : SERIAL_PROTOCOLPGM(": no xy clamping\n");
+			}
+
+
+			plan_buffer_line(current_position[X_AXIS], current_position[Y_AXIS], current_position[Z_AXIS], current_position[E_AXIS], XY_AXIS_FEEDRATE, active_extruder);
+			st_synchronize();
+
+			// Go down until endstop is hit
+			const float Z_CALIBRATION_THRESHOLD = 1.f;
+			if (!find_bed_induction_sensor_point_z((has_z && mesh_point > 0) ? z0 - Z_CALIBRATION_THRESHOLD : -10.f)) { //if we have data from z calibration max allowed difference is 1mm for each point, if we dont have data max difference is 10mm from initial point  
+				kill_message = MSG_BED_LEVELING_FAILED_POINT_LOW;
+				break;
+			}
+			if (MESH_HOME_Z_SEARCH - current_position[Z_AXIS] < 0.1f) {
+				kill_message = MSG_BED_LEVELING_FAILED_PROBE_DISCONNECTED;
+				break;
+			}
+			if (has_z && fabs(z0 - current_position[Z_AXIS]) > Z_CALIBRATION_THRESHOLD) { //if we have data from z calibration, max. allowed difference is 1mm for each point
+				kill_message = MSG_BED_LEVELING_FAILED_POINT_HIGH;
+				break;
+			}
+
+			if (verbosity_level >= 10) {
+				SERIAL_ECHOPGM("X: ");
+				MYSERIAL.print(current_position[X_AXIS], 5);
+				SERIAL_ECHOLNPGM("");
+				SERIAL_ECHOPGM("Y: ");
+				MYSERIAL.print(current_position[Y_AXIS], 5);
+				SERIAL_PROTOCOLPGM("\n");
+			}
+
+			float offset_z = 0;
+
+#ifdef PINDA_THERMISTOR
+			offset_z = temp_compensation_pinda_thermistor_offset();
+#endif //PINDA_THERMISTOR
+
+			if (verbosity_level >= 1) {
+				SERIAL_ECHOPGM("mesh bed leveling: ");
+				MYSERIAL.print(current_position[Z_AXIS], 5);
+				SERIAL_ECHOPGM(" offset: ");
+				MYSERIAL.print(offset_z, 5);
+				SERIAL_ECHOLNPGM("");
+			}
+			mbl.set_z(ix, iy, current_position[Z_AXIS] - offset_z); //store measured z values z_values[iy][ix] = z - offset_z;
+
+			custom_message_state--;
+			mesh_point++;
+			lcd_update(1);
+		}
+		if (verbosity_level >= 20) SERIAL_ECHOLNPGM("Mesh bed leveling while loop finished.");
+		current_position[Z_AXIS] = MESH_HOME_Z_SEARCH;
+		if (verbosity_level >= 20) {
+			SERIAL_ECHOLNPGM("MESH_HOME_Z_SEARCH: ");
+			MYSERIAL.print(current_position[Z_AXIS], 5);
+		}
+		plan_buffer_line(current_position[X_AXIS], current_position[Y_AXIS], current_position[Z_AXIS], current_position[E_AXIS], Z_LIFT_FEEDRATE, active_extruder);
+		st_synchronize();
+		if (mesh_point != MESH_MEAS_NUM_X_POINTS * MESH_MEAS_NUM_Y_POINTS) {
+			kill(kill_message);
+			SERIAL_ECHOLNPGM("killed");
+		}
+		clean_up_after_endstop_move();
+		SERIAL_ECHOLNPGM("clean up finished ");
+
+		bool apply_temp_comp = true;
+#ifdef PINDA_THERMISTOR
+		apply_temp_comp = false;
+#endif
+		if (apply_temp_comp)
+		if(temp_cal_active == true && calibration_status_pinda() == true) temp_compensation_apply(); //apply PINDA temperature compensation
+		babystep_apply(); // Apply Z height correction aka baby stepping before mesh bed leveing gets activated.
+		SERIAL_ECHOLNPGM("babystep applied");
+		bool eeprom_bed_correction_valid = eeprom_read_byte((unsigned char*)EEPROM_BED_CORRECTION_VALID) == 1;
+
+		if (verbosity_level >= 1) {
+			eeprom_bed_correction_valid ? SERIAL_PROTOCOLPGM("Bed correction data valid\n") : SERIAL_PROTOCOLPGM("Bed correction data not valid\n");
+		}
+
+		for (uint8_t i = 0; i < 4; ++i) {
+			unsigned char codes[4] = { 'L', 'R', 'F', 'B' };
+			long correction = 0;
+			if (code_seen(codes[i]))
+				correction = code_value_long();
+			else if (eeprom_bed_correction_valid) {
+				unsigned char *addr = (i < 2) ?
+					((i == 0) ? (unsigned char*)EEPROM_BED_CORRECTION_LEFT : (unsigned char*)EEPROM_BED_CORRECTION_RIGHT) :
+					((i == 2) ? (unsigned char*)EEPROM_BED_CORRECTION_FRONT : (unsigned char*)EEPROM_BED_CORRECTION_REAR);
+				correction = eeprom_read_int8(addr);
+			}
+			if (correction == 0)
+				continue;
+			float offset = float(correction) * 0.001f;
+			if (fabs(offset) > 0.101f) {
+				SERIAL_ERROR_START;
+				SERIAL_ECHOPGM("Excessive bed leveling correction: ");
+				SERIAL_ECHO(offset);
+				SERIAL_ECHOLNPGM(" microns");
+			}
+			else {
+				switch (i) {
+				case 0:
+					for (uint8_t row = 0; row < 3; ++row) {
+						mbl.z_values[row][1] += 0.5f * offset;
+						mbl.z_values[row][0] += offset;
+					}
+					break;
+				case 1:
+					for (uint8_t row = 0; row < 3; ++row) {
+						mbl.z_values[row][1] += 0.5f * offset;
+						mbl.z_values[row][2] += offset;
+					}
+					break;
+				case 2:
+					for (uint8_t col = 0; col < 3; ++col) {
+						mbl.z_values[1][col] += 0.5f * offset;
+						mbl.z_values[0][col] += offset;
+					}
+					break;
+				case 3:
+					for (uint8_t col = 0; col < 3; ++col) {
+						mbl.z_values[1][col] += 0.5f * offset;
+						mbl.z_values[2][col] += offset;
+					}
+					break;
+				}
+			}
+		}
+		SERIAL_ECHOLNPGM("Bed leveling correction finished");
+		mbl.upsample_3x3(); //bilinear interpolation from 3x3 to 7x7 points while using the same array z_values[iy][ix] for storing (just coppying measured data to new destination and interpolating between them)
+		SERIAL_ECHOLNPGM("Upsample finished");
+		mbl.active = 1; //activate mesh bed leveling
+		SERIAL_ECHOLNPGM("Mesh bed leveling activated");
+		go_home_with_z_lift();
+		SERIAL_ECHOLNPGM("Go home finished");
+		//unretract (after PINDA preheat retraction)
+		if (degHotend(active_extruder) > EXTRUDE_MINTEMP && temp_cal_active == true && calibration_status_pinda() == true && target_temperature_bed >= 50) {
+			current_position[E_AXIS] += DEFAULT_RETRACTION;
+			plan_buffer_line(current_position[X_AXIS], current_position[Y_AXIS], current_position[Z_AXIS], current_position[E_AXIS], 400, active_extruder);
+		}
+		// Restore custom message state
+		custom_message = custom_message_old;
+		custom_message_type = custom_message_type_old;
+		custom_message_state = custom_message_state_old;
+		mesh_bed_leveling_flag = false;
+		mesh_bed_run_from_menu = false;
+		lcd_update(2);
+		
+	}
+	break;
+
+        /**
+         * G81: Print mesh bed leveling status and bed profile if activated
+         */
+        case 81:
+            if (mbl.active) {
+                SERIAL_PROTOCOLPGM("Num X,Y: ");
+                SERIAL_PROTOCOL(MESH_NUM_X_POINTS);
+                SERIAL_PROTOCOLPGM(",");
+                SERIAL_PROTOCOL(MESH_NUM_Y_POINTS);
+                SERIAL_PROTOCOLPGM("\nZ search height: ");
+                SERIAL_PROTOCOL(MESH_HOME_Z_SEARCH);
+                SERIAL_PROTOCOLLNPGM("\nMeasured points:");
+                for (int y = MESH_NUM_Y_POINTS-1; y >= 0; y--) {
+                    for (int x = 0; x < MESH_NUM_X_POINTS; x++) {
+                        SERIAL_PROTOCOLPGM("  ");
+                        SERIAL_PROTOCOL_F(mbl.z_values[y][x], 5);
+                    }
+                    SERIAL_PROTOCOLPGM("\n");
+                }
+            }
+            else
+                SERIAL_PROTOCOLLNPGM("Mesh bed leveling not active.");
+            break;
+            
+#if 0
+        /**
+         * G82: Single Z probe at current location
+         *
+         * WARNING! USE WITH CAUTION! If you'll try to probe where is no leveling pad, nasty things can happen!
+         *
+         */
+        case 82:
+            SERIAL_PROTOCOLLNPGM("Finding bed ");
+            setup_for_endstop_move();
+            find_bed_induction_sensor_point_z();
+            clean_up_after_endstop_move();
+            SERIAL_PROTOCOLPGM("Bed found at: ");
+            SERIAL_PROTOCOL_F(current_position[Z_AXIS], 5);
+            SERIAL_PROTOCOLPGM("\n");
+            break;
+
+            /**
+             * G83: Prusa3D specific: Babystep in Z and store to EEPROM
+             */
+        case 83:
+        {
+            int babystepz = code_seen('S') ? code_value() : 0;
+            int BabyPosition = code_seen('P') ? code_value() : 0;
+            
+            if (babystepz != 0) {
+                //FIXME Vojtech: What shall be the index of the axis Z: 3 or 4?
+                // Is the axis indexed starting with zero or one?
+                if (BabyPosition > 4) {
+                    SERIAL_PROTOCOLLNPGM("Index out of bounds");
+                }else{
+                    // Save it to the eeprom
+                    babystepLoadZ = babystepz;
+                    EEPROM_save_B(EEPROM_BABYSTEP_Z0+(BabyPosition*2),&babystepLoadZ);
+                    // adjust the Z
+                    babystepsTodoZadd(babystepLoadZ);
+                }
+            
+            }
+            
+        }
+        break;
+            /**
+             * G84: Prusa3D specific: UNDO Babystep Z (move Z axis back)
+             */
+        case 84:
+            babystepsTodoZsubtract(babystepLoadZ);
+            // babystepLoadZ = 0;
+            break;
+            
+            /**
+             * G85: Prusa3D specific: Pick best babystep
+             */
+        case 85:
+            lcd_pick_babystep();
+            break;
+#endif
+            
+            /**
+             * G86: Prusa3D specific: Disable babystep correction after home.
+             * This G-code will be performed at the start of a calibration script.
+             */
+        case 86:
+            calibration_status_store(CALIBRATION_STATUS_LIVE_ADJUST);
+            break;
+            /**
+             * G87: Prusa3D specific: Enable babystep correction after home
+             * This G-code will be performed at the end of a calibration script.
+             */
+        case 87:
+			calibration_status_store(CALIBRATION_STATUS_CALIBRATED);
+            break;
+
+            /**
+             * G88: Prusa3D specific: Don't know what it is for, it is in V2Calibration.gcode
+             */
+		    case 88:
+			      break;
+
+
+#endif  // ENABLE_MESH_BED_LEVELING
+            
+            
+    case 90: // G90
+      relative_mode = false;
+      break;
+    case 91: // G91
+      relative_mode = true;
+      break;
+    case 92: // G92
+      if(!code_seen(axis_codes[E_AXIS]))
+        st_synchronize();
+      for(int8_t i=0; i < NUM_AXIS; i++) {
+        if(code_seen(axis_codes[i])) {
+           if(i == E_AXIS) {
+             current_position[i] = code_value();
+             plan_set_e_position(current_position[E_AXIS]);
+           }
+           else {
+		current_position[i] = code_value()+add_homing[i];
+            plan_set_position(current_position[X_AXIS], current_position[Y_AXIS], current_position[Z_AXIS], current_position[E_AXIS]);
+           }
+        }
+      }
+      break;
+
+	case 98: //activate farm mode
+		farm_mode = 1;
+		PingTime = millis();
+		eeprom_update_byte((unsigned char *)EEPROM_FARM_MODE, farm_mode);
+		break;
+
+	case 99: //deactivate farm mode
+		farm_mode = 0;
+		lcd_printer_connected();
+		eeprom_update_byte((unsigned char *)EEPROM_FARM_MODE, farm_mode);
+		lcd_update(2);
+		break;
+
+
+
+
+
+
+
+    }
+  } // end if(code_seen('G'))
+
+  else if(code_seen('M'))
+  {
+	  int index;
+	  for (index = 1; *(strchr_pointer + index) == ' ' || *(strchr_pointer + index) == '\t'; index++);
+	   
+	 /*for (++strchr_pointer; *strchr_pointer == ' ' || *strchr_pointer == '\t'; ++strchr_pointer);*/
+	  if (*(strchr_pointer+index) < '0' || *(strchr_pointer+index) > '9') {
+		  SERIAL_ECHOLNPGM("Invalid M code");
+	  } else
+    switch((int)code_value())
+    {
+#ifdef ULTIPANEL
+
+    case 0: // M0 - Unconditional stop - Wait for user button press on LCD
+    case 1: // M1 - Conditional stop - Wait for user button press on LCD
+    {
+      char *src = strchr_pointer + 2;
+
+      codenum = 0;
+
+      bool hasP = false, hasS = false;
+      if (code_seen('P')) {
+        codenum = code_value(); // milliseconds to wait
+        hasP = codenum > 0;
+      }
+      if (code_seen('S')) {
+        codenum = code_value() * 1000; // seconds to wait
+        hasS = codenum > 0;
+      }
+      starpos = strchr(src, '*');
+      if (starpos != NULL) *(starpos) = '\0';
+      while (*src == ' ') ++src;
+      if (!hasP && !hasS && *src != '\0') {
+        lcd_setstatus(src);
+      } else {
+        LCD_MESSAGERPGM(MSG_USERWAIT);
+      }
+
+      lcd_ignore_click();				//call lcd_ignore_click aslo for else ???
+      st_synchronize();
+      previous_millis_cmd = millis();
+      if (codenum > 0){
+        codenum += millis();  // keep track of when we started waiting
+        while(millis() < codenum && !lcd_clicked()){
+          manage_heater();
+          manage_inactivity(true);
+          lcd_update();
+        }
+        lcd_ignore_click(false);
+      }else{
+          if (!lcd_detected())
+            break;
+        while(!lcd_clicked()){
+          manage_heater();
+          manage_inactivity(true);
+          lcd_update();
+        }
+      }
+      if (IS_SD_PRINTING)
+        LCD_MESSAGERPGM(MSG_RESUMING);
+      else
+        LCD_MESSAGERPGM(WELCOME_MSG);
+    }
+    break;
+#endif
+    case 17:
+        LCD_MESSAGERPGM(MSG_NO_MOVE);
+        enable_x();
+        enable_y();
+        enable_z();
+        enable_e0();
+        enable_e1();
+        enable_e2();
+      break;
+
+#ifdef SDSUPPORT
+    case 20: // M20 - list SD card
+      SERIAL_PROTOCOLLNRPGM(MSG_BEGIN_FILE_LIST);
+      card.ls();
+      SERIAL_PROTOCOLLNRPGM(MSG_END_FILE_LIST);
+      break;
+    case 21: // M21 - init SD card
+
+      card.initsd();
+
+      break;
+    case 22: //M22 - release SD card
+      card.release();
+
+      break;
+    case 23: //M23 - Select file
+      starpos = (strchr(strchr_pointer + 4,'*'));
+      if(starpos!=NULL)
+        *(starpos)='\0';
+      card.openFile(strchr_pointer + 4,true);
+      break;
+    case 24: //M24 - Start SD print
+      card.startFileprint();
+      starttime=millis();
+	  break;
+    case 25: //M25 - Pause SD print
+      card.pauseSDPrint();
+      break;
+    case 26: //M26 - Set SD index
+      if(card.cardOK && code_seen('S')) {
+        card.setIndex(code_value_long());
+      }
+      break;
+    case 27: //M27 - Get SD status
+      card.getStatus();
+      break;
+    case 28: //M28 - Start SD write
+      starpos = (strchr(strchr_pointer + 4,'*'));
+      if(starpos != NULL){
+        char* npos = strchr(CMDBUFFER_CURRENT_STRING, 'N');
+        strchr_pointer = strchr(npos,' ') + 1;
+        *(starpos) = '\0';
+      }
+      card.openFile(strchr_pointer+4,false);
+      break;
+    case 29: //M29 - Stop SD write
+      //processed in write to file routine above
+      //card,saving = false;
+      break;
+    case 30: //M30 <filename> Delete File
+      if (card.cardOK){
+        card.closefile();
+        starpos = (strchr(strchr_pointer + 4,'*'));
+        if(starpos != NULL){
+          char* npos = strchr(CMDBUFFER_CURRENT_STRING, 'N');
+          strchr_pointer = strchr(npos,' ') + 1;
+          *(starpos) = '\0';
+        }
+        card.removeFile(strchr_pointer + 4);
+      }
+      break;
+    case 32: //M32 - Select file and start SD print
+    {
+      if(card.sdprinting) {
+        st_synchronize();
+
+      }
+      starpos = (strchr(strchr_pointer + 4,'*'));
+
+      char* namestartpos = (strchr(strchr_pointer + 4,'!'));   //find ! to indicate filename string start.
+      if(namestartpos==NULL)
+      {
+        namestartpos=strchr_pointer + 4; //default name position, 4 letters after the M
+      }
+      else
+        namestartpos++; //to skip the '!'
+
+      if(starpos!=NULL)
+        *(starpos)='\0';
+
+      bool call_procedure=(code_seen('P'));
+
+      if(strchr_pointer>namestartpos)
+        call_procedure=false;  //false alert, 'P' found within filename
+
+      if( card.cardOK )
+      {
+        card.openFile(namestartpos,true,!call_procedure);
+        if(code_seen('S'))
+          if(strchr_pointer<namestartpos) //only if "S" is occuring _before_ the filename
+            card.setIndex(code_value_long());
+        card.startFileprint();
+        if(!call_procedure)
+          starttime=millis(); //procedure calls count as normal print time.
+      }
+    } break;
+    case 928: //M928 - Start SD write
+      starpos = (strchr(strchr_pointer + 5,'*'));
+      if(starpos != NULL){
+        char* npos = strchr(CMDBUFFER_CURRENT_STRING, 'N');
+        strchr_pointer = strchr(npos,' ') + 1;
+        *(starpos) = '\0';
+      }
+      card.openLogFile(strchr_pointer+5);
+      break;
+
+#endif //SDSUPPORT
+
+    case 31: //M31 take time since the start of the SD print or an M109 command
+      {
+      stoptime=millis();
+      char time[30];
+      unsigned long t=(stoptime-starttime)/1000;
+      int sec,min;
+      min=t/60;
+      sec=t%60;
+      sprintf_P(time, PSTR("%i min, %i sec"), min, sec);
+      SERIAL_ECHO_START;
+      SERIAL_ECHOLN(time);
+      lcd_setstatus(time);
+      autotempShutdown();
+      }
+      break;
+    case 42: //M42 -Change pin status via gcode
+      if (code_seen('S'))
+      {
+        int pin_status = code_value();
+        int pin_number = LED_PIN;
+        if (code_seen('P') && pin_status >= 0 && pin_status <= 255)
+          pin_number = code_value();
+        for(int8_t i = 0; i < (int8_t)(sizeof(sensitive_pins)/sizeof(int)); i++)
+        {
+          if (sensitive_pins[i] == pin_number)
+          {
+            pin_number = -1;
+            break;
+          }
+        }
+      #if defined(FAN_PIN) && FAN_PIN > -1
+        if (pin_number == FAN_PIN)
+          fanSpeed = pin_status;
+      #endif
+        if (pin_number > -1)
+        {
+          pinMode(pin_number, OUTPUT);
+          digitalWrite(pin_number, pin_status);
+          analogWrite(pin_number, pin_status);
+        }
+      }
+     break;
+
+    case 44: // M44: Prusa3D: Reset the bed skew and offset calibration.
+
+		// Reset the baby step value and the baby step applied flag.
+		calibration_status_store(CALIBRATION_STATUS_ASSEMBLED);
+		eeprom_update_word((uint16_t*)EEPROM_BABYSTEP_Z, 0);
+
+        // Reset the skew and offset in both RAM and EEPROM.
+        reset_bed_offset_and_skew();
+        // Reset world2machine_rotation_and_skew and world2machine_shift, therefore
+        // the planner will not perform any adjustments in the XY plane. 
+        // Wait for the motors to stop and update the current position with the absolute values.
+        world2machine_revert_to_uncorrected();
+        break;
+
+    case 45: // M45: Prusa3D: bed skew and offset with manual Z up
+    {
+		// Only Z calibration?
+		bool onlyZ = code_seen('Z');
+
+		if (!onlyZ) {
+			setTargetBed(0);
+			setTargetHotend(0, 0);
+			setTargetHotend(0, 1);
+			setTargetHotend(0, 2);
+			adjust_bed_reset(); //reset bed level correction
+		}
+
+        // Disable the default update procedure of the display. We will do a modal dialog.
+        lcd_update_enable(false);
+        // Let the planner use the uncorrected coordinates.
+        mbl.reset();
+        // Reset world2machine_rotation_and_skew and world2machine_shift, therefore
+        // the planner will not perform any adjustments in the XY plane. 
+        // Wait for the motors to stop and update the current position with the absolute values.
+        world2machine_revert_to_uncorrected();
+        // Reset the baby step value applied without moving the axes.
+        babystep_reset();
+        // Mark all axes as in a need for homing.
+        memset(axis_known_position, 0, sizeof(axis_known_position));
+
+        // Home in the XY plane.
+        //set_destination_to_current();
+        setup_for_endstop_move();
+		lcd_display_message_fullscreen_P(MSG_AUTO_HOME);
+		home_xy();
+
+        // Let the user move the Z axes up to the end stoppers.
+#ifdef TMC2130
+        if (calibrate_z_auto()) {
+#else //TMC2130
+        if (lcd_calibrate_z_end_stop_manual( onlyZ )) {
+#endif //TMC2130
+            refresh_cmd_timeout();
+			if (((degHotend(0) > MAX_HOTEND_TEMP_CALIBRATION) || (degBed() > MAX_BED_TEMP_CALIBRATION)) && (!onlyZ)) {
+				lcd_wait_for_cool_down();
+				lcd_show_fullscreen_message_and_wait_P(MSG_PAPER);
+				lcd_display_message_fullscreen_P(MSG_FIND_BED_OFFSET_AND_SKEW_LINE1);
+				lcd_implementation_print_at(0, 2, 1);
+				lcd_printPGM(MSG_FIND_BED_OFFSET_AND_SKEW_LINE2);
+			}
+
+            // Move the print head close to the bed.
+            current_position[Z_AXIS] = MESH_HOME_Z_SEARCH;
+            plan_buffer_line(current_position[X_AXIS], current_position[Y_AXIS],current_position[Z_AXIS] , current_position[E_AXIS], homing_feedrate[Z_AXIS]/40, active_extruder);
+            st_synchronize();
+
+
+//#ifdef TMC2130
+//		tmc2130_home_enter(X_AXIS_MASK | Y_AXIS_MASK);
+//#endif
+
+            int8_t verbosity_level = 0;
+            if (code_seen('V')) {
+                // Just 'V' without a number counts as V1.
+                char c = strchr_pointer[1];
+                verbosity_level = (c == ' ' || c == '\t' || c == 0) ? 1 : code_value_short();
+            }
+            
+            if (onlyZ) {
+                clean_up_after_endstop_move();
+                // Z only calibration.
+                // Load the machine correction matrix
+                world2machine_initialize();
+                // and correct the current_position to match the transformed coordinate system.
+                world2machine_update_current();
+                //FIXME
+                bool result = sample_mesh_and_store_reference();
+                if (result) {
+                    if (calibration_status() == CALIBRATION_STATUS_Z_CALIBRATION)
+                        // Shipped, the nozzle height has been set already. The user can start printing now.
+                        calibration_status_store(CALIBRATION_STATUS_CALIBRATED);
+                    // babystep_apply();
+                }
+            } else {
+                // Reset the baby step value and the baby step applied flag.
+                calibration_status_store(CALIBRATION_STATUS_ASSEMBLED);
+                eeprom_update_word((uint16_t*)EEPROM_BABYSTEP_Z, 0);
+                // Complete XYZ calibration.
+				uint8_t point_too_far_mask = 0;
+                BedSkewOffsetDetectionResultType result = find_bed_offset_and_skew(verbosity_level, point_too_far_mask);
+				clean_up_after_endstop_move();
+                // Print head up.
+                current_position[Z_AXIS] = MESH_HOME_Z_SEARCH;
+                plan_buffer_line(current_position[X_AXIS], current_position[Y_AXIS],current_position[Z_AXIS] , current_position[E_AXIS], homing_feedrate[Z_AXIS]/40, active_extruder);
+                st_synchronize();
+                if (result >= 0) {
+					point_too_far_mask = 0;
+                    // Second half: The fine adjustment.
+                    // Let the planner use the uncorrected coordinates.
+                    mbl.reset();
+                    world2machine_reset();
+                    // Home in the XY plane.
+                    setup_for_endstop_move();
+                    home_xy();
+                    result = improve_bed_offset_and_skew(1, verbosity_level, point_too_far_mask);
+                    clean_up_after_endstop_move();
+                    // Print head up.
+                    current_position[Z_AXIS] = MESH_HOME_Z_SEARCH;
+                    plan_buffer_line(current_position[X_AXIS], current_position[Y_AXIS],current_position[Z_AXIS] , current_position[E_AXIS], homing_feedrate[Z_AXIS]/40, active_extruder);
+                    st_synchronize();
+                    // if (result >= 0) babystep_apply();
+                }
+                lcd_bed_calibration_show_result(result, point_too_far_mask);
+                if (result >= 0) {
+                    // Calibration valid, the machine should be able to print. Advise the user to run the V2Calibration.gcode.
+                    calibration_status_store(CALIBRATION_STATUS_LIVE_ADJUST);
+                    lcd_show_fullscreen_message_and_wait_P(MSG_BABYSTEP_Z_NOT_SET);
+                }
+            }
+#ifdef TMC2130
+		tmc2130_home_exit();
+#endif
+        } else {
+            // Timeouted.
+        }
+
+
+        lcd_update_enable(true);
+        break;
+    }
+
+    /*
+    case 46:
+    {
+        // M46: Prusa3D: Show the assigned IP address.
+        uint8_t ip[4];
+        bool hasIP = card.ToshibaFlashAir_GetIP(ip);
+        if (hasIP) {
+            SERIAL_ECHOPGM("Toshiba FlashAir current IP: ");
+            SERIAL_ECHO(int(ip[0]));
+            SERIAL_ECHOPGM(".");
+            SERIAL_ECHO(int(ip[1]));
+            SERIAL_ECHOPGM(".");
+            SERIAL_ECHO(int(ip[2]));
+            SERIAL_ECHOPGM(".");
+            SERIAL_ECHO(int(ip[3]));
+            SERIAL_ECHOLNPGM("");
+        } else {
+            SERIAL_ECHOLNPGM("Toshiba FlashAir GetIP failed");          
+        }
+        break;
+    }
+    */
+
+    case 47:
+        // M47: Prusa3D: Show end stops dialog on the display.
+        lcd_diag_show_end_stops();
+        break;
+
+#if 0
+    case 48: // M48: scan the bed induction sensor points, print the sensor trigger coordinates to the serial line for visualization on the PC.
+    {
+        // Disable the default update procedure of the display. We will do a modal dialog.
+        lcd_update_enable(false);
+        // Let the planner use the uncorrected coordinates.
+        mbl.reset();
+        // Reset world2machine_rotation_and_skew and world2machine_shift, therefore
+        // the planner will not perform any adjustments in the XY plane. 
+        // Wait for the motors to stop and update the current position with the absolute values.
+        world2machine_revert_to_uncorrected();
+        // Move the print head close to the bed.
+        current_position[Z_AXIS] = MESH_HOME_Z_SEARCH;
+        plan_buffer_line(current_position[X_AXIS], current_position[Y_AXIS],current_position[Z_AXIS] , current_position[E_AXIS], homing_feedrate[Z_AXIS]/40, active_extruder);
+        st_synchronize();
+        // Home in the XY plane.
+        set_destination_to_current();
+        setup_for_endstop_move();
+        home_xy();
+        int8_t verbosity_level = 0;
+        if (code_seen('V')) {
+            // Just 'V' without a number counts as V1.
+            char c = strchr_pointer[1];
+            verbosity_level = (c == ' ' || c == '\t' || c == 0) ? 1 : code_value_short();
+        }
+        bool success = scan_bed_induction_points(verbosity_level);
+        clean_up_after_endstop_move();
+        // Print head up.
+        current_position[Z_AXIS] = MESH_HOME_Z_SEARCH;
+        plan_buffer_line(current_position[X_AXIS], current_position[Y_AXIS],current_position[Z_AXIS] , current_position[E_AXIS], homing_feedrate[Z_AXIS]/40, active_extruder);
+        st_synchronize();
+        lcd_update_enable(true);
+        break;
+    }
+#endif
+
+// M48 Z-Probe repeatability measurement function.
+//
+// Usage:   M48 <n #_samples> <X X_position_for_samples> <Y Y_position_for_samples> <V Verbose_Level> <L legs_of_movement_prior_to_doing_probe>
+//	
+// This function assumes the bed has been homed.  Specificaly, that a G28 command
+// as been issued prior to invoking the M48 Z-Probe repeatability measurement function.
+// Any information generated by a prior G29 Bed leveling command will be lost and need to be
+// regenerated.
+//
+// The number of samples will default to 10 if not specified.  You can use upper or lower case
+// letters for any of the options EXCEPT n.  n must be in lower case because Marlin uses a capital
+// N for its communication protocol and will get horribly confused if you send it a capital N.
+//
+
+#ifdef ENABLE_AUTO_BED_LEVELING
+#ifdef Z_PROBE_REPEATABILITY_TEST 
+
+    case 48: // M48 Z-Probe repeatability
+        {
+            #if Z_MIN_PIN == -1
+            #error "You must have a Z_MIN endstop in order to enable calculation of Z-Probe repeatability."
+            #endif
+
+	double sum=0.0; 
+	double mean=0.0; 
+	double sigma=0.0;
+	double sample_set[50];
+	int verbose_level=1, n=0, j, n_samples = 10, n_legs=0;
+	double X_current, Y_current, Z_current;
+	double X_probe_location, Y_probe_location, Z_start_location, ext_position;
+	
+	if (code_seen('V') || code_seen('v')) {
+        	verbose_level = code_value();
+		if (verbose_level<0 || verbose_level>4 ) {
+			SERIAL_PROTOCOLPGM("?Verbose Level not plausable.\n");
+			goto Sigma_Exit;
+		}
+	}
+
+	if (verbose_level > 0)   {
+		SERIAL_PROTOCOLPGM("M48 Z-Probe Repeatability test.   Version 2.00\n");
+		SERIAL_PROTOCOLPGM("Full support at: http://3dprintboard.com/forum.php\n");
+	}
+
+	if (code_seen('n')) {
+        	n_samples = code_value();
+		if (n_samples<4 || n_samples>50 ) {
+			SERIAL_PROTOCOLPGM("?Specified sample size not plausable.\n");
+			goto Sigma_Exit;
+		}
+	}
+
+	X_current = X_probe_location = st_get_position_mm(X_AXIS);
+	Y_current = Y_probe_location = st_get_position_mm(Y_AXIS);
+	Z_current = st_get_position_mm(Z_AXIS);
+	Z_start_location = st_get_position_mm(Z_AXIS) + Z_RAISE_BEFORE_PROBING;
+	ext_position	 = st_get_position_mm(E_AXIS);
+
+	if (code_seen('X') || code_seen('x') ) {
+        	X_probe_location = code_value() -  X_PROBE_OFFSET_FROM_EXTRUDER;
+		if (X_probe_location<X_MIN_POS || X_probe_location>X_MAX_POS ) {
+			SERIAL_PROTOCOLPGM("?Specified X position out of range.\n");
+			goto Sigma_Exit;
+		}
+	}
+
+	if (code_seen('Y') || code_seen('y') ) {
+        	Y_probe_location = code_value() -  Y_PROBE_OFFSET_FROM_EXTRUDER;
+		if (Y_probe_location<Y_MIN_POS || Y_probe_location>Y_MAX_POS ) {
+			SERIAL_PROTOCOLPGM("?Specified Y position out of range.\n");
+			goto Sigma_Exit;
+		}
+	}
+
+	if (code_seen('L') || code_seen('l') ) {
+        	n_legs = code_value();
+		if ( n_legs==1 ) 
+			n_legs = 2;
+		if ( n_legs<0 || n_legs>15 ) {
+			SERIAL_PROTOCOLPGM("?Specified number of legs in movement not plausable.\n");
+			goto Sigma_Exit;
+		}
+	}
+
+//
+// Do all the preliminary setup work.   First raise the probe.
+//
+
+        st_synchronize();
+        plan_bed_level_matrix.set_to_identity();
+	plan_buffer_line( X_current, Y_current, Z_start_location,
+			ext_position,
+    			homing_feedrate[Z_AXIS]/60,
+			active_extruder);
+        st_synchronize();
+
+//
+// Now get everything to the specified probe point So we can safely do a probe to
+// get us close to the bed.  If the Z-Axis is far from the bed, we don't want to 
+// use that as a starting point for each probe.
+//
+	if (verbose_level > 2) 
+		SERIAL_PROTOCOL("Positioning probe for the test.\n");
+
+	plan_buffer_line( X_probe_location, Y_probe_location, Z_start_location,
+			ext_position,
+    			homing_feedrate[X_AXIS]/60,
+			active_extruder);
+        st_synchronize();
+
+	current_position[X_AXIS] = X_current = st_get_position_mm(X_AXIS);
+	current_position[Y_AXIS] = Y_current = st_get_position_mm(Y_AXIS);
+	current_position[Z_AXIS] = Z_current = st_get_position_mm(Z_AXIS);
+	current_position[E_AXIS] = ext_position = st_get_position_mm(E_AXIS);
+
+// 
+// OK, do the inital probe to get us close to the bed.
+// Then retrace the right amount and use that in subsequent probes
+//
+
+	setup_for_endstop_move();
+	run_z_probe();
+
+	current_position[Z_AXIS] = Z_current = st_get_position_mm(Z_AXIS);
+	Z_start_location = st_get_position_mm(Z_AXIS) + Z_RAISE_BEFORE_PROBING;
+
+	plan_buffer_line( X_probe_location, Y_probe_location, Z_start_location,
+			ext_position,
+    			homing_feedrate[X_AXIS]/60,
+			active_extruder);
+        st_synchronize();
+	current_position[Z_AXIS] = Z_current = st_get_position_mm(Z_AXIS);
+
+        for( n=0; n<n_samples; n++) {
+
+		do_blocking_move_to( X_probe_location, Y_probe_location, Z_start_location); // Make sure we are at the probe location
+
+		if ( n_legs)  {
+		double radius=0.0, theta=0.0, x_sweep, y_sweep;
+		int rotational_direction, l;
+
+			rotational_direction = (unsigned long) millis() & 0x0001;			// clockwise or counter clockwise
+			radius = (unsigned long) millis() % (long) (X_MAX_LENGTH/4); 			// limit how far out to go 
+			theta = (float) ((unsigned long) millis() % (long) 360) / (360./(2*3.1415926));	// turn into radians
+
+//SERIAL_ECHOPAIR("starting radius: ",radius);
+//SERIAL_ECHOPAIR("   theta: ",theta);
+//SERIAL_ECHOPAIR("   direction: ",rotational_direction);
+//SERIAL_PROTOCOLLNPGM("");
+
+			for( l=0; l<n_legs-1; l++) {
+				if (rotational_direction==1)
+					theta += (float) ((unsigned long) millis() % (long) 20) / (360.0/(2*3.1415926)); // turn into radians
+				else
+					theta -= (float) ((unsigned long) millis() % (long) 20) / (360.0/(2*3.1415926)); // turn into radians
+
+				radius += (float) ( ((long) ((unsigned long) millis() % (long) 10)) - 5);
+				if ( radius<0.0 )
+					radius = -radius;
+
+				X_current = X_probe_location + cos(theta) * radius;
+				Y_current = Y_probe_location + sin(theta) * radius;
+
+				if ( X_current<X_MIN_POS)		// Make sure our X & Y are sane
+					 X_current = X_MIN_POS;
+				if ( X_current>X_MAX_POS)
+					 X_current = X_MAX_POS;
+
+				if ( Y_current<Y_MIN_POS)		// Make sure our X & Y are sane
+					 Y_current = Y_MIN_POS;
+				if ( Y_current>Y_MAX_POS)
+					 Y_current = Y_MAX_POS;
+
+				if (verbose_level>3 ) {
+					SERIAL_ECHOPAIR("x: ", X_current);
+					SERIAL_ECHOPAIR("y: ", Y_current);
+					SERIAL_PROTOCOLLNPGM("");
+				}
+
+				do_blocking_move_to( X_current, Y_current, Z_current );
+			}
+			do_blocking_move_to( X_probe_location, Y_probe_location, Z_start_location); // Go back to the probe location
+		}
+
+		setup_for_endstop_move();
+                run_z_probe();
+
+		sample_set[n] = current_position[Z_AXIS];
+
+//
+// Get the current mean for the data points we have so far
+//
+		sum=0.0; 
+		for( j=0; j<=n; j++) {
+			sum = sum + sample_set[j];
+		}
+		mean = sum / (double (n+1));
+//
+// Now, use that mean to calculate the standard deviation for the
+// data points we have so far
+//
+
+		sum=0.0; 
+		for( j=0; j<=n; j++) {
+			sum = sum + (sample_set[j]-mean) * (sample_set[j]-mean);
+		}
+		sigma = sqrt( sum / (double (n+1)) );
+
+		if (verbose_level > 1) {
+			SERIAL_PROTOCOL(n+1);
+			SERIAL_PROTOCOL(" of ");
+			SERIAL_PROTOCOL(n_samples);
+			SERIAL_PROTOCOLPGM("   z: ");
+			SERIAL_PROTOCOL_F(current_position[Z_AXIS], 6);
+		}
+
+		if (verbose_level > 2) {
+			SERIAL_PROTOCOL(" mean: ");
+			SERIAL_PROTOCOL_F(mean,6);
+
+			SERIAL_PROTOCOL("   sigma: ");
+			SERIAL_PROTOCOL_F(sigma,6);
+		}
+
+		if (verbose_level > 0) 
+			SERIAL_PROTOCOLPGM("\n");
+
+		plan_buffer_line( X_probe_location, Y_probe_location, Z_start_location, 
+				  current_position[E_AXIS], homing_feedrate[Z_AXIS]/60, active_extruder);
+        	st_synchronize();
+
+	}
+
+	delay(1000);
+
+        clean_up_after_endstop_move();
+
+//      enable_endstops(true);
+
+	if (verbose_level > 0) {
+		SERIAL_PROTOCOLPGM("Mean: ");
+		SERIAL_PROTOCOL_F(mean, 6);
+		SERIAL_PROTOCOLPGM("\n");
+	}
+
+SERIAL_PROTOCOLPGM("Standard Deviation: ");
+SERIAL_PROTOCOL_F(sigma, 6);
+SERIAL_PROTOCOLPGM("\n\n");
+
+Sigma_Exit:
+        break;
+	}
+#endif		// Z_PROBE_REPEATABILITY_TEST 
+#endif		// ENABLE_AUTO_BED_LEVELING
+
+    case 104: // M104
+      if(setTargetedHotend(104)){
+        break;
+      }
+      if (code_seen('S')) setTargetHotend(code_value(), tmp_extruder);
+      setWatch();
+      break;
+    case 112: //  M112 -Emergency Stop
+      kill("", 3);
+      break;
+    case 140: // M140 set bed temp
+      if (code_seen('S')) setTargetBed(code_value());
+      break;
+    case 105 : // M105
+      if(setTargetedHotend(105)){
+        break;
+        }
+      #if defined(TEMP_0_PIN) && TEMP_0_PIN > -1
+        SERIAL_PROTOCOLPGM("ok T:");
+        SERIAL_PROTOCOL_F(degHotend(tmp_extruder),1);
+        SERIAL_PROTOCOLPGM(" /");
+        SERIAL_PROTOCOL_F(degTargetHotend(tmp_extruder),1);
+        #if defined(TEMP_BED_PIN) && TEMP_BED_PIN > -1
+          SERIAL_PROTOCOLPGM(" B:");
+          SERIAL_PROTOCOL_F(degBed(),1);
+          SERIAL_PROTOCOLPGM(" /");
+          SERIAL_PROTOCOL_F(degTargetBed(),1);
+        #endif //TEMP_BED_PIN
+        for (int8_t cur_extruder = 0; cur_extruder < EXTRUDERS; ++cur_extruder) {
+          SERIAL_PROTOCOLPGM(" T");
+          SERIAL_PROTOCOL(cur_extruder);
+          SERIAL_PROTOCOLPGM(":");
+          SERIAL_PROTOCOL_F(degHotend(cur_extruder),1);
+          SERIAL_PROTOCOLPGM(" /");
+          SERIAL_PROTOCOL_F(degTargetHotend(cur_extruder),1);
+        }
+      #else
+        SERIAL_ERROR_START;
+        SERIAL_ERRORLNRPGM(MSG_ERR_NO_THERMISTORS);
+      #endif
+
+        SERIAL_PROTOCOLPGM(" @:");
+      #ifdef EXTRUDER_WATTS
+        SERIAL_PROTOCOL((EXTRUDER_WATTS * getHeaterPower(tmp_extruder))/127);
+        SERIAL_PROTOCOLPGM("W");
+      #else
+        SERIAL_PROTOCOL(getHeaterPower(tmp_extruder));
+      #endif
+
+        SERIAL_PROTOCOLPGM(" B@:");
+      #ifdef BED_WATTS
+        SERIAL_PROTOCOL((BED_WATTS * getHeaterPower(-1))/127);
+        SERIAL_PROTOCOLPGM("W");
+      #else
+        SERIAL_PROTOCOL(getHeaterPower(-1));
+      #endif
+
+#ifdef PINDA_THERMISTOR
+		SERIAL_PROTOCOLPGM(" P:");
+		SERIAL_PROTOCOL_F(current_temperature_pinda,1);
+#endif //PINDA_THERMISTOR
+
+#ifdef AMBIENT_THERMISTOR
+		SERIAL_PROTOCOLPGM(" A:");
+		SERIAL_PROTOCOL_F(current_temperature_ambient,1);
+#endif //AMBIENT_THERMISTOR
+
+
+        #ifdef SHOW_TEMP_ADC_VALUES
+          {float raw = 0.0;
+
+          #if defined(TEMP_BED_PIN) && TEMP_BED_PIN > -1
+            SERIAL_PROTOCOLPGM("    ADC B:");
+            SERIAL_PROTOCOL_F(degBed(),1);
+            SERIAL_PROTOCOLPGM("C->");
+            raw = rawBedTemp();
+            SERIAL_PROTOCOL_F(raw/OVERSAMPLENR,5);
+            SERIAL_PROTOCOLPGM(" Rb->");
+            SERIAL_PROTOCOL_F(100 * (1 + (PtA * (raw/OVERSAMPLENR)) + (PtB * sq((raw/OVERSAMPLENR)))), 5);
+            SERIAL_PROTOCOLPGM(" Rxb->");
+            SERIAL_PROTOCOL_F(raw, 5);
+          #endif
+          for (int8_t cur_extruder = 0; cur_extruder < EXTRUDERS; ++cur_extruder) {
+            SERIAL_PROTOCOLPGM("  T");
+            SERIAL_PROTOCOL(cur_extruder);
+            SERIAL_PROTOCOLPGM(":");
+            SERIAL_PROTOCOL_F(degHotend(cur_extruder),1);
+            SERIAL_PROTOCOLPGM("C->");
+            raw = rawHotendTemp(cur_extruder);
+            SERIAL_PROTOCOL_F(raw/OVERSAMPLENR,5);
+            SERIAL_PROTOCOLPGM(" Rt");
+            SERIAL_PROTOCOL(cur_extruder);
+            SERIAL_PROTOCOLPGM("->");
+            SERIAL_PROTOCOL_F(100 * (1 + (PtA * (raw/OVERSAMPLENR)) + (PtB * sq((raw/OVERSAMPLENR)))), 5);
+            SERIAL_PROTOCOLPGM(" Rx");
+            SERIAL_PROTOCOL(cur_extruder);
+            SERIAL_PROTOCOLPGM("->");
+            SERIAL_PROTOCOL_F(raw, 5);
+          }}
+        #endif
+		SERIAL_PROTOCOLLN("");
+      return;
+      break;
+    case 109:
+    {// M109 - Wait for extruder heater to reach target.
+      if(setTargetedHotend(109)){
+        break;
+      }
+      LCD_MESSAGERPGM(MSG_HEATING);
+	  heating_status = 1;
+	  if (farm_mode) { prusa_statistics(1); };
+
+#ifdef AUTOTEMP
+        autotemp_enabled=false;
+      #endif
+      if (code_seen('S')) {
+        setTargetHotend(code_value(), tmp_extruder);
+              CooldownNoWait = true;
+            } else if (code_seen('R')) {
+              setTargetHotend(code_value(), tmp_extruder);
+        CooldownNoWait = false;
+      }
+      #ifdef AUTOTEMP
+        if (code_seen('S')) autotemp_min=code_value();
+        if (code_seen('B')) autotemp_max=code_value();
+        if (code_seen('F'))
+        {
+          autotemp_factor=code_value();
+          autotemp_enabled=true;
+        }
+      #endif
+
+      setWatch();
+      codenum = millis();
+
+      /* See if we are heating up or cooling down */
+      target_direction = isHeatingHotend(tmp_extruder); // true if heating, false if cooling
+
+      cancel_heatup = false;
+
+	  wait_for_heater(codenum); //loops until target temperature is reached
+
+        LCD_MESSAGERPGM(MSG_HEATING_COMPLETE);
+		heating_status = 2;
+		if (farm_mode) { prusa_statistics(2); };
+        
+        //starttime=millis();
+        previous_millis_cmd = millis();
+      }
+      break;
+    case 190: // M190 - Wait for bed heater to reach target.
+    #if defined(TEMP_BED_PIN) && TEMP_BED_PIN > -1
+        LCD_MESSAGERPGM(MSG_BED_HEATING);
+		heating_status = 3;
+		if (farm_mode) { prusa_statistics(1); };
+        if (code_seen('S')) 
+		{
+          setTargetBed(code_value());
+          CooldownNoWait = true;
+        } 
+		else if (code_seen('R')) 
+		{
+          setTargetBed(code_value());
+          CooldownNoWait = false;
+        }
+        codenum = millis();
+        
+        cancel_heatup = false;
+        target_direction = isHeatingBed(); // true if heating, false if cooling
+
+        while ( (target_direction)&&(!cancel_heatup) ? (isHeatingBed()) : (isCoolingBed()&&(CooldownNoWait==false)) )
+        {
+          if(( millis() - codenum) > 1000 ) //Print Temp Reading every 1 second while heating up.
+          {
+			  if (!farm_mode) {
+				  float tt = degHotend(active_extruder);
+				  SERIAL_PROTOCOLPGM("T:");
+				  SERIAL_PROTOCOL(tt);
+				  SERIAL_PROTOCOLPGM(" E:");
+				  SERIAL_PROTOCOL((int)active_extruder);
+				  SERIAL_PROTOCOLPGM(" B:");
+				  SERIAL_PROTOCOL_F(degBed(), 1);
+				  SERIAL_PROTOCOLLN("");
+			  }
+				  codenum = millis();
+			  
+          }
+          manage_heater();
+          manage_inactivity();
+          lcd_update();
+        }
+        LCD_MESSAGERPGM(MSG_BED_DONE);
+		heating_status = 4;
+
+        previous_millis_cmd = millis();
+    #endif
+        break;
+
+    #if defined(FAN_PIN) && FAN_PIN > -1
+      case 106: //M106 Fan On
+        if (code_seen('S')){
+           fanSpeed=constrain(code_value(),0,255);
+        }
+        else {
+          fanSpeed=255;
+        }
+        break;
+      case 107: //M107 Fan Off
+        fanSpeed = 0;
+        break;
+    #endif //FAN_PIN
+
+    #if defined(PS_ON_PIN) && PS_ON_PIN > -1
+      case 80: // M80 - Turn on Power Supply
+        SET_OUTPUT(PS_ON_PIN); //GND
+        WRITE(PS_ON_PIN, PS_ON_AWAKE);
+
+        // If you have a switch on suicide pin, this is useful
+        // if you want to start another print with suicide feature after
+        // a print without suicide...
+        #if defined SUICIDE_PIN && SUICIDE_PIN > -1
+            SET_OUTPUT(SUICIDE_PIN);
+            WRITE(SUICIDE_PIN, HIGH);
+        #endif
+
+        #ifdef ULTIPANEL
+          powersupply = true;
+          LCD_MESSAGERPGM(WELCOME_MSG);
+          lcd_update();
+        #endif
+        break;
+      #endif
+
+      case 81: // M81 - Turn off Power Supply
+        disable_heater();
+        st_synchronize();
+        disable_e0();
+        disable_e1();
+        disable_e2();
+        finishAndDisableSteppers();
+        fanSpeed = 0;
+        delay(1000); // Wait a little before to switch off
+      #if defined(SUICIDE_PIN) && SUICIDE_PIN > -1
+        st_synchronize();
+        suicide();
+      #elif defined(PS_ON_PIN) && PS_ON_PIN > -1
+        SET_OUTPUT(PS_ON_PIN);
+        WRITE(PS_ON_PIN, PS_ON_ASLEEP);
+      #endif
+      #ifdef ULTIPANEL
+        powersupply = false;
+        LCD_MESSAGERPGM(CAT4(CUSTOM_MENDEL_NAME,PSTR(" "),MSG_OFF,PSTR("."))); //!!
+        
+        /*
+        MACHNAME = "Prusa i3"
+        MSGOFF = "Vypnuto"
+        "Prusai3"" ""vypnuto""."
+        
+        "Prusa i3"" "MSG_ALL[lang_selected][50]"."
+        */
+        lcd_update();
+      #endif
+	  break;
+
+    case 82:
+      axis_relative_modes[3] = false;
+      break;
+    case 83:
+      axis_relative_modes[3] = true;
+      break;
+    case 18: //compatibility
+    case 84: // M84
+      if(code_seen('S')){
+        stepper_inactive_time = code_value() * 1000;
+      }
+      else
+      {
+        bool all_axis = !((code_seen(axis_codes[X_AXIS])) || (code_seen(axis_codes[Y_AXIS])) || (code_seen(axis_codes[Z_AXIS]))|| (code_seen(axis_codes[E_AXIS])));
+        if(all_axis)
+        {
+          st_synchronize();
+          disable_e0();
+          disable_e1();
+          disable_e2();
+          finishAndDisableSteppers();
+        }
+        else
+        {
+          st_synchronize();
+		  if (code_seen('X')) disable_x();
+		  if (code_seen('Y')) disable_y();
+		  if (code_seen('Z')) disable_z();
+#if ((E0_ENABLE_PIN != X_ENABLE_PIN) && (E1_ENABLE_PIN != Y_ENABLE_PIN)) // Only enable on boards that have seperate ENABLE_PINS
+		  if (code_seen('E')) {
+			  disable_e0();
+			  disable_e1();
+			  disable_e2();
+            }
+          #endif
+        }
+      }
+	  snmm_filaments_used = 0;
+      break;
+    case 85: // M85
+      if(code_seen('S')) {
+        max_inactive_time = code_value() * 1000;
+      }
+      break;
+    case 92: // M92
+      for(int8_t i=0; i < NUM_AXIS; i++)
+      {
+        if(code_seen(axis_codes[i]))
+        {
+          if(i == 3) { // E
+            float value = code_value();
+            if(value < 20.0) {
+              float factor = axis_steps_per_unit[i] / value; // increase e constants if M92 E14 is given for netfab.
+              max_jerk[E_AXIS] *= factor;
+              max_feedrate[i] *= factor;
+              axis_steps_per_sqr_second[i] *= factor;
+            }
+            axis_steps_per_unit[i] = value;
+          }
+          else {
+            axis_steps_per_unit[i] = code_value();
+          }
+        }
+      }
+      break;
+    case 115: // M115
+      if (code_seen('V')) {
+          // Report the Prusa version number.
+          SERIAL_PROTOCOLLNRPGM(FW_VERSION_STR_P());
+      } else if (code_seen('U')) {
+          // Check the firmware version provided. If the firmware version provided by the U code is higher than the currently running firmware,
+          // pause the print and ask the user to upgrade the firmware.
+          show_upgrade_dialog_if_version_newer(++ strchr_pointer);
+      } else {
+          SERIAL_PROTOCOLRPGM(MSG_M115_REPORT);
+      }
+      break;
+/*    case 117: // M117 display message
+      starpos = (strchr(strchr_pointer + 5,'*'));
+      if(starpos!=NULL)
+        *(starpos)='\0';
+      lcd_setstatus(strchr_pointer + 5);
+      break;*/
+    case 114: // M114
+      SERIAL_PROTOCOLPGM("X:");
+      SERIAL_PROTOCOL(current_position[X_AXIS]);
+      SERIAL_PROTOCOLPGM(" Y:");
+      SERIAL_PROTOCOL(current_position[Y_AXIS]);
+      SERIAL_PROTOCOLPGM(" Z:");
+      SERIAL_PROTOCOL(current_position[Z_AXIS]);
+      SERIAL_PROTOCOLPGM(" E:");
+      SERIAL_PROTOCOL(current_position[E_AXIS]);
+
+      SERIAL_PROTOCOLRPGM(MSG_COUNT_X);
+      SERIAL_PROTOCOL(float(st_get_position(X_AXIS))/axis_steps_per_unit[X_AXIS]);
+      SERIAL_PROTOCOLPGM(" Y:");
+      SERIAL_PROTOCOL(float(st_get_position(Y_AXIS))/axis_steps_per_unit[Y_AXIS]);
+      SERIAL_PROTOCOLPGM(" Z:");
+      SERIAL_PROTOCOL(float(st_get_position(Z_AXIS))/axis_steps_per_unit[Z_AXIS]);
+      SERIAL_PROTOCOLPGM(" E:");
+      SERIAL_PROTOCOL(float(st_get_position(E_AXIS))/axis_steps_per_unit[E_AXIS]);
+
+      SERIAL_PROTOCOLLN("");
+      break;
+    case 120: // M120
+      enable_endstops(false) ;
+      break;
+    case 121: // M121
+      enable_endstops(true) ;
+      break;
+    case 119: // M119
+    SERIAL_PROTOCOLRPGM(MSG_M119_REPORT);
+    SERIAL_PROTOCOLLN("");
+      #if defined(X_MIN_PIN) && X_MIN_PIN > -1
+        SERIAL_PROTOCOLRPGM(MSG_X_MIN);
+        if(READ(X_MIN_PIN)^X_MIN_ENDSTOP_INVERTING){
+          SERIAL_PROTOCOLRPGM(MSG_ENDSTOP_HIT);
+        }else{
+          SERIAL_PROTOCOLRPGM(MSG_ENDSTOP_OPEN);
+        }
+        SERIAL_PROTOCOLLN("");
+      #endif
+      #if defined(X_MAX_PIN) && X_MAX_PIN > -1
+        SERIAL_PROTOCOLRPGM(MSG_X_MAX);
+        if(READ(X_MAX_PIN)^X_MAX_ENDSTOP_INVERTING){
+          SERIAL_PROTOCOLRPGM(MSG_ENDSTOP_HIT);
+        }else{
+          SERIAL_PROTOCOLRPGM(MSG_ENDSTOP_OPEN);
+        }
+        SERIAL_PROTOCOLLN("");
+      #endif
+      #if defined(Y_MIN_PIN) && Y_MIN_PIN > -1
+        SERIAL_PROTOCOLRPGM(MSG_Y_MIN);
+        if(READ(Y_MIN_PIN)^Y_MIN_ENDSTOP_INVERTING){
+          SERIAL_PROTOCOLRPGM(MSG_ENDSTOP_HIT);
+        }else{
+          SERIAL_PROTOCOLRPGM(MSG_ENDSTOP_OPEN);
+        }
+        SERIAL_PROTOCOLLN("");
+      #endif
+      #if defined(Y_MAX_PIN) && Y_MAX_PIN > -1
+        SERIAL_PROTOCOLRPGM(MSG_Y_MAX);
+        if(READ(Y_MAX_PIN)^Y_MAX_ENDSTOP_INVERTING){
+          SERIAL_PROTOCOLRPGM(MSG_ENDSTOP_HIT);
+        }else{
+          SERIAL_PROTOCOLRPGM(MSG_ENDSTOP_OPEN);
+        }
+        SERIAL_PROTOCOLLN("");
+      #endif
+      #if defined(Z_MIN_PIN) && Z_MIN_PIN > -1
+        SERIAL_PROTOCOLRPGM(MSG_Z_MIN);
+        if(READ(Z_MIN_PIN)^Z_MIN_ENDSTOP_INVERTING){
+          SERIAL_PROTOCOLRPGM(MSG_ENDSTOP_HIT);
+        }else{
+          SERIAL_PROTOCOLRPGM(MSG_ENDSTOP_OPEN);
+        }
+        SERIAL_PROTOCOLLN("");
+      #endif
+      #if defined(Z_MAX_PIN) && Z_MAX_PIN > -1
+        SERIAL_PROTOCOLRPGM(MSG_Z_MAX);
+        if(READ(Z_MAX_PIN)^Z_MAX_ENDSTOP_INVERTING){
+          SERIAL_PROTOCOLRPGM(MSG_ENDSTOP_HIT);
+        }else{
+          SERIAL_PROTOCOLRPGM(MSG_ENDSTOP_OPEN);
+        }
+        SERIAL_PROTOCOLLN("");
+      #endif
+      break;
+      //TODO: update for all axis, use for loop
+    #ifdef BLINKM
+    case 150: // M150
+      {
+        byte red;
+        byte grn;
+        byte blu;
+
+        if(code_seen('R')) red = code_value();
+        if(code_seen('U')) grn = code_value();
+        if(code_seen('B')) blu = code_value();
+
+        SendColors(red,grn,blu);
+      }
+      break;
+    #endif //BLINKM
+    case 200: // M200 D<millimeters> set filament diameter and set E axis units to cubic millimeters (use S0 to set back to millimeters).
+      {
+
+        tmp_extruder = active_extruder;
+        if(code_seen('T')) {
+          tmp_extruder = code_value();
+		  if(tmp_extruder >= EXTRUDERS) {
+            SERIAL_ECHO_START;
+            SERIAL_ECHO(MSG_M200_INVALID_EXTRUDER);
+            break;
+          }
+        }
+
+        float area = .0;
+        if(code_seen('D')) {
+		  float diameter = (float)code_value();
+		  if (diameter == 0.0) {
+			// setting any extruder filament size disables volumetric on the assumption that
+			// slicers either generate in extruder values as cubic mm or as as filament feeds
+			// for all extruders
+		    volumetric_enabled = false;
+		  } else {
+            filament_size[tmp_extruder] = (float)code_value();
+			// make sure all extruders have some sane value for the filament size
+			filament_size[0] = (filament_size[0] == 0.0 ? DEFAULT_NOMINAL_FILAMENT_DIA : filament_size[0]);
+            #if EXTRUDERS > 1
+			filament_size[1] = (filament_size[1] == 0.0 ? DEFAULT_NOMINAL_FILAMENT_DIA : filament_size[1]);
+            #if EXTRUDERS > 2
+			filament_size[2] = (filament_size[2] == 0.0 ? DEFAULT_NOMINAL_FILAMENT_DIA : filament_size[2]);
+            #endif
+            #endif
+			volumetric_enabled = true;
+		  }
+        } else {
+          //reserved for setting filament diameter via UFID or filament measuring device
+          break;
+        }
+		calculate_volumetric_multipliers();
+      }
+      break;
+    case 201: // M201
+      for(int8_t i=0; i < NUM_AXIS; i++)
+      {
+        if(code_seen(axis_codes[i]))
+        {
+          max_acceleration_units_per_sq_second[i] = code_value();
+        }
+      }
+      // steps per sq second need to be updated to agree with the units per sq second (as they are what is used in the planner)
+      reset_acceleration_rates();
+      break;
+    #if 0 // Not used for Sprinter/grbl gen6
+    case 202: // M202
+      for(int8_t i=0; i < NUM_AXIS; i++) {
+        if(code_seen(axis_codes[i])) axis_travel_steps_per_sqr_second[i] = code_value() * axis_steps_per_unit[i];
+      }
+      break;
+    #endif
+    case 203: // M203 max feedrate mm/sec
+      for(int8_t i=0; i < NUM_AXIS; i++) {
+        if(code_seen(axis_codes[i])) max_feedrate[i] = code_value();
+      }
+      break;
+    case 204: // M204 acclereration S normal moves T filmanent only moves
+      {
+        if(code_seen('S')) acceleration = code_value() ;
+        if(code_seen('T')) retract_acceleration = code_value() ;
+      }
+      break;
+    case 205: //M205 advanced settings:  minimum travel speed S=while printing T=travel only,  B=minimum segment time X= maximum xy jerk, Z=maximum Z jerk
+    {
+      if(code_seen('S')) minimumfeedrate = code_value();
+      if(code_seen('T')) mintravelfeedrate = code_value();
+      if(code_seen('B')) minsegmenttime = code_value() ;
+      if(code_seen('X')) max_jerk[X_AXIS] = max_jerk[Y_AXIS] = code_value();
+      if(code_seen('Y')) max_jerk[Y_AXIS] = code_value();
+      if(code_seen('Z')) max_jerk[Z_AXIS] = code_value();
+      if(code_seen('E')) max_jerk[E_AXIS] = code_value();
+    }
+    break;
+    case 206: // M206 additional homing offset
+      for(int8_t i=0; i < 3; i++)
+      {
+        if(code_seen(axis_codes[i])) add_homing[i] = code_value();
+      }
+      break;
+    #ifdef FWRETRACT
+    case 207: //M207 - set retract length S[positive mm] F[feedrate mm/min] Z[additional zlift/hop]
+    {
+      if(code_seen('S'))
+      {
+        retract_length = code_value() ;
+      }
+      if(code_seen('F'))
+      {
+        retract_feedrate = code_value()/60 ;
+      }
+      if(code_seen('Z'))
+      {
+        retract_zlift = code_value() ;
+      }
+    }break;
+    case 208: // M208 - set retract recover length S[positive mm surplus to the M207 S*] F[feedrate mm/min]
+    {
+      if(code_seen('S'))
+      {
+        retract_recover_length = code_value() ;
+      }
+      if(code_seen('F'))
+      {
+        retract_recover_feedrate = code_value()/60 ;
+      }
+    }break;
+    case 209: // M209 - S<1=true/0=false> enable automatic retract detect if the slicer did not support G10/11: every normal extrude-only move will be classified as retract depending on the direction.
+    {
+      if(code_seen('S'))
+      {
+        int t= code_value() ;
+        switch(t)
+        {
+          case 0: 
+          {
+            autoretract_enabled=false;
+            retracted[0]=false;
+            #if EXTRUDERS > 1
+              retracted[1]=false;
+            #endif
+            #if EXTRUDERS > 2
+              retracted[2]=false;
+            #endif
+          }break;
+          case 1: 
+          {
+            autoretract_enabled=true;
+            retracted[0]=false;
+            #if EXTRUDERS > 1
+              retracted[1]=false;
+            #endif
+            #if EXTRUDERS > 2
+              retracted[2]=false;
+            #endif
+          }break;
+          default:
+            SERIAL_ECHO_START;
+            SERIAL_ECHORPGM(MSG_UNKNOWN_COMMAND);
+            SERIAL_ECHO(CMDBUFFER_CURRENT_STRING);
+            SERIAL_ECHOLNPGM("\"(1)");
+        }
+      }
+
+    }break;
+    #endif // FWRETRACT
+    #if EXTRUDERS > 1
+    case 218: // M218 - set hotend offset (in mm), T<extruder_number> X<offset_on_X> Y<offset_on_Y>
+    {
+      if(setTargetedHotend(218)){
+        break;
+      }
+      if(code_seen('X'))
+      {
+        extruder_offset[X_AXIS][tmp_extruder] = code_value();
+      }
+      if(code_seen('Y'))
+      {
+        extruder_offset[Y_AXIS][tmp_extruder] = code_value();
+      }
+      SERIAL_ECHO_START;
+      SERIAL_ECHORPGM(MSG_HOTEND_OFFSET);
+      for(tmp_extruder = 0; tmp_extruder < EXTRUDERS; tmp_extruder++)
+      {
+         SERIAL_ECHO(" ");
+         SERIAL_ECHO(extruder_offset[X_AXIS][tmp_extruder]);
+         SERIAL_ECHO(",");
+         SERIAL_ECHO(extruder_offset[Y_AXIS][tmp_extruder]);
+      }
+      SERIAL_ECHOLN("");
+    }break;
+    #endif
+    case 220: // M220 S<factor in percent>- set speed factor override percentage
+    {
+      if(code_seen('S'))
+      {
+        feedmultiply = code_value() ;
+      }
+    }
+    break;
+    case 221: // M221 S<factor in percent>- set extrude factor override percentage
+    {
+      if(code_seen('S'))
+      {
+        int tmp_code = code_value();
+        if (code_seen('T'))
+        {
+          if(setTargetedHotend(221)){
+            break;
+          }
+          extruder_multiply[tmp_extruder] = tmp_code;
+        }
+        else
+        {
+          extrudemultiply = tmp_code ;
+        }
+      }
+    }
+    break;
+
+	case 226: // M226 P<pin number> S<pin state>- Wait until the specified pin reaches the state required
+	{
+      if(code_seen('P')){
+        int pin_number = code_value(); // pin number
+        int pin_state = -1; // required pin state - default is inverted
+
+        if(code_seen('S')) pin_state = code_value(); // required pin state
+
+        if(pin_state >= -1 && pin_state <= 1){
+
+          for(int8_t i = 0; i < (int8_t)(sizeof(sensitive_pins)/sizeof(int)); i++)
+          {
+            if (sensitive_pins[i] == pin_number)
+            {
+              pin_number = -1;
+              break;
+            }
+          }
+
+          if (pin_number > -1)
+          {
+            int target = LOW;
+
+            st_synchronize();
+
+            pinMode(pin_number, INPUT);
+
+            switch(pin_state){
+            case 1:
+              target = HIGH;
+              break;
+
+            case 0:
+              target = LOW;
+              break;
+
+            case -1:
+              target = !digitalRead(pin_number);
+              break;
+            }
+
+            while(digitalRead(pin_number) != target){
+              manage_heater();
+              manage_inactivity();
+              lcd_update();
+            }
+          }
+        }
+      }
+    }
+    break;
+
+    #if NUM_SERVOS > 0
+    case 280: // M280 - set servo position absolute. P: servo index, S: angle or microseconds
+      {
+        int servo_index = -1;
+        int servo_position = 0;
+        if (code_seen('P'))
+          servo_index = code_value();
+        if (code_seen('S')) {
+          servo_position = code_value();
+          if ((servo_index >= 0) && (servo_index < NUM_SERVOS)) {
+#if defined (ENABLE_AUTO_BED_LEVELING) && (PROBE_SERVO_DEACTIVATION_DELAY > 0)
+		      servos[servo_index].attach(0);
+#endif
+            servos[servo_index].write(servo_position);
+#if defined (ENABLE_AUTO_BED_LEVELING) && (PROBE_SERVO_DEACTIVATION_DELAY > 0)
+              delay(PROBE_SERVO_DEACTIVATION_DELAY);
+              servos[servo_index].detach();
+#endif
+          }
+          else {
+            SERIAL_ECHO_START;
+            SERIAL_ECHO("Servo ");
+            SERIAL_ECHO(servo_index);
+            SERIAL_ECHOLN(" out of range");
+          }
+        }
+        else if (servo_index >= 0) {
+          SERIAL_PROTOCOL(MSG_OK);
+          SERIAL_PROTOCOL(" Servo ");
+          SERIAL_PROTOCOL(servo_index);
+          SERIAL_PROTOCOL(": ");
+          SERIAL_PROTOCOL(servos[servo_index].read());
+          SERIAL_PROTOCOLLN("");
+        }
+      }
+      break;
+    #endif // NUM_SERVOS > 0
+
+    #if (LARGE_FLASH == true && ( BEEPER > 0 || defined(ULTRALCD) || defined(LCD_USE_I2C_BUZZER)))
+    case 300: // M300
+    {
+      int beepS = code_seen('S') ? code_value() : 110;
+      int beepP = code_seen('P') ? code_value() : 1000;
+      if (beepS > 0)
+      {
+        #if BEEPER > 0
+          tone(BEEPER, beepS);
+          delay(beepP);
+          noTone(BEEPER);
+        #elif defined(ULTRALCD)
+		  lcd_buzz(beepS, beepP);
+		#elif defined(LCD_USE_I2C_BUZZER)
+		  lcd_buzz(beepP, beepS);
+        #endif
+      }
+      else
+      {
+        delay(beepP);
+      }
+    }
+    break;
+    #endif // M300
+
+    #ifdef PIDTEMP
+    case 301: // M301
+      {
+        if(code_seen('P')) Kp = code_value();
+        if(code_seen('I')) Ki = scalePID_i(code_value());
+        if(code_seen('D')) Kd = scalePID_d(code_value());
+
+        #ifdef PID_ADD_EXTRUSION_RATE
+        if(code_seen('C')) Kc = code_value();
+        #endif
+
+        updatePID();
+        SERIAL_PROTOCOLRPGM(MSG_OK);
+        SERIAL_PROTOCOL(" p:");
+        SERIAL_PROTOCOL(Kp);
+        SERIAL_PROTOCOL(" i:");
+        SERIAL_PROTOCOL(unscalePID_i(Ki));
+        SERIAL_PROTOCOL(" d:");
+        SERIAL_PROTOCOL(unscalePID_d(Kd));
+        #ifdef PID_ADD_EXTRUSION_RATE
+        SERIAL_PROTOCOL(" c:");
+        //Kc does not have scaling applied above, or in resetting defaults
+        SERIAL_PROTOCOL(Kc);
+        #endif
+        SERIAL_PROTOCOLLN("");
+      }
+      break;
+    #endif //PIDTEMP
+    #ifdef PIDTEMPBED
+    case 304: // M304
+      {
+        if(code_seen('P')) bedKp = code_value();
+        if(code_seen('I')) bedKi = scalePID_i(code_value());
+        if(code_seen('D')) bedKd = scalePID_d(code_value());
+
+        updatePID();
+       	SERIAL_PROTOCOLRPGM(MSG_OK);
+        SERIAL_PROTOCOL(" p:");
+        SERIAL_PROTOCOL(bedKp);
+        SERIAL_PROTOCOL(" i:");
+        SERIAL_PROTOCOL(unscalePID_i(bedKi));
+        SERIAL_PROTOCOL(" d:");
+        SERIAL_PROTOCOL(unscalePID_d(bedKd));
+        SERIAL_PROTOCOLLN("");
+      }
+      break;
+    #endif //PIDTEMP
+    case 240: // M240  Triggers a camera by emulating a Canon RC-1 : http://www.doc-diy.net/photo/rc-1_hacked/
+     {
+     	#ifdef CHDK
+       
+         SET_OUTPUT(CHDK);
+         WRITE(CHDK, HIGH);
+         chdkHigh = millis();
+         chdkActive = true;
+       
+       #else
+     	
+      	#if defined(PHOTOGRAPH_PIN) && PHOTOGRAPH_PIN > -1
+	const uint8_t NUM_PULSES=16;
+	const float PULSE_LENGTH=0.01524;
+	for(int i=0; i < NUM_PULSES; i++) {
+        WRITE(PHOTOGRAPH_PIN, HIGH);
+        _delay_ms(PULSE_LENGTH);
+        WRITE(PHOTOGRAPH_PIN, LOW);
+        _delay_ms(PULSE_LENGTH);
+        }
+        delay(7.33);
+        for(int i=0; i < NUM_PULSES; i++) {
+        WRITE(PHOTOGRAPH_PIN, HIGH);
+        _delay_ms(PULSE_LENGTH);
+        WRITE(PHOTOGRAPH_PIN, LOW);
+        _delay_ms(PULSE_LENGTH);
+        }
+      	#endif
+      #endif //chdk end if
+     }
+    break;
+#ifdef DOGLCD
+    case 250: // M250  Set LCD contrast value: C<value> (value 0..63)
+     {
+	  if (code_seen('C')) {
+	   lcd_setcontrast( ((int)code_value())&63 );
+          }
+          SERIAL_PROTOCOLPGM("lcd contrast value: ");
+          SERIAL_PROTOCOL(lcd_contrast);
+          SERIAL_PROTOCOLLN("");
+     }
+    break;
+#endif
+    #ifdef PREVENT_DANGEROUS_EXTRUDE
+    case 302: // allow cold extrudes, or set the minimum extrude temperature
+    {
+	  float temp = .0;
+	  if (code_seen('S')) temp=code_value();
+      set_extrude_min_temp(temp);
+    }
+    break;
+	#endif
+    case 303: // M303 PID autotune
+    {
+      float temp = 150.0;
+      int e=0;
+      int c=5;
+      if (code_seen('E')) e=code_value();
+        if (e<0)
+          temp=70;
+      if (code_seen('S')) temp=code_value();
+      if (code_seen('C')) c=code_value();
+      PID_autotune(temp, e, c);
+    }
+    break;
+    case 400: // M400 finish all moves
+    {
+      st_synchronize();
+    }
+    break;
+
+#ifdef FILAMENT_SENSOR
+case 404:  //M404 Enter the nominal filament width (3mm, 1.75mm ) N<3.0> or display nominal filament width 
+    {
+    #if (FILWIDTH_PIN > -1) 
+    if(code_seen('N')) filament_width_nominal=code_value();
+    else{
+    SERIAL_PROTOCOLPGM("Filament dia (nominal mm):"); 
+    SERIAL_PROTOCOLLN(filament_width_nominal); 
+    }
+    #endif
+    }
+    break; 
+    
+    case 405:  //M405 Turn on filament sensor for control 
+    {
+    
+    
+    if(code_seen('D')) meas_delay_cm=code_value();
+       
+       if(meas_delay_cm> MAX_MEASUREMENT_DELAY)
+       	meas_delay_cm = MAX_MEASUREMENT_DELAY;
+    
+       if(delay_index2 == -1)  //initialize the ring buffer if it has not been done since startup
+    	   {
+    	   int temp_ratio = widthFil_to_size_ratio(); 
+       	    
+       	    for (delay_index1=0; delay_index1<(MAX_MEASUREMENT_DELAY+1); ++delay_index1 ){
+       	              measurement_delay[delay_index1]=temp_ratio-100;  //subtract 100 to scale within a signed byte
+       	        }
+       	    delay_index1=0;
+       	    delay_index2=0;	
+    	   }
+    
+    filament_sensor = true ; 
+    
+    //SERIAL_PROTOCOLPGM("Filament dia (measured mm):"); 
+    //SERIAL_PROTOCOL(filament_width_meas); 
+    //SERIAL_PROTOCOLPGM("Extrusion ratio(%):"); 
+    //SERIAL_PROTOCOL(extrudemultiply); 
+    } 
+    break; 
+    
+    case 406:  //M406 Turn off filament sensor for control 
+    {      
+    filament_sensor = false ; 
+    } 
+    break; 
+  
+    case 407:   //M407 Display measured filament diameter 
+    { 
+     
+    
+    
+    SERIAL_PROTOCOLPGM("Filament dia (measured mm):"); 
+    SERIAL_PROTOCOLLN(filament_width_meas);   
+    } 
+    break; 
+    #endif
+    
+
+
+
+
+    case 500: // M500 Store settings in EEPROM
+    {
+        Config_StoreSettings(EEPROM_OFFSET);
+    }
+    break;
+    case 501: // M501 Read settings from EEPROM
+    {
+        Config_RetrieveSettings(EEPROM_OFFSET);
+    }
+    break;
+    case 502: // M502 Revert to default settings
+    {
+        Config_ResetDefault();
+    }
+    break;
+    case 503: // M503 print settings currently in memory
+    {
+        Config_PrintSettings();
+    }
+    break;
+    case 509: //M509 Force language selection
+    {
+        lcd_force_language_selection();
+        SERIAL_ECHO_START;
+        SERIAL_PROTOCOLPGM(("LANG SEL FORCED"));
+    }
+    break;
+    #ifdef ABORT_ON_ENDSTOP_HIT_FEATURE_ENABLED
+    case 540:
+    {
+        if(code_seen('S')) abort_on_endstop_hit = code_value() > 0;
+    }
+    break;
+    #endif
+
+    #ifdef CUSTOM_M_CODE_SET_Z_PROBE_OFFSET
+    case CUSTOM_M_CODE_SET_Z_PROBE_OFFSET:
+    {
+      float value;
+      if (code_seen('Z'))
+      {
+        value = code_value();
+        if ((Z_PROBE_OFFSET_RANGE_MIN <= value) && (value <= Z_PROBE_OFFSET_RANGE_MAX))
+        {
+          zprobe_zoffset = -value; // compare w/ line 278 of ConfigurationStore.cpp
+          SERIAL_ECHO_START;
+          SERIAL_ECHOLNRPGM(CAT4(MSG_ZPROBE_ZOFFSET, " ", MSG_OK,PSTR("")));
+          SERIAL_PROTOCOLLN("");
+        }
+        else
+        {
+          SERIAL_ECHO_START;
+          SERIAL_ECHORPGM(MSG_ZPROBE_ZOFFSET);
+          SERIAL_ECHORPGM(MSG_Z_MIN);
+          SERIAL_ECHO(Z_PROBE_OFFSET_RANGE_MIN);
+          SERIAL_ECHORPGM(MSG_Z_MAX);
+          SERIAL_ECHO(Z_PROBE_OFFSET_RANGE_MAX);
+          SERIAL_PROTOCOLLN("");
+        }
+      }
+      else
+      {
+          SERIAL_ECHO_START;
+          SERIAL_ECHOLNRPGM(CAT2(MSG_ZPROBE_ZOFFSET, PSTR(" : ")));
+          SERIAL_ECHO(-zprobe_zoffset);
+          SERIAL_PROTOCOLLN("");
+      }
+      break;
+    }
+    #endif // CUSTOM_M_CODE_SET_Z_PROBE_OFFSET
+
+    #ifdef FILAMENTCHANGEENABLE
+    case 600: //Pause for filament change X[pos] Y[pos] Z[relative lift] E[initial retract] L[later retract distance for removal]
+    {
+		MYSERIAL.println("!!!!M600!!!!");
+
+		st_synchronize();
+		float target[4];
+		float lastpos[4];
+
+        if (farm_mode)
+            
+        {
+            
+            prusa_statistics(22);
+            
+        }
+        
+        feedmultiplyBckp=feedmultiply;
+        int8_t TooLowZ = 0;
+
+        target[X_AXIS]=current_position[X_AXIS];
+        target[Y_AXIS]=current_position[Y_AXIS];
+        target[Z_AXIS]=current_position[Z_AXIS];
+        target[E_AXIS]=current_position[E_AXIS];
+        lastpos[X_AXIS]=current_position[X_AXIS];
+        lastpos[Y_AXIS]=current_position[Y_AXIS];
+        lastpos[Z_AXIS]=current_position[Z_AXIS];
+        lastpos[E_AXIS]=current_position[E_AXIS];
+
+        //Restract extruder
+        if(code_seen('E'))
+        {
+          target[E_AXIS]+= code_value();
+        }
+        else
+        {
+          #ifdef FILAMENTCHANGE_FIRSTRETRACT
+            target[E_AXIS]+= FILAMENTCHANGE_FIRSTRETRACT ;
+          #endif
+        }
+        plan_buffer_line(target[X_AXIS], target[Y_AXIS], target[Z_AXIS], target[E_AXIS], FILAMENTCHANGE_RFEED, active_extruder);
+
+        //Lift Z
+        if(code_seen('Z'))
+        {
+          target[Z_AXIS]+= code_value();
+        }
+        else
+        {
+          #ifdef FILAMENTCHANGE_ZADD
+            target[Z_AXIS]+= FILAMENTCHANGE_ZADD ;
+            if(target[Z_AXIS] < 10){
+              target[Z_AXIS]+= 10 ;
+              TooLowZ = 1;
+            }else{
+              TooLowZ = 0;
+            }
+          #endif
+     
+          
+        }
+        plan_buffer_line(target[X_AXIS], target[Y_AXIS], target[Z_AXIS], target[E_AXIS], FILAMENTCHANGE_ZFEED, active_extruder);
+
+        //Move XY to side
+        if(code_seen('X'))
+        {
+          target[X_AXIS]+= code_value();
+        }
+        else
+        {
+          #ifdef FILAMENTCHANGE_XPOS
+            target[X_AXIS]= FILAMENTCHANGE_XPOS ;
+          #endif
+        }
+        if(code_seen('Y'))
+        {
+          target[Y_AXIS]= code_value();
+        }
+        else
+        {
+          #ifdef FILAMENTCHANGE_YPOS
+            target[Y_AXIS]= FILAMENTCHANGE_YPOS ;
+          #endif
+        }
+        plan_buffer_line(target[X_AXIS], target[Y_AXIS], target[Z_AXIS], target[E_AXIS], FILAMENTCHANGE_XYFEED, active_extruder);
+		st_synchronize();
+		custom_message = true;
+		lcd_setstatuspgm(MSG_UNLOADING_FILAMENT);
+
+        // Unload filament
+        if(code_seen('L'))
+        {
+          target[E_AXIS]+= code_value();
+        }
+        else
+        {
+			#ifdef SNMM
+
+			#else
+				#ifdef FILAMENTCHANGE_FINALRETRACT
+							target[E_AXIS] += FILAMENTCHANGE_FINALRETRACT;
+				#endif
+			#endif // SNMM
+        }
+
+#ifdef SNMM
+		target[E_AXIS] += 12;
+		plan_buffer_line(target[X_AXIS], target[Y_AXIS], target[Z_AXIS], target[E_AXIS], 3500, active_extruder);
+		target[E_AXIS] += 6;
+		plan_buffer_line(target[X_AXIS], target[Y_AXIS], target[Z_AXIS], target[E_AXIS], 5000, active_extruder);
+		target[E_AXIS] += (FIL_LOAD_LENGTH * -1);
+		plan_buffer_line(target[X_AXIS], target[Y_AXIS], target[Z_AXIS], target[E_AXIS], 5000, active_extruder);
+		st_synchronize();
+		target[E_AXIS] += (FIL_COOLING);
+		plan_buffer_line(target[X_AXIS], target[Y_AXIS], target[Z_AXIS], target[E_AXIS], 50, active_extruder);
+		target[E_AXIS] += (FIL_COOLING*-1);
+		plan_buffer_line(target[X_AXIS], target[Y_AXIS], target[Z_AXIS], target[E_AXIS], 50, active_extruder);
+		target[E_AXIS] += (bowden_length[snmm_extruder] *-1);
+		plan_buffer_line(target[X_AXIS], target[Y_AXIS], target[Z_AXIS], target[E_AXIS], 3000, active_extruder);
+		st_synchronize();
+
+#else
+		plan_buffer_line(target[X_AXIS], target[Y_AXIS], target[Z_AXIS], target[E_AXIS], FILAMENTCHANGE_RFEED, active_extruder);
+#endif // SNMM
+		     
+
+        //finish moves
+        st_synchronize();
+        //disable extruder steppers so filament can be removed
+        disable_e0();
+        disable_e1();
+        disable_e2();
+        delay(100);
+        
+        //Wait for user to insert filament
+        uint8_t cnt=0;
+        int counterBeep = 0;
+        lcd_wait_interact();
+		load_filament_time = millis();
+        while(!lcd_clicked()){
+
+		  cnt++;
+          manage_heater();
+          manage_inactivity(true);
+
+/*#ifdef SNMM
+		  target[E_AXIS] += 0.002;
+		  plan_buffer_line(target[X_AXIS], target[Y_AXIS], target[Z_AXIS], target[E_AXIS], 500, active_extruder);
+
+#endif // SNMM*/
+
+          if(cnt==0)
+          {
+          #if BEEPER > 0
+            if (counterBeep== 500){
+              counterBeep = 0;  
+            }
+            SET_OUTPUT(BEEPER);
+            if (counterBeep== 0){
+              WRITE(BEEPER,HIGH);
+            }			
+            if (counterBeep== 20){
+              WRITE(BEEPER,LOW);
+            }
+            counterBeep++;
+          #else
+			   #if !defined(LCD_FEEDBACK_FREQUENCY_HZ) || !defined(LCD_FEEDBACK_FREQUENCY_DURATION_MS)
+              lcd_buzz(1000/6,100);
+			   #else
+			     lcd_buzz(LCD_FEEDBACK_FREQUENCY_DURATION_MS,LCD_FEEDBACK_FREQUENCY_HZ);
+			   #endif
+          #endif
+          }
+
+        }
+#ifdef SNMM
+		display_loading();
+		do {
+			target[E_AXIS] += 0.002;
+			plan_buffer_line(target[X_AXIS], target[Y_AXIS], target[Z_AXIS], target[E_AXIS], 500, active_extruder);
+			delay_keep_alive(2);
+		} while (!lcd_clicked());		
+		/*if (millis() - load_filament_time > 2) {
+			load_filament_time = millis();
+			target[E_AXIS] += 0.001;
+			plan_buffer_line(target[X_AXIS], target[Y_AXIS], target[Z_AXIS], target[E_AXIS], 1000, active_extruder);
+		}*/
+#endif
+        //Filament inserted
+        
+        WRITE(BEEPER,LOW);
+
+		//Feed the filament to the end of nozzle quickly        
+#ifdef SNMM
+		
+		st_synchronize();
+		target[E_AXIS] += bowden_length[snmm_extruder];
+		plan_buffer_line(target[X_AXIS], target[Y_AXIS], target[Z_AXIS], target[E_AXIS], 3000, active_extruder);
+		target[E_AXIS] += FIL_LOAD_LENGTH - 60;
+		plan_buffer_line(target[X_AXIS], target[Y_AXIS], target[Z_AXIS], target[E_AXIS], 1400, active_extruder);
+		target[E_AXIS] += 40;
+		plan_buffer_line(target[X_AXIS], target[Y_AXIS], target[Z_AXIS], target[E_AXIS], 400, active_extruder);
+		target[E_AXIS] += 10;
+		plan_buffer_line(target[X_AXIS], target[Y_AXIS], target[Z_AXIS], target[E_AXIS], 50, active_extruder);
+#else
+		target[E_AXIS] += FILAMENTCHANGE_FIRSTFEED;
+		plan_buffer_line(target[X_AXIS], target[Y_AXIS], target[Z_AXIS], target[E_AXIS], FILAMENTCHANGE_EFEED, active_extruder);
+#endif // SNMM
+        
+        //Extrude some filament
+        target[E_AXIS]+= FILAMENTCHANGE_FINALFEED ;
+        plan_buffer_line(target[X_AXIS], target[Y_AXIS], target[Z_AXIS], target[E_AXIS], FILAMENTCHANGE_EXFEED, active_extruder); 
+        
+ 
+
+        
+        //Wait for user to check the state
+        lcd_change_fil_state = 0;
+        lcd_loading_filament();
+        while ((lcd_change_fil_state == 0)||(lcd_change_fil_state != 1)){
+          lcd_change_fil_state = 0;
+          lcd_alright();
+          switch(lcd_change_fil_state){
+            
+             // Filament failed to load so load it again
+             case 2:
+#ifdef SNMM
+				 display_loading();
+				 do {
+					 target[E_AXIS] += 0.002;
+					 plan_buffer_line(target[X_AXIS], target[Y_AXIS], target[Z_AXIS], target[E_AXIS], 500, active_extruder);
+					 delay_keep_alive(2);
+				 } while (!lcd_clicked());
+
+				 st_synchronize();
+				 target[E_AXIS] += bowden_length[snmm_extruder];
+				 plan_buffer_line(target[X_AXIS], target[Y_AXIS], target[Z_AXIS], target[E_AXIS], 3000, active_extruder);
+				 target[E_AXIS] += FIL_LOAD_LENGTH - 60;
+				 plan_buffer_line(target[X_AXIS], target[Y_AXIS], target[Z_AXIS], target[E_AXIS], 1400, active_extruder);
+				 target[E_AXIS] += 40;
+				 plan_buffer_line(target[X_AXIS], target[Y_AXIS], target[Z_AXIS], target[E_AXIS], 400, active_extruder);
+				 target[E_AXIS] += 10;
+				 plan_buffer_line(target[X_AXIS], target[Y_AXIS], target[Z_AXIS], target[E_AXIS], 50, active_extruder);
+
+#else
+                     target[E_AXIS]+= FILAMENTCHANGE_FIRSTFEED ;
+                     plan_buffer_line(target[X_AXIS], target[Y_AXIS], target[Z_AXIS], target[E_AXIS], FILAMENTCHANGE_EFEED, active_extruder); 
+#endif                
+                     target[E_AXIS]+= FILAMENTCHANGE_FINALFEED ;
+                     plan_buffer_line(target[X_AXIS], target[Y_AXIS], target[Z_AXIS], target[E_AXIS], FILAMENTCHANGE_EXFEED, active_extruder); 
+
+                     lcd_loading_filament();
+
+                     break;
+
+             // Filament loaded properly but color is not clear
+             case 3:
+                     target[E_AXIS]+= FILAMENTCHANGE_FINALFEED ;
+                     plan_buffer_line(target[X_AXIS], target[Y_AXIS], target[Z_AXIS], target[E_AXIS], 2, active_extruder); 
+                     lcd_loading_color();
+                     break;
+                 
+             // Everything good             
+             default:
+                     lcd_change_success();
+					 lcd_update_enable(true);
+                     break;
+          }
+          
+        }
+        
+
+      //Not let's go back to print
+
+      //Feed a little of filament to stabilize pressure
+      target[E_AXIS]+= FILAMENTCHANGE_RECFEED;
+      plan_buffer_line(target[X_AXIS], target[Y_AXIS], target[Z_AXIS], target[E_AXIS], FILAMENTCHANGE_EXFEED, active_extruder);
+        
+      //Retract
+      target[E_AXIS]+= FILAMENTCHANGE_FIRSTRETRACT;
+      plan_buffer_line(target[X_AXIS], target[Y_AXIS], target[Z_AXIS], target[E_AXIS], FILAMENTCHANGE_RFEED, active_extruder);
+        
+
+        
+      //plan_buffer_line(target[X_AXIS], target[Y_AXIS], target[Z_AXIS], target[E_AXIS], 70, active_extruder); //should do nothing
+      
+      //Move XY back
+      plan_buffer_line(lastpos[X_AXIS], lastpos[Y_AXIS], target[Z_AXIS], target[E_AXIS], FILAMENTCHANGE_XYFEED, active_extruder);
+      
+      //Move Z back
+      plan_buffer_line(lastpos[X_AXIS], lastpos[Y_AXIS], lastpos[Z_AXIS], target[E_AXIS], FILAMENTCHANGE_ZFEED, active_extruder);
+        
+        
+      target[E_AXIS]= target[E_AXIS] - FILAMENTCHANGE_FIRSTRETRACT;
+        
+      //Unretract       
+      plan_buffer_line(lastpos[X_AXIS], lastpos[Y_AXIS], lastpos[Z_AXIS], target[E_AXIS], FILAMENTCHANGE_RFEED, active_extruder);
+        
+      //Set E position to original  
+      plan_set_e_position(lastpos[E_AXIS]);
+       
+      //Recover feed rate 
+      feedmultiply=feedmultiplyBckp;
+      char cmd[9];
+      sprintf_P(cmd, PSTR("M220 S%i"), feedmultiplyBckp);
+      enquecommand(cmd);
+      
+	  lcd_setstatuspgm(WELCOME_MSG);
+	  custom_message = false;
+	  custom_message_type = 0;
+#ifdef PAT9125
+	  if (fsensor_M600)
+	  {
+		cmdqueue_pop_front(); //hack because M600 repeated 2x when enqueued to front
+		st_synchronize();
+		while (!is_buffer_empty())
+		{
+			process_commands();
+		    cmdqueue_pop_front();
+		}
+		fsensor_enable();
+		fsensor_restore_print_and_continue();
+	  }
+#endif //PAT9125
+        
+    }
+    break;
+    #endif //FILAMENTCHANGEENABLE
+	case 601: {
+		if(lcd_commands_type == 0)  lcd_commands_type = LCD_COMMAND_LONG_PAUSE;
+	}
+	break;
+
+	case 602: {
+		if(lcd_commands_type == 0)	lcd_commands_type = LCD_COMMAND_LONG_PAUSE_RESUME;
+	}
+	break;
+            
+#ifdef LIN_ADVANCE
+    case 900: // M900: Set LIN_ADVANCE options.
+        gcode_M900();
+    break;
+#endif
+
+    case 907: // M907 Set digital trimpot motor current using axis codes.
+    {
+      #if defined(DIGIPOTSS_PIN) && DIGIPOTSS_PIN > -1
+        for(int i=0;i<NUM_AXIS;i++) if(code_seen(axis_codes[i])) digipot_current(i,code_value());
+        if(code_seen('B')) digipot_current(4,code_value());
+        if(code_seen('S')) for(int i=0;i<=4;i++) digipot_current(i,code_value());
+      #endif
+      #ifdef MOTOR_CURRENT_PWM_XY_PIN
+        if(code_seen('X')) digipot_current(0, code_value());
+      #endif
+      #ifdef MOTOR_CURRENT_PWM_Z_PIN
+        if(code_seen('Z')) digipot_current(1, code_value());
+      #endif
+      #ifdef MOTOR_CURRENT_PWM_E_PIN
+        if(code_seen('E')) digipot_current(2, code_value());
+      #endif
+      #ifdef DIGIPOT_I2C
+        // this one uses actual amps in floating point
+        for(int i=0;i<NUM_AXIS;i++) if(code_seen(axis_codes[i])) digipot_i2c_set_current(i, code_value());
+        // for each additional extruder (named B,C,D,E..., channels 4,5,6,7...)
+        for(int i=NUM_AXIS;i<DIGIPOT_I2C_NUM_CHANNELS;i++) if(code_seen('B'+i-NUM_AXIS)) digipot_i2c_set_current(i, code_value());
+      #endif
+    }
+    break;
+    case 908: // M908 Control digital trimpot directly.
+    {
+      #if defined(DIGIPOTSS_PIN) && DIGIPOTSS_PIN > -1
+        uint8_t channel,current;
+        if(code_seen('P')) channel=code_value();
+        if(code_seen('S')) current=code_value();
+        digitalPotWrite(channel, current);
+      #endif
+    }
+    break;
+
+	case 910: // M910 TMC2130 init
+    {
+		tmc2130_init();
+    }
+    break;
+
+	case 911: // M911 Set TMC2130 holding currents
+    {
+		if (code_seen('X')) tmc2130_set_current_h(0, code_value());
+		if (code_seen('Y')) tmc2130_set_current_h(1, code_value());
+        if (code_seen('Z')) tmc2130_set_current_h(2, code_value());
+        if (code_seen('E')) tmc2130_set_current_h(3, code_value());
+    }
+    break;
+
+	case 912: // M912 Set TMC2130 running currents
+    {
+		if (code_seen('X')) tmc2130_set_current_r(0, code_value());
+		if (code_seen('Y')) tmc2130_set_current_r(1, code_value());
+        if (code_seen('Z')) tmc2130_set_current_r(2, code_value());
+        if (code_seen('E')) tmc2130_set_current_r(3, code_value());
+    }
+    break;
+
+	case 913: // M913 Print TMC2130 currents
+    {
+		tmc2130_print_currents();
+    }
+    break;
+
+	case 914: // M914 Set normal mode
+    {
+		tmc2130_mode = TMC2130_MODE_NORMAL;
+		tmc2130_init();
+    }
+    break;
+
+	case 915: // M915 Set silent mode
+    {
+		tmc2130_mode = TMC2130_MODE_SILENT;
+		tmc2130_init();
+    }
+    break;
+
+	case 916: // M916 Set sg_thrs
+    {
+		if (code_seen('X')) tmc2130_sg_thr[X_AXIS] = code_value();
+		if (code_seen('Y')) tmc2130_sg_thr[Y_AXIS] = code_value();
+		if (code_seen('Z')) tmc2130_sg_thr[Z_AXIS] = code_value();
+		if (code_seen('E')) tmc2130_sg_thr[E_AXIS] = code_value();
+		MYSERIAL.print("tmc2130_sg_thr[X]=");
+		MYSERIAL.println(tmc2130_sg_thr[X_AXIS], DEC);
+		MYSERIAL.print("tmc2130_sg_thr[Y]=");
+		MYSERIAL.println(tmc2130_sg_thr[Y_AXIS], DEC);
+		MYSERIAL.print("tmc2130_sg_thr[Z]=");
+		MYSERIAL.println(tmc2130_sg_thr[Z_AXIS], DEC);
+		MYSERIAL.print("tmc2130_sg_thr[E]=");
+		MYSERIAL.println(tmc2130_sg_thr[E_AXIS], DEC);
+    }
+    break;
+
+	case 917: // M917 Set TMC2130 pwm_ampl
+    {
+		if (code_seen('X')) tmc2130_set_pwm_ampl(0, code_value());
+		if (code_seen('Y')) tmc2130_set_pwm_ampl(1, code_value());
+        if (code_seen('Z')) tmc2130_set_pwm_ampl(2, code_value());
+        if (code_seen('E')) tmc2130_set_pwm_ampl(3, code_value());
+    }
+    break;
+
+	case 918: // M918 Set TMC2130 pwm_grad
+    {
+		if (code_seen('X')) tmc2130_set_pwm_grad(0, code_value());
+		if (code_seen('Y')) tmc2130_set_pwm_grad(1, code_value());
+        if (code_seen('Z')) tmc2130_set_pwm_grad(2, code_value());
+        if (code_seen('E')) tmc2130_set_pwm_grad(3, code_value());
+    }
+    break;
+
+    case 350: // M350 Set microstepping mode. Warning: Steps per unit remains unchanged. S code sets stepping mode for all drivers.
+    {
+      #if defined(X_MS1_PIN) && X_MS1_PIN > -1
+        if(code_seen('S')) for(int i=0;i<=4;i++) microstep_mode(i,code_value());
+        for(int i=0;i<NUM_AXIS;i++) if(code_seen(axis_codes[i])) microstep_mode(i,(uint8_t)code_value());
+        if(code_seen('B')) microstep_mode(4,code_value());
+        microstep_readings();
+      #endif
+    }
+    break;
+    case 351: // M351 Toggle MS1 MS2 pins directly, S# determines MS1 or MS2, X# sets the pin high/low.
+    {
+      #if defined(X_MS1_PIN) && X_MS1_PIN > -1
+      if(code_seen('S')) switch((int)code_value())
+      {
+        case 1:
+          for(int i=0;i<NUM_AXIS;i++) if(code_seen(axis_codes[i])) microstep_ms(i,code_value(),-1);
+          if(code_seen('B')) microstep_ms(4,code_value(),-1);
+          break;
+        case 2:
+          for(int i=0;i<NUM_AXIS;i++) if(code_seen(axis_codes[i])) microstep_ms(i,-1,code_value());
+          if(code_seen('B')) microstep_ms(4,-1,code_value());
+          break;
+      }
+      microstep_readings();
+      #endif
+    }
+    break;
+	case 701: //M701: load filament
+	{
+		enable_z();
+		custom_message = true;
+		custom_message_type = 2;
+		
+		lcd_setstatuspgm(MSG_LOADING_FILAMENT);
+		current_position[E_AXIS] += 70;
+		plan_buffer_line(current_position[X_AXIS], current_position[Y_AXIS], current_position[Z_AXIS], current_position[E_AXIS], 400 / 60, active_extruder); //fast sequence
+
+		current_position[E_AXIS] += 25;
+		plan_buffer_line(current_position[X_AXIS], current_position[Y_AXIS], current_position[Z_AXIS], current_position[E_AXIS], 100 / 60, active_extruder); //slow sequence
+		st_synchronize();
+
+		if (!farm_mode && loading_flag) {
+			bool clean = lcd_show_fullscreen_message_yes_no_and_wait_P(MSG_FILAMENT_CLEAN, false, true);
+
+			while (!clean) {
+				lcd_update_enable(true);
+				lcd_update(2);
+				current_position[E_AXIS] += 25;
+				plan_buffer_line(current_position[X_AXIS], current_position[Y_AXIS], current_position[Z_AXIS], current_position[E_AXIS], 100 / 60, active_extruder); //slow sequence
+				st_synchronize();
+				clean = lcd_show_fullscreen_message_yes_no_and_wait_P(MSG_FILAMENT_CLEAN, false, true);
+			}
+		}
+		lcd_update_enable(true);
+		lcd_update(2);
+		lcd_setstatuspgm(WELCOME_MSG);
+		disable_z();
+		loading_flag = false;
+		custom_message = false;
+		custom_message_type = 0;
+	}
+	break;
+	case 702:
+	{
+#ifdef SNMM
+		if (code_seen('U')) {
+			extr_unload_used(); //unload all filaments which were used in current print
+		}
+		else if (code_seen('C')) {
+			extr_unload(); //unload just current filament 
+		}
+		else {
+			extr_unload_all(); //unload all filaments
+		}
+#else
+		custom_message = true;
+		custom_message_type = 2;
+		lcd_setstatuspgm(MSG_UNLOADING_FILAMENT); 
+		current_position[E_AXIS] -= 80;
+		plan_buffer_line(current_position[X_AXIS], current_position[Y_AXIS], current_position[Z_AXIS], current_position[E_AXIS], 7000 / 60, active_extruder);
+		st_synchronize();
+		lcd_setstatuspgm(WELCOME_MSG);
+		custom_message = false;
+		custom_message_type = 0;
+#endif	
+	}
+	break;
+
+    case 999: // M999: Restart after being stopped
+      Stopped = false;
+      lcd_reset_alert_level();
+      gcode_LastN = Stopped_gcode_LastN;
+      FlushSerialRequestResend();
+    break;
+	default: SERIAL_ECHOLNPGM("Invalid M code.");
+    }
+	
+  } // end if(code_seen('M')) (end of M codes)
+
+  else if(code_seen('T'))
+  {
+	  int index;
+	  for (index = 1; *(strchr_pointer + index) == ' ' || *(strchr_pointer + index) == '\t'; index++);
+	   
+	  if ((*(strchr_pointer + index) < '0' || *(strchr_pointer + index) > '9') && *(strchr_pointer + index) != '?') {
+		  SERIAL_ECHOLNPGM("Invalid T code.");
+	  }
+	  else {
+		  if (*(strchr_pointer + index) == '?') {
+			  tmp_extruder = choose_extruder_menu();
+		  }
+		  else {
+			  tmp_extruder = code_value();
+		  }
+		  snmm_filaments_used |= (1 << tmp_extruder); //for stop print
+#ifdef SNMM
+          
+    #ifdef LIN_ADVANCE
+          if (snmm_extruder != tmp_extruder)
+            clear_current_adv_vars(); //Check if the selected extruder is not the active one and reset LIN_ADVANCE variables if so.
+    #endif
+          
+		  snmm_extruder = tmp_extruder;
+
+		  st_synchronize();
+		  delay(100);
+
+		  disable_e0();
+		  disable_e1();
+		  disable_e2();
+
+		  pinMode(E_MUX0_PIN, OUTPUT);
+		  pinMode(E_MUX1_PIN, OUTPUT);
+		  pinMode(E_MUX2_PIN, OUTPUT);
+
+		  delay(100);
+		  SERIAL_ECHO_START;
+		  SERIAL_ECHO("T:");
+		  SERIAL_ECHOLN((int)tmp_extruder);
+		  switch (tmp_extruder) {
+		  case 1:
+			  WRITE(E_MUX0_PIN, HIGH);
+			  WRITE(E_MUX1_PIN, LOW);
+			  WRITE(E_MUX2_PIN, LOW);
+
+			  break;
+		  case 2:
+			  WRITE(E_MUX0_PIN, LOW);
+			  WRITE(E_MUX1_PIN, HIGH);
+			  WRITE(E_MUX2_PIN, LOW);
+
+			  break;
+		  case 3:
+			  WRITE(E_MUX0_PIN, HIGH);
+			  WRITE(E_MUX1_PIN, HIGH);
+			  WRITE(E_MUX2_PIN, LOW);
+
+			  break;
+		  default:
+			  WRITE(E_MUX0_PIN, LOW);
+			  WRITE(E_MUX1_PIN, LOW);
+			  WRITE(E_MUX2_PIN, LOW);
+
+			  break;
+		  }
+		  delay(100);
+
+#else
+		  if (tmp_extruder >= EXTRUDERS) {
+			  SERIAL_ECHO_START;
+			  SERIAL_ECHOPGM("T");
+			  SERIAL_PROTOCOLLN((int)tmp_extruder);
+			  SERIAL_ECHOLNRPGM(MSG_INVALID_EXTRUDER);
+		  }
+		  else {
+			  boolean make_move = false;
+			  if (code_seen('F')) {
+				  make_move = true;
+				  next_feedrate = code_value();
+				  if (next_feedrate > 0.0) {
+					  feedrate = next_feedrate;
+				  }
+			  }
+#if EXTRUDERS > 1
+			  if (tmp_extruder != active_extruder) {
+				  // Save current position to return to after applying extruder offset
+				  memcpy(destination, current_position, sizeof(destination));
+				  // Offset extruder (only by XY)
+				  int i;
+				  for (i = 0; i < 2; i++) {
+					  current_position[i] = current_position[i] -
+						  extruder_offset[i][active_extruder] +
+						  extruder_offset[i][tmp_extruder];
+				  }
+				  // Set the new active extruder and position
+				  active_extruder = tmp_extruder;
+				  plan_set_position(current_position[X_AXIS], current_position[Y_AXIS], current_position[Z_AXIS], current_position[E_AXIS]);
+				  // Move to the old position if 'F' was in the parameters
+				  if (make_move && Stopped == false) {
+					  prepare_move();
+				  }
+			  }
+#endif
+			  SERIAL_ECHO_START;
+			  SERIAL_ECHORPGM(MSG_ACTIVE_EXTRUDER);
+			  SERIAL_PROTOCOLLN((int)active_extruder);
+		  }
+
+#endif
+	  }
+  } // end if(code_seen('T')) (end of T codes)
+
+#ifdef DEBUG_DCODES
+  else if (code_seen('D')) // D codes (debug)
+  {
+    switch((int)code_value())
+    {
+	case 0: // D0 - Reset
+		dcode_0(); break;
+	case 1: // D1 - Clear EEPROM
+		dcode_1(); break;
+	case 2: // D2 - Read/Write RAM
+		dcode_2(); break;
+	case 3: // D3 - Read/Write EEPROM
+		dcode_3(); break;
+	case 4: // D4 - Read/Write PIN
+		dcode_4(); break;
+	case 9125: // D9125 - PAT9125
+		dcode_9125(); break;
+	case 5:
+		MYSERIAL.println("D5 - Test");
+		if (code_seen('P'))
+			selectedSerialPort = (int)code_value();
+		MYSERIAL.print("selectedSerialPort = ");
+		MYSERIAL.println(selectedSerialPort, DEC);
+		break;
+	case 10: // D10 - Tell the printer that XYZ calibration went OK
+        calibration_status_store(CALIBRATION_STATUS_LIVE_ADJUST); 
+        break;
+    
+    case 12: //D12 - Reset Filament error, Power loss and crash counter ( Do it before every print and you can get stats for the print )
+        eeprom_update_byte((uint8_t*)EEPROM_CRASH_COUNT, 0x00);
+        eeprom_update_byte((uint8_t*)EEPROM_FERROR_COUNT, 0x00);
+        eeprom_update_byte((uint8_t*)EEPROM_POWER_COUNT, 0x00);
+	case 999:
+	{
+		MYSERIAL.println("D999 - crash");
+
+/*		while (!is_buffer_empty())
+		{
+			process_commands();
+		    cmdqueue_pop_front();
+		}*/
+		st_synchronize();
+
+		lcd_update_enable(true);
+		lcd_implementation_clear();
+		lcd_update(2);
+        
+        // Increment crash counter
+        uint8_t crash_count = eeprom_read_byte((uint8_t*)EEPROM_CRASH_COUNT);
+        crash_count++;
+        eeprom_update_byte((uint8_t*)EEPROM_CRASH_COUNT, crash_count);
+        
+#ifdef AUTOMATIC_RECOVERY_AFTER_CRASH
+        bool yesno = true;
+#else
+        bool yesno = lcd_show_fullscreen_message_yes_no_and_wait_P(MSG_CRASH_DETECTED, false);
+#endif
+		lcd_update_enable(true);
+		lcd_update(2);
+		lcd_setstatuspgm(WELCOME_MSG);
+		if (yesno)
+		{
+			enquecommand_P(PSTR("G28 X"));
+			enquecommand_P(PSTR("G28 Y"));
+			enquecommand_P(PSTR("D1000"));
+		}
+		else
+		{
+			enquecommand_P(PSTR("D1001"));
+		}
+	}
+		break;
+	case 1000:
+		crashdet_restore_print_and_continue();
+		tmc2130_sg_stop_on_crash = true;
+		break;
+	case 1001:
+		card.sdprinting = false;
+		card.closefile();
+		tmc2130_sg_stop_on_crash = true;
+		break;
+/*	case 4:
+		{
+			MYSERIAL.println("D4 - Test");
+			uint8_t data[16];
+			int cnt = parse_hex(strchr_pointer + 2, data, 16);
+			MYSERIAL.println(cnt, DEC);
+			for (int i = 0; i < cnt; i++)
+			{
+				serial_print_hex_byte(data[i]);
+				MYSERIAL.write(' ');
+			}
+			MYSERIAL.write('\n');
+		}
+		break;
+/*	case 3:
+		if (code_seen('L')) // lcd pwm (0-255)
+		{
+			lcdSoftPwm = (int)code_value();
+		}
+		if (code_seen('B')) // lcd blink delay (0-255)
+		{
+			lcdBlinkDelay = (int)code_value();
+		}
+//		calibrate_z_auto();
+/*		MYSERIAL.print("fsensor_enable()");
+#ifdef PAT9125
+		fsensor_enable();
+#endif*/
+		break;
+//	case 4:
+//			lcdBlinkDelay = 10;
+/*		MYSERIAL.print("fsensor_disable()");
+#ifdef PAT9125
+		fsensor_disable();
+#endif            
+		break;*/
+//		break;
+/*	case 5:
+		{
+			MYSERIAL.print("tmc2130_rd_MSCNT(0)=");
+			int val = tmc2130_rd_MSCNT(tmc2130_cs[0]);
+			MYSERIAL.println(val);
+			homeaxis(0);
+		}
+		break;*/
+	case 6:
+		{
+/*			MYSERIAL.print("tmc2130_rd_MSCNT(1)=");
+			int val = tmc2130_rd_MSCNT(tmc2130_cs[1]);
+			MYSERIAL.println(val);*/
+			homeaxis(1);
+		}
+		break;
+	case 7:
+		{
+			MYSERIAL.print("pat9125_init=");
+			MYSERIAL.println(pat9125_init(200, 200));
+		}
+		break;
+	case 8:
+		{
+			MYSERIAL.print("swi2c_check=");
+			MYSERIAL.println(swi2c_check(0x75));
+		}
+		break;
+	}
+  }
+#endif //DEBUG_DCODES
+
+  else
+  {
+    SERIAL_ECHO_START;
+    SERIAL_ECHORPGM(MSG_UNKNOWN_COMMAND);
+    SERIAL_ECHO(CMDBUFFER_CURRENT_STRING);
+    SERIAL_ECHOLNPGM("\"(2)");
+  }
+
+  ClearToSend();
+}
+
+void FlushSerialRequestResend()
+{
+  //char cmdbuffer[bufindr][100]="Resend:";
+  MYSERIAL.flush();
+  SERIAL_PROTOCOLRPGM(MSG_RESEND);
+  SERIAL_PROTOCOLLN(gcode_LastN + 1);
+  ClearToSend();
+}
+
+// Confirm the execution of a command, if sent from a serial line.
+// Execution of a command from a SD card will not be confirmed.
+void ClearToSend()
+{
+    previous_millis_cmd = millis();
+    if (CMDBUFFER_CURRENT_TYPE == CMDBUFFER_CURRENT_TYPE_USB)
+        SERIAL_PROTOCOLLNRPGM(MSG_OK);
+}
+
+void get_coordinates()
+{
+  bool seen[4]={false,false,false,false};
+  for(int8_t i=0; i < NUM_AXIS; i++) {
+    if(code_seen(axis_codes[i]))
+    {
+      destination[i] = (float)code_value() + (axis_relative_modes[i] || relative_mode)*current_position[i];
+      seen[i]=true;
+    }
+    else destination[i] = current_position[i]; //Are these else lines really needed?
+  }
+  if(code_seen('F')) {
+    next_feedrate = code_value();
+#ifdef MAX_SILENT_FEEDRATE
+	if (tmc2130_mode == TMC2130_MODE_SILENT)
+		if (next_feedrate > MAX_SILENT_FEEDRATE) next_feedrate = MAX_SILENT_FEEDRATE;
+#endif //MAX_SILENT_FEEDRATE
+    if(next_feedrate > 0.0) feedrate = next_feedrate;
+  }
+}
+
+void get_arc_coordinates()
+{
+#ifdef SF_ARC_FIX
+   bool relative_mode_backup = relative_mode;
+   relative_mode = true;
+#endif
+   get_coordinates();
+#ifdef SF_ARC_FIX
+   relative_mode=relative_mode_backup;
+#endif
+
+   if(code_seen('I')) {
+     offset[0] = code_value();
+   }
+   else {
+     offset[0] = 0.0;
+   }
+   if(code_seen('J')) {
+     offset[1] = code_value();
+   }
+   else {
+     offset[1] = 0.0;
+   }
+}
+
+void clamp_to_software_endstops(float target[3])
+{
+#ifdef DEBUG_DISABLE_SWLIMITS
+	return;
+#endif //DEBUG_DISABLE_SWLIMITS
+    world2machine_clamp(target[0], target[1]);
+
+    // Clamp the Z coordinate.
+    if (min_software_endstops) {
+        float negative_z_offset = 0;
+        #ifdef ENABLE_AUTO_BED_LEVELING
+            if (Z_PROBE_OFFSET_FROM_EXTRUDER < 0) negative_z_offset = negative_z_offset + Z_PROBE_OFFSET_FROM_EXTRUDER;
+            if (add_homing[Z_AXIS] < 0) negative_z_offset = negative_z_offset + add_homing[Z_AXIS];
+        #endif
+        if (target[Z_AXIS] < min_pos[Z_AXIS]+negative_z_offset) target[Z_AXIS] = min_pos[Z_AXIS]+negative_z_offset;
+    }
+    if (max_software_endstops) {
+        if (target[Z_AXIS] > max_pos[Z_AXIS]) target[Z_AXIS] = max_pos[Z_AXIS];
+    }
+}
+
+#ifdef MESH_BED_LEVELING
+    void mesh_plan_buffer_line(const float &x, const float &y, const float &z, const float &e, const float &feed_rate, const uint8_t extruder) {
+        float dx = x - current_position[X_AXIS];
+        float dy = y - current_position[Y_AXIS];
+        float dz = z - current_position[Z_AXIS];
+        int n_segments = 0;
+		
+        if (mbl.active) {
+            float len = abs(dx) + abs(dy);
+            if (len > 0)
+                // Split to 3cm segments or shorter.
+                n_segments = int(ceil(len / 30.f));
+        }
+        
+        if (n_segments > 1) {
+            float de = e - current_position[E_AXIS];
+            for (int i = 1; i < n_segments; ++ i) {
+                float t = float(i) / float(n_segments);
+                plan_buffer_line(
+                                 current_position[X_AXIS] + t * dx,
+                                 current_position[Y_AXIS] + t * dy,
+                                 current_position[Z_AXIS] + t * dz,
+                                 current_position[E_AXIS] + t * de,
+                                 feed_rate, extruder);
+            }
+        }
+        // The rest of the path.
+        plan_buffer_line(x, y, z, e, feed_rate, extruder);
+        current_position[X_AXIS] = x;
+        current_position[Y_AXIS] = y;
+        current_position[Z_AXIS] = z;
+        current_position[E_AXIS] = e;
+    }
+#endif  // MESH_BED_LEVELING
+    
+void prepare_move()
+{
+  clamp_to_software_endstops(destination);
+  previous_millis_cmd = millis();
+
+  // Do not use feedmultiply for E or Z only moves
+  if( (current_position[X_AXIS] == destination [X_AXIS]) && (current_position[Y_AXIS] == destination [Y_AXIS])) {
+      plan_buffer_line(destination[X_AXIS], destination[Y_AXIS], destination[Z_AXIS], destination[E_AXIS], feedrate/60, active_extruder);
+  }
+  else {
+#ifdef MESH_BED_LEVELING
+    mesh_plan_buffer_line(destination[X_AXIS], destination[Y_AXIS], destination[Z_AXIS], destination[E_AXIS], feedrate*feedmultiply*(1./(60.f*100.f)), active_extruder);
+#else
+     plan_buffer_line(destination[X_AXIS], destination[Y_AXIS], destination[Z_AXIS], destination[E_AXIS], feedrate*feedmultiply*(1./(60.f*100.f)), active_extruder);
+#endif
+  }
+
+  for(int8_t i=0; i < NUM_AXIS; i++) {
+    current_position[i] = destination[i];
+  }
+}
+
+void prepare_arc_move(char isclockwise) {
+  float r = hypot(offset[X_AXIS], offset[Y_AXIS]); // Compute arc radius for mc_arc
+
+  // Trace the arc
+  mc_arc(current_position, destination, offset, X_AXIS, Y_AXIS, Z_AXIS, feedrate*feedmultiply/60/100.0, r, isclockwise, active_extruder);
+
+  // As far as the parser is concerned, the position is now == target. In reality the
+  // motion control system might still be processing the action and the real tool position
+  // in any intermediate location.
+  for(int8_t i=0; i < NUM_AXIS; i++) {
+    current_position[i] = destination[i];
+  }
+  previous_millis_cmd = millis();
+}
+
+#if defined(CONTROLLERFAN_PIN) && CONTROLLERFAN_PIN > -1
+
+#if defined(FAN_PIN)
+  #if CONTROLLERFAN_PIN == FAN_PIN
+    #error "You cannot set CONTROLLERFAN_PIN equal to FAN_PIN"
+  #endif
+#endif
+
+unsigned long lastMotor = 0; //Save the time for when a motor was turned on last
+unsigned long lastMotorCheck = 0;
+
+void controllerFan()
+{
+  if ((millis() - lastMotorCheck) >= 2500) //Not a time critical function, so we only check every 2500ms
+  {
+    lastMotorCheck = millis();
+
+    if(!READ(X_ENABLE_PIN) || !READ(Y_ENABLE_PIN) || !READ(Z_ENABLE_PIN) || (soft_pwm_bed > 0)
+    #if EXTRUDERS > 2
+       || !READ(E2_ENABLE_PIN)
+    #endif
+    #if EXTRUDER > 1
+      #if defined(X2_ENABLE_PIN) && X2_ENABLE_PIN > -1
+       || !READ(X2_ENABLE_PIN)
+      #endif
+       || !READ(E1_ENABLE_PIN)
+    #endif
+       || !READ(E0_ENABLE_PIN)) //If any of the drivers are enabled...
+    {
+      lastMotor = millis(); //... set time to NOW so the fan will turn on
+    }
+
+    if ((millis() - lastMotor) >= (CONTROLLERFAN_SECS*1000UL) || lastMotor == 0) //If the last time any driver was enabled, is longer since than CONTROLLERSEC...
+    {
+        digitalWrite(CONTROLLERFAN_PIN, 0);
+        analogWrite(CONTROLLERFAN_PIN, 0);
+    }
+    else
+    {
+        // allows digital or PWM fan output to be used (see M42 handling)
+        digitalWrite(CONTROLLERFAN_PIN, CONTROLLERFAN_SPEED);
+        analogWrite(CONTROLLERFAN_PIN, CONTROLLERFAN_SPEED);
+    }
+  }
+}
+#endif
+
+#ifdef TEMP_STAT_LEDS
+static bool blue_led = false;
+static bool red_led = false;
+static uint32_t stat_update = 0;
+
+void handle_status_leds(void) {
+  float max_temp = 0.0;
+  if(millis() > stat_update) {
+    stat_update += 500; // Update every 0.5s
+    for (int8_t cur_extruder = 0; cur_extruder < EXTRUDERS; ++cur_extruder) {
+       max_temp = max(max_temp, degHotend(cur_extruder));
+       max_temp = max(max_temp, degTargetHotend(cur_extruder));
+    }
+    #if defined(TEMP_BED_PIN) && TEMP_BED_PIN > -1
+      max_temp = max(max_temp, degTargetBed());
+      max_temp = max(max_temp, degBed());
+    #endif
+    if((max_temp > 55.0) && (red_led == false)) {
+      digitalWrite(STAT_LED_RED, 1);
+      digitalWrite(STAT_LED_BLUE, 0);
+      red_led = true;
+      blue_led = false;
+    }
+    if((max_temp < 54.0) && (blue_led == false)) {
+      digitalWrite(STAT_LED_RED, 0);
+      digitalWrite(STAT_LED_BLUE, 1);
+      red_led = false;
+      blue_led = true;
+    }
+  }
+}
+#endif
+
+void manage_inactivity(bool ignore_stepper_queue/*=false*/) //default argument set in Marlin.h
+{
+	
+#if defined(KILL_PIN) && KILL_PIN > -1
+	static int killCount = 0;   // make the inactivity button a bit less responsive
+   const int KILL_DELAY = 10000;
+#endif
+	
+    if(buflen < (BUFSIZE-1)){
+        get_command();
+    }
+
+  if( (millis() - previous_millis_cmd) >  max_inactive_time )
+    if(max_inactive_time)
+      kill("", 4);
+  if(stepper_inactive_time)  {
+    if( (millis() - previous_millis_cmd) >  stepper_inactive_time )
+    {
+      if(blocks_queued() == false && ignore_stepper_queue == false) {
+        disable_x();
+//        SERIAL_ECHOLNPGM("manage_inactivity - disable Y");
+        disable_y();
+        disable_z();
+        disable_e0();
+        disable_e1();
+        disable_e2();
+      }
+    }
+  }
+  
+  #ifdef CHDK //Check if pin should be set to LOW after M240 set it to HIGH
+    if (chdkActive && (millis() - chdkHigh > CHDK_DELAY))
+    {
+      chdkActive = false;
+      WRITE(CHDK, LOW);
+    }
+  #endif
+  
+  #if defined(KILL_PIN) && KILL_PIN > -1
+    
+    // Check if the kill button was pressed and wait just in case it was an accidental
+    // key kill key press
+    // -------------------------------------------------------------------------------
+    if( 0 == READ(KILL_PIN) )
+    {
+       killCount++;
+    }
+    else if (killCount > 0)
+    {
+       killCount--;
+    }
+    // Exceeded threshold and we can confirm that it was not accidental
+    // KILL the machine
+    // ----------------------------------------------------------------
+    if ( killCount >= KILL_DELAY)
+    {
+       kill("", 5);
+    }
+  #endif
+    
+  #if defined(CONTROLLERFAN_PIN) && CONTROLLERFAN_PIN > -1
+    controllerFan(); //Check if fan should be turned on to cool stepper drivers down
+  #endif
+  #ifdef EXTRUDER_RUNOUT_PREVENT
+    if( (millis() - previous_millis_cmd) >  EXTRUDER_RUNOUT_SECONDS*1000 )
+    if(degHotend(active_extruder)>EXTRUDER_RUNOUT_MINTEMP)
+    {
+     bool oldstatus=READ(E0_ENABLE_PIN);
+     enable_e0();
+     float oldepos=current_position[E_AXIS];
+     float oldedes=destination[E_AXIS];
+     plan_buffer_line(destination[X_AXIS], destination[Y_AXIS], destination[Z_AXIS],
+                      destination[E_AXIS]+EXTRUDER_RUNOUT_EXTRUDE*EXTRUDER_RUNOUT_ESTEPS/axis_steps_per_unit[E_AXIS],
+                      EXTRUDER_RUNOUT_SPEED/60.*EXTRUDER_RUNOUT_ESTEPS/axis_steps_per_unit[E_AXIS], active_extruder);
+     current_position[E_AXIS]=oldepos;
+     destination[E_AXIS]=oldedes;
+     plan_set_e_position(oldepos);
+     previous_millis_cmd=millis();
+     st_synchronize();
+     WRITE(E0_ENABLE_PIN,oldstatus);
+    }
+  #endif
+  #ifdef TEMP_STAT_LEDS
+      handle_status_leds();
+  #endif
+  check_axes_activity();
+}
+
+void kill(const char *full_screen_message, unsigned char id)
+{
+	SERIAL_ECHOPGM("KILL: ");
+	MYSERIAL.println(int(id));
+	//return;
+  cli(); // Stop interrupts
+  disable_heater();
+
+  disable_x();
+//  SERIAL_ECHOLNPGM("kill - disable Y");
+  disable_y();
+  disable_z();
+  disable_e0();
+  disable_e1();
+  disable_e2();
+
+#if defined(PS_ON_PIN) && PS_ON_PIN > -1
+  pinMode(PS_ON_PIN,INPUT);
+#endif
+  SERIAL_ERROR_START;
+  SERIAL_ERRORLNRPGM(MSG_ERR_KILLED);
+  if (full_screen_message != NULL) {
+      SERIAL_ERRORLNRPGM(full_screen_message);
+      lcd_display_message_fullscreen_P(full_screen_message);
+  } else {
+      LCD_ALERTMESSAGERPGM(MSG_KILLED);
+  }
+
+  // FMC small patch to update the LCD before ending
+  sei();   // enable interrupts
+  for ( int i=5; i--; lcd_update())
+  {
+     delay(200);	
+  }
+  cli();   // disable interrupts
+  suicide();
+  while(1) { /* Intentionally left empty */ } // Wait for reset
+}
+
+void Stop()
+{
+  disable_heater();
+  if(Stopped == false) {
+    Stopped = true;
+    Stopped_gcode_LastN = gcode_LastN; // Save last g_code for restart
+    SERIAL_ERROR_START;
+    SERIAL_ERRORLNRPGM(MSG_ERR_STOPPED);
+    LCD_MESSAGERPGM(MSG_STOPPED);
+  }
+}
+
+bool IsStopped() { return Stopped; };
+
+#ifdef FAST_PWM_FAN
+void setPwmFrequency(uint8_t pin, int val)
+{
+  val &= 0x07;
+  switch(digitalPinToTimer(pin))
+  {
+
+    #if defined(TCCR0A)
+    case TIMER0A:
+    case TIMER0B:
+//         TCCR0B &= ~(_BV(CS00) | _BV(CS01) | _BV(CS02));
+//         TCCR0B |= val;
+         break;
+    #endif
+
+    #if defined(TCCR1A)
+    case TIMER1A:
+    case TIMER1B:
+//         TCCR1B &= ~(_BV(CS10) | _BV(CS11) | _BV(CS12));
+//         TCCR1B |= val;
+         break;
+    #endif
+
+    #if defined(TCCR2)
+    case TIMER2:
+    case TIMER2:
+         TCCR2 &= ~(_BV(CS10) | _BV(CS11) | _BV(CS12));
+         TCCR2 |= val;
+         break;
+    #endif
+
+    #if defined(TCCR2A)
+    case TIMER2A:
+    case TIMER2B:
+         TCCR2B &= ~(_BV(CS20) | _BV(CS21) | _BV(CS22));
+         TCCR2B |= val;
+         break;
+    #endif
+
+    #if defined(TCCR3A)
+    case TIMER3A:
+    case TIMER3B:
+    case TIMER3C:
+         TCCR3B &= ~(_BV(CS30) | _BV(CS31) | _BV(CS32));
+         TCCR3B |= val;
+         break;
+    #endif
+
+    #if defined(TCCR4A)
+    case TIMER4A:
+    case TIMER4B:
+    case TIMER4C:
+         TCCR4B &= ~(_BV(CS40) | _BV(CS41) | _BV(CS42));
+         TCCR4B |= val;
+         break;
+   #endif
+
+    #if defined(TCCR5A)
+    case TIMER5A:
+    case TIMER5B:
+    case TIMER5C:
+         TCCR5B &= ~(_BV(CS50) | _BV(CS51) | _BV(CS52));
+         TCCR5B |= val;
+         break;
+   #endif
+
+  }
+}
+#endif //FAST_PWM_FAN
+
+bool setTargetedHotend(int code){
+  tmp_extruder = active_extruder;
+  if(code_seen('T')) {
+    tmp_extruder = code_value();
+    if(tmp_extruder >= EXTRUDERS) {
+      SERIAL_ECHO_START;
+      switch(code){
+        case 104:
+          SERIAL_ECHORPGM(MSG_M104_INVALID_EXTRUDER);
+          break;
+        case 105:
+          SERIAL_ECHO(MSG_M105_INVALID_EXTRUDER);
+          break;
+        case 109:
+          SERIAL_ECHO(MSG_M109_INVALID_EXTRUDER);
+          break;
+        case 218:
+          SERIAL_ECHO(MSG_M218_INVALID_EXTRUDER);
+          break;
+        case 221:
+          SERIAL_ECHO(MSG_M221_INVALID_EXTRUDER);
+          break;
+      }
+      SERIAL_PROTOCOLLN((int)tmp_extruder);
+      return true;
+    }
+  }
+  return false;
+}
+
+void save_statistics(unsigned long _total_filament_used, unsigned long _total_print_time) //_total_filament_used unit: mm/100; print time in s
+{
+	if (eeprom_read_byte((uint8_t *)EEPROM_TOTALTIME) == 255 && eeprom_read_byte((uint8_t *)EEPROM_TOTALTIME + 1) == 255 && eeprom_read_byte((uint8_t *)EEPROM_TOTALTIME + 2) == 255 && eeprom_read_byte((uint8_t *)EEPROM_TOTALTIME + 3) == 255)
+	{
+		eeprom_update_dword((uint32_t *)EEPROM_TOTALTIME, 0);
+		eeprom_update_dword((uint32_t *)EEPROM_FILAMENTUSED, 0);
+	}
+
+	unsigned long _previous_filament = eeprom_read_dword((uint32_t *)EEPROM_FILAMENTUSED); //_previous_filament unit: cm
+	unsigned long _previous_time = eeprom_read_dword((uint32_t *)EEPROM_TOTALTIME); //_previous_time unit: min
+
+	eeprom_update_dword((uint32_t *)EEPROM_TOTALTIME, _previous_time + (_total_print_time/60)); //EEPROM_TOTALTIME unit: min
+	eeprom_update_dword((uint32_t *)EEPROM_FILAMENTUSED, _previous_filament + (_total_filament_used / 1000));
+
+	total_filament_used = 0;
+
+}
+
+float calculate_volumetric_multiplier(float diameter) {
+	float area = .0;
+	float radius = .0;
+
+	radius = diameter * .5;
+	if (! volumetric_enabled || radius == 0) {
+		area = 1;
+	}
+	else {
+		area = M_PI * pow(radius, 2);
+	}
+
+	return 1.0 / area;
+}
+
+void calculate_volumetric_multipliers() {
+	volumetric_multiplier[0] = calculate_volumetric_multiplier(filament_size[0]);
+#if EXTRUDERS > 1
+	volumetric_multiplier[1] = calculate_volumetric_multiplier(filament_size[1]);
+#if EXTRUDERS > 2
+	volumetric_multiplier[2] = calculate_volumetric_multiplier(filament_size[2]);
+#endif
+#endif
+}
+
+void delay_keep_alive(unsigned int ms)
+{
+    for (;;) {
+        manage_heater();
+        // Manage inactivity, but don't disable steppers on timeout.
+        manage_inactivity(true);
+        lcd_update();
+        if (ms == 0)
+            break;
+        else if (ms >= 50) {
+            delay(50);
+            ms -= 50;
+        } else {
+            delay(ms);
+            ms = 0;
+        }
+    }
+}
+
+void wait_for_heater(long codenum) {
+
+#ifdef TEMP_RESIDENCY_TIME
+	long residencyStart;
+	residencyStart = -1;
+	/* continue to loop until we have reached the target temp
+	_and_ until TEMP_RESIDENCY_TIME hasn't passed since we reached it */
+	while ((!cancel_heatup) && ((residencyStart == -1) ||
+		(residencyStart >= 0 && (((unsigned int)(millis() - residencyStart)) < (TEMP_RESIDENCY_TIME * 1000UL))))) {
+#else
+	while (target_direction ? (isHeatingHotend(tmp_extruder)) : (isCoolingHotend(tmp_extruder) && (CooldownNoWait == false))) {
+#endif //TEMP_RESIDENCY_TIME
+		if ((millis() - codenum) > 1000UL)
+		{ //Print Temp Reading and remaining time every 1 second while heating up/cooling down
+			if (!farm_mode) {
+				SERIAL_PROTOCOLPGM("T:");
+				SERIAL_PROTOCOL_F(degHotend(tmp_extruder), 1);
+				SERIAL_PROTOCOLPGM(" E:");
+				SERIAL_PROTOCOL((int)tmp_extruder);
+
+#ifdef TEMP_RESIDENCY_TIME
+				SERIAL_PROTOCOLPGM(" W:");
+				if (residencyStart > -1)
+				{
+					codenum = ((TEMP_RESIDENCY_TIME * 1000UL) - (millis() - residencyStart)) / 1000UL;
+					SERIAL_PROTOCOLLN(codenum);
+				}
+				else
+				{
+					SERIAL_PROTOCOLLN("?");
+				}
+			}
+#else
+				SERIAL_PROTOCOLLN("");
+#endif
+				codenum = millis();
+		}
+			manage_heater();
+			manage_inactivity();
+			lcd_update();
+#ifdef TEMP_RESIDENCY_TIME
+			/* start/restart the TEMP_RESIDENCY_TIME timer whenever we reach target temp for the first time
+			or when current temp falls outside the hysteresis after target temp was reached */
+			if ((residencyStart == -1 && target_direction && (degHotend(tmp_extruder) >= (degTargetHotend(tmp_extruder) - TEMP_WINDOW))) ||
+				(residencyStart == -1 && !target_direction && (degHotend(tmp_extruder) <= (degTargetHotend(tmp_extruder) + TEMP_WINDOW))) ||
+				(residencyStart > -1 && labs(degHotend(tmp_extruder) - degTargetHotend(tmp_extruder)) > TEMP_HYSTERESIS))
+			{
+				residencyStart = millis();
+			}
+#endif //TEMP_RESIDENCY_TIME
+	}
+}
+
+void check_babystep() {
+	int babystep_z;
+	EEPROM_read_B(EEPROM_BABYSTEP_Z, &babystep_z);
+	if ((babystep_z < Z_BABYSTEP_MIN) || (babystep_z > Z_BABYSTEP_MAX)) {
+		babystep_z = 0; //if babystep value is out of min max range, set it to 0
+		SERIAL_ECHOLNPGM("Z live adjust out of range. Setting to 0");
+		EEPROM_save_B(EEPROM_BABYSTEP_Z, &babystep_z);
+		lcd_show_fullscreen_message_and_wait_P(PSTR("Z live adjust out of range. Setting to 0. Click to continue."));
+		lcd_update_enable(true);		
+	}	
+}
+#ifdef DIS
+void d_setup()
+{	
+	pinMode(D_DATACLOCK, INPUT_PULLUP);
+	pinMode(D_DATA, INPUT_PULLUP);
+	pinMode(D_REQUIRE, OUTPUT);
+	digitalWrite(D_REQUIRE, HIGH);
+}
+
+
+float d_ReadData()
+{
+	int digit[13];
+	String mergeOutput;
+	float output;
+
+	digitalWrite(D_REQUIRE, HIGH);
+	for (int i = 0; i<13; i++)
+	{
+		for (int j = 0; j < 4; j++)
+		{
+			while (digitalRead(D_DATACLOCK) == LOW) {}
+			while (digitalRead(D_DATACLOCK) == HIGH) {}
+			bitWrite(digit[i], j, digitalRead(D_DATA));
+		}
+	}
+
+	digitalWrite(D_REQUIRE, LOW);
+	mergeOutput = "";
+	output = 0;
+	for (int r = 5; r <= 10; r++) //Merge digits
+	{
+		mergeOutput += digit[r];
+	}
+	output = mergeOutput.toFloat();
+
+	if (digit[4] == 8) //Handle sign
+	{
+		output *= -1;
+	}
+
+	for (int i = digit[11]; i > 0; i--) //Handle floating point
+	{
+		output /= 10;
+	}
+
+	return output;
+
+}
+
+void bed_analysis(float x_dimension, float y_dimension, int x_points_num, int y_points_num, float shift_x, float shift_y) {
+	int t1 = 0;
+	int t_delay = 0;
+	int digit[13];
+	int m;
+	char str[3];
+	//String mergeOutput;
+	char mergeOutput[15];
+	float output;
+
+	int mesh_point = 0; //index number of calibration point
+	float bed_zero_ref_x = (-22.f + X_PROBE_OFFSET_FROM_EXTRUDER); //shift between zero point on bed and target and between probe and nozzle
+	float bed_zero_ref_y = (-0.6f + Y_PROBE_OFFSET_FROM_EXTRUDER);
+
+	float mesh_home_z_search = 4;
+	float row[x_points_num];
+	int ix = 0;
+	int iy = 0;
+
+	char* filename_wldsd = "wldsd.txt";
+	char data_wldsd[70];
+	char numb_wldsd[10];
+
+	d_setup();
+
+	if (!(axis_known_position[X_AXIS] && axis_known_position[Y_AXIS] && axis_known_position[Z_AXIS])) {
+		// We don't know where we are! HOME!
+		// Push the commands to the front of the message queue in the reverse order!
+		// There shall be always enough space reserved for these commands.
+		repeatcommand_front(); // repeat G80 with all its parameters
+		
+		enquecommand_front_P((PSTR("G28 W0")));
+		enquecommand_front_P((PSTR("G1 Z5")));
+		return;
+	}
+	bool custom_message_old = custom_message;
+	unsigned int custom_message_type_old = custom_message_type;
+	unsigned int custom_message_state_old = custom_message_state;
+	custom_message = true;
+	custom_message_type = 1;
+	custom_message_state = (x_points_num * y_points_num) + 10;
+	lcd_update(1);
+
+	mbl.reset();
+	babystep_undo();
+
+	card.openFile(filename_wldsd, false);
+
+	current_position[Z_AXIS] = mesh_home_z_search;
+	plan_buffer_line(current_position[X_AXIS], current_position[Y_AXIS], current_position[Z_AXIS], current_position[E_AXIS], homing_feedrate[Z_AXIS] / 60, active_extruder);
+
+	int XY_AXIS_FEEDRATE = homing_feedrate[X_AXIS] / 20;
+	int Z_PROBE_FEEDRATE = homing_feedrate[Z_AXIS] / 60;
+	int Z_LIFT_FEEDRATE = homing_feedrate[Z_AXIS] / 40;
+
+	setup_for_endstop_move(false);
+
+	SERIAL_PROTOCOLPGM("Num X,Y: ");
+	SERIAL_PROTOCOL(x_points_num);
+	SERIAL_PROTOCOLPGM(",");
+	SERIAL_PROTOCOL(y_points_num);
+	SERIAL_PROTOCOLPGM("\nZ search height: ");
+	SERIAL_PROTOCOL(mesh_home_z_search);
+	SERIAL_PROTOCOLPGM("\nDimension X,Y: ");
+	SERIAL_PROTOCOL(x_dimension);
+	SERIAL_PROTOCOLPGM(",");
+	SERIAL_PROTOCOL(y_dimension);
+	SERIAL_PROTOCOLLNPGM("\nMeasured points:");
+
+	while (mesh_point != x_points_num * y_points_num) {
+		ix = mesh_point % x_points_num; // from 0 to MESH_NUM_X_POINTS - 1
+		iy = mesh_point / x_points_num;
+		if (iy & 1) ix = (x_points_num - 1) - ix; // Zig zag
+		float z0 = 0.f;
+		current_position[Z_AXIS] = mesh_home_z_search;
+		plan_buffer_line(current_position[X_AXIS], current_position[Y_AXIS], current_position[Z_AXIS], current_position[E_AXIS], Z_LIFT_FEEDRATE, active_extruder);
+		st_synchronize();
+
+
+		current_position[X_AXIS] = 13.f + ix * (x_dimension / (x_points_num - 1)) - bed_zero_ref_x + shift_x;
+		current_position[Y_AXIS] = 6.4f + iy * (y_dimension / (y_points_num - 1)) - bed_zero_ref_y + shift_y;
+
+		plan_buffer_line(current_position[X_AXIS], current_position[Y_AXIS], current_position[Z_AXIS], current_position[E_AXIS], XY_AXIS_FEEDRATE, active_extruder);
+		st_synchronize();
+
+		if (!find_bed_induction_sensor_point_z(-10.f)) { //if we have data from z calibration max allowed difference is 1mm for each point, if we dont have data max difference is 10mm from initial point  
+			break;
+			card.closefile();
+		}
+
+
+		//memset(numb_wldsd, 0, sizeof(numb_wldsd));
+		//dtostrf(d_ReadData(), 8, 5, numb_wldsd);
+		//strcat(data_wldsd, numb_wldsd);
+
+
+		
+		//MYSERIAL.println(data_wldsd);
+		//delay(1000);
+		//delay(3000);
+		//t1 = millis();
+		
+		//while (digitalRead(D_DATACLOCK) == LOW) {}
+		//while (digitalRead(D_DATACLOCK) == HIGH) {}
+		memset(digit, 0, sizeof(digit));
+		//cli();
+		digitalWrite(D_REQUIRE, LOW);	
+		
+		for (int i = 0; i<13; i++)
+		{
+			//t1 = millis();
+			for (int j = 0; j < 4; j++)
+			{
+				while (digitalRead(D_DATACLOCK) == LOW) {}				
+				while (digitalRead(D_DATACLOCK) == HIGH) {}
+				bitWrite(digit[i], j, digitalRead(D_DATA));
+			}
+			//t_delay = (millis() - t1);
+			//SERIAL_PROTOCOLPGM(" ");
+			//SERIAL_PROTOCOL_F(t_delay, 5);
+			//SERIAL_PROTOCOLPGM(" ");
+		}
+		//sei();
+		digitalWrite(D_REQUIRE, HIGH);
+		mergeOutput[0] = '\0';
+		output = 0;
+		for (int r = 5; r <= 10; r++) //Merge digits
+		{			
+			sprintf(str, "%d", digit[r]);
+			strcat(mergeOutput, str);
+		}
+		
+		output = atof(mergeOutput);
+
+		if (digit[4] == 8) //Handle sign
+		{
+			output *= -1;
+		}
+
+		for (int i = digit[11]; i > 0; i--) //Handle floating point
+		{
+			output *= 0.1;
+		}
+		
+
+		//output = d_ReadData();
+
+		//row[ix] = current_position[Z_AXIS];
+
+		memset(data_wldsd, 0, sizeof(data_wldsd));
+
+		for (int i = 0; i <3; i++) {
+			memset(numb_wldsd, 0, sizeof(numb_wldsd));
+			dtostrf(current_position[i], 8, 5, numb_wldsd);
+			strcat(data_wldsd, numb_wldsd);
+			strcat(data_wldsd, ";");
+
+		}
+		memset(numb_wldsd, 0, sizeof(numb_wldsd));
+		dtostrf(output, 8, 5, numb_wldsd);
+		strcat(data_wldsd, numb_wldsd);
+		//strcat(data_wldsd, ";");
+		card.write_command(data_wldsd);
+
+		
+		//row[ix] = d_ReadData();
+		
+		row[ix] = output; // current_position[Z_AXIS];
+
+		if (iy % 2 == 1 ? ix == 0 : ix == x_points_num - 1) {
+			for (int i = 0; i < x_points_num; i++) {
+				SERIAL_PROTOCOLPGM(" ");
+				SERIAL_PROTOCOL_F(row[i], 5);
+
+
+			}
+			SERIAL_PROTOCOLPGM("\n");
+		}
+		custom_message_state--;
+		mesh_point++;
+		lcd_update(1);
+
+	}
+	card.closefile();
+
+}
+#endif
+
+void temp_compensation_start() {
+	
+	custom_message = true;
+	custom_message_type = 5;
+	custom_message_state = PINDA_HEAT_T + 1;
+	lcd_update(2);
+	if (degHotend(active_extruder) > EXTRUDE_MINTEMP) {
+		current_position[E_AXIS] -= DEFAULT_RETRACTION;
+	}
+	plan_buffer_line(current_position[X_AXIS], current_position[Y_AXIS], current_position[Z_AXIS], current_position[E_AXIS], 400, active_extruder);
+	
+	current_position[X_AXIS] = PINDA_PREHEAT_X;
+	current_position[Y_AXIS] = PINDA_PREHEAT_Y;
+	current_position[Z_AXIS] = PINDA_PREHEAT_Z;
+	plan_buffer_line(current_position[X_AXIS], current_position[Y_AXIS], current_position[Z_AXIS], current_position[E_AXIS], 3000 / 60, active_extruder);
+	st_synchronize();
+	while (fabs(degBed() - target_temperature_bed) > 1) delay_keep_alive(1000);
+
+	for (int i = 0; i < PINDA_HEAT_T; i++) {
+		delay_keep_alive(1000);
+		custom_message_state = PINDA_HEAT_T - i;
+		if (custom_message_state == 99 || custom_message_state == 9) lcd_update(2); //force whole display redraw if number of digits changed
+		else lcd_update(1);
+	}	
+	custom_message_type = 0;
+	custom_message_state = 0;
+	custom_message = false;
+}
+
+void temp_compensation_apply() {
+	int i_add;
+	int compensation_value;
+	int z_shift = 0;
+	float z_shift_mm;
+
+	if (calibration_status() == CALIBRATION_STATUS_CALIBRATED) {
+		if (target_temperature_bed % 10 == 0 && target_temperature_bed >= 60 && target_temperature_bed <= 100) {
+			i_add = (target_temperature_bed - 60) / 10;
+			EEPROM_read_B(EEPROM_PROBE_TEMP_SHIFT + i_add * 2, &z_shift);
+			z_shift_mm = z_shift / axis_steps_per_unit[Z_AXIS];
+		}else {
+			//interpolation
+			z_shift_mm = temp_comp_interpolation(target_temperature_bed) / axis_steps_per_unit[Z_AXIS];
+		}
+		SERIAL_PROTOCOLPGM("\n");
+		SERIAL_PROTOCOLPGM("Z shift applied:");
+		MYSERIAL.print(z_shift_mm);
+		plan_buffer_line(current_position[X_AXIS], current_position[Y_AXIS], current_position[Z_AXIS] - z_shift_mm, current_position[E_AXIS], homing_feedrate[Z_AXIS] / 40, active_extruder);
+		st_synchronize();
+		plan_set_z_position(current_position[Z_AXIS]);
+	}
+	else {		
+		//we have no temp compensation data
+	}
+}
+
+float temp_comp_interpolation(float inp_temperature) {
+
+	//cubic spline interpolation
+
+	int n, i, j, k;
+	float h[10], a, b, c, d, sum, s[10] = { 0 }, x[10], F[10], f[10], m[10][10] = { 0 }, temp;
+	int shift[10];
+	int temp_C[10];
+
+	n = 6; //number of measured points
+
+	shift[0] = 0;
+	for (i = 0; i < n; i++) {
+		if (i>0) EEPROM_read_B(EEPROM_PROBE_TEMP_SHIFT + (i-1) * 2, &shift[i]); //read shift in steps from EEPROM
+		temp_C[i] = 50 + i * 10; //temperature in C
+#ifdef PINDA_THERMISTOR
+		temp_C[i] = 35 + i * 5; //temperature in C
+#else
+		temp_C[i] = 50 + i * 10; //temperature in C
+#endif
+		x[i] = (float)temp_C[i];
+		f[i] = (float)shift[i];
+	}
+	if (inp_temperature < x[0]) return 0;
+
+
+	for (i = n - 1; i>0; i--) {
+		F[i] = (f[i] - f[i - 1]) / (x[i] - x[i - 1]);
+		h[i - 1] = x[i] - x[i - 1];
+	}
+	//*********** formation of h, s , f matrix **************
+	for (i = 1; i<n - 1; i++) {
+		m[i][i] = 2 * (h[i - 1] + h[i]);
+		if (i != 1) {
+			m[i][i - 1] = h[i - 1];
+			m[i - 1][i] = h[i - 1];
+		}
+		m[i][n - 1] = 6 * (F[i + 1] - F[i]);
+	}
+	//*********** forward elimination **************
+	for (i = 1; i<n - 2; i++) {
+		temp = (m[i + 1][i] / m[i][i]);
+		for (j = 1; j <= n - 1; j++)
+			m[i + 1][j] -= temp*m[i][j];
+	}
+	//*********** backward substitution *********
+	for (i = n - 2; i>0; i--) {
+		sum = 0;
+		for (j = i; j <= n - 2; j++)
+			sum += m[i][j] * s[j];
+		s[i] = (m[i][n - 1] - sum) / m[i][i];
+	}
+
+		for (i = 0; i<n - 1; i++)
+			if ((x[i] <= inp_temperature && inp_temperature <= x[i + 1]) || (i == n-2 && inp_temperature > x[i + 1])) {
+				a = (s[i + 1] - s[i]) / (6 * h[i]);
+				b = s[i] / 2;
+				c = (f[i + 1] - f[i]) / h[i] - (2 * h[i] * s[i] + s[i + 1] * h[i]) / 6;
+				d = f[i];
+				sum = a*pow((inp_temperature - x[i]), 3) + b*pow((inp_temperature - x[i]), 2) + c*(inp_temperature - x[i]) + d;
+			}
+
+		return sum;
+
+}
+
+#ifdef PINDA_THERMISTOR
+float temp_compensation_pinda_thermistor_offset()
+{
+	if (!temp_cal_active) return 0;
+	if (!calibration_status_pinda()) return 0;
+	return temp_comp_interpolation(current_temperature_pinda) / axis_steps_per_unit[Z_AXIS];
+}
+#endif //PINDA_THERMISTOR
+
+void long_pause() //long pause print
+{
+	st_synchronize();
+	
+	//save currently set parameters to global variables
+	saved_feedmultiply = feedmultiply; 
+	HotendTempBckp = degTargetHotend(active_extruder);
+	fanSpeedBckp = fanSpeed;
+	start_pause_print = millis();
+		
+
+	//save position
+	pause_lastpos[X_AXIS] = current_position[X_AXIS];
+	pause_lastpos[Y_AXIS] = current_position[Y_AXIS];
+	pause_lastpos[Z_AXIS] = current_position[Z_AXIS];
+	pause_lastpos[E_AXIS] = current_position[E_AXIS];
+
+	//retract
+	current_position[E_AXIS] -= DEFAULT_RETRACTION;
+	plan_buffer_line(current_position[X_AXIS], current_position[Y_AXIS], current_position[Z_AXIS], current_position[E_AXIS], 400, active_extruder);
+
+	//lift z
+	current_position[Z_AXIS] += Z_PAUSE_LIFT;
+	if (current_position[Z_AXIS] > Z_MAX_POS) current_position[Z_AXIS] = Z_MAX_POS;
+	plan_buffer_line(current_position[X_AXIS], current_position[Y_AXIS], current_position[Z_AXIS], current_position[E_AXIS], 15, active_extruder);
+
+	//set nozzle target temperature to 0
+	setTargetHotend(0, 0);
+	setTargetHotend(0, 1);
+	setTargetHotend(0, 2);
+
+	//Move XY to side
+	current_position[X_AXIS] = X_PAUSE_POS;
+	current_position[Y_AXIS] = Y_PAUSE_POS;
+	plan_buffer_line(current_position[X_AXIS], current_position[Y_AXIS], current_position[Z_AXIS], current_position[E_AXIS], 50, active_extruder);
+
+	// Turn off the print fan
+	fanSpeed = 0;
+
+	st_synchronize();
+}
+
+void serialecho_temperatures() {
+	float tt = degHotend(active_extruder);
+	SERIAL_PROTOCOLPGM("T:");
+	SERIAL_PROTOCOL(tt);
+	SERIAL_PROTOCOLPGM(" E:");
+	SERIAL_PROTOCOL((int)active_extruder);
+	SERIAL_PROTOCOLPGM(" B:");
+	SERIAL_PROTOCOL_F(degBed(), 1);
+	SERIAL_PROTOCOLLN("");
+}
+
+extern uint32_t sdpos_atomic;
+
+void uvlo_() 
+{
+    // Conserve power as soon as possible.
+    disable_x();
+    disable_y();
+
+    // Indicate that the interrupt has been triggered.
+		SERIAL_ECHOLNPGM("UVLO");
+
+    // Read out the current Z motor microstep counter. This will be later used
+    // for reaching the zero full step before powering off.
+    uint16_t z_microsteps = tmc2130_rd_MSCNT(Z_TMC2130_CS);
+
+    // Calculate the file position, from which to resume this print.
+    long sd_position = sdpos_atomic; //atomic sd position of last command added in queue
+    {
+      uint16_t sdlen_planner = planner_calc_sd_length(); //length of sd commands in planner
+      sd_position -= sdlen_planner;
+      uint16_t sdlen_cmdqueue = cmdqueue_calc_sd_length(); //length of sd commands in cmdqueue
+      sd_position -= sdlen_cmdqueue;
+      if (sd_position < 0) sd_position = 0;
+    }
+
+    // Backup the feedrate in mm/min.
+    int feedrate_bckp = blocks_queued() ? (block_buffer[block_buffer_tail].nominal_speed * 60.f) : feedrate;
+
+    // After this call, the planner queue is emptied and the current_position is set to a current logical coordinate.
+    // The logical coordinate will likely differ from the machine coordinate if the skew calibration and mesh bed leveling
+    // are in action.
+    planner_abort_hard();
+
+    // Clean the input command queue.
+    cmdqueue_reset();
+    card.sdprinting = false;
+//    card.closefile();
+
+    // Enable stepper driver interrupt to move Z axis.
+    // This should be fine as the planner and command queues are empty and the SD card printing is disabled.
+    //FIXME one may want to disable serial lines at this point of time to avoid interfering with the command queue,
+    // though it should not happen that the command queue is touched as the plan_buffer_line always succeed without blocking.
+		sei();
+		plan_buffer_line(
+      current_position[X_AXIS], 
+      current_position[Y_AXIS], 
+      current_position[Z_AXIS], 
+      current_position[E_AXIS] - DEFAULT_RETRACTION, 
+      400, active_extruder);
+		plan_buffer_line(
+      current_position[X_AXIS], 
+      current_position[Y_AXIS], 
+      current_position[Z_AXIS] + UVLO_Z_AXIS_SHIFT + float((1024 - z_microsteps + 7) >> 4) / axis_steps_per_unit[Z_AXIS], 
+      current_position[E_AXIS] - DEFAULT_RETRACTION,
+      40, active_extruder);
+
+    // Move Z up to the next 0th full step.
+    // Write the file position.
+    eeprom_update_dword((uint32_t*)(EEPROM_FILE_POSITION), sd_position);
+    // Store the mesh bed leveling offsets. This is 2*9=18 bytes, which takes 18*3.4us=52us in worst case.
+    for (int8_t mesh_point = 0; mesh_point < 9; ++ mesh_point) {
+      uint8_t ix = mesh_point % MESH_MEAS_NUM_X_POINTS; // from 0 to MESH_NUM_X_POINTS - 1
+      uint8_t iy = mesh_point / MESH_MEAS_NUM_X_POINTS;
+      // Scale the z value to 1u resolution.
+      int16_t v = mbl.active ? int16_t(floor(mbl.z_values[iy*3][ix*3] * 1000.f + 0.5f)) : 0;
+      eeprom_update_word((uint16_t*)(EEPROM_UVLO_MESH_BED_LEVELING+2*mesh_point), *reinterpret_cast<uint16_t*>(&v));
+    }
+    // Read out the current Z motor microstep counter. This will be later used
+    // for reaching the zero full step before powering off.
+    eeprom_update_word((uint16_t*)(EEPROM_UVLO_Z_MICROSTEPS), z_microsteps);
+    // Store the current position.
+    eeprom_update_float((float*)(EEPROM_UVLO_CURRENT_POSITION + 0), current_position[X_AXIS]);
+    eeprom_update_float((float*)(EEPROM_UVLO_CURRENT_POSITION + 4), current_position[Y_AXIS]);
+    eeprom_update_float((float*)(EEPROM_UVLO_CURRENT_POSITION_Z), current_position[Z_AXIS]);
+    // Store the current feed rate, temperatures and fan speed.
+    EEPROM_save_B(EEPROM_UVLO_FEEDRATE, &feedrate_bckp);
+    eeprom_update_byte((uint8_t*)EEPROM_UVLO_TARGET_HOTEND, target_temperature[active_extruder]);
+    eeprom_update_byte((uint8_t*)EEPROM_UVLO_TARGET_BED, target_temperature_bed);
+    eeprom_update_byte((uint8_t*)EEPROM_UVLO_FAN_SPEED, fanSpeed);
+    // Finaly store the "power outage" flag.
+    eeprom_update_byte((uint8_t*)EEPROM_UVLO, 1);
+
+    st_synchronize();
+    SERIAL_ECHOPGM("stps");
+    MYSERIAL.println(tmc2130_rd_MSCNT(Z_TMC2130_CS));
+#if 0
+    // Move the print head to the side of the print until all the power stored in the power supply capacitors is depleted.
+    current_position[X_AXIS] = (current_position[X_AXIS] < 0.5f * (X_MIN_POS + X_MAX_POS)) ? X_MIN_POS : X_MAX_POS;
+    plan_buffer_line(current_position[X_AXIS], current_position[Y_AXIS], current_position[Z_AXIS], current_position[E_AXIS], 500, active_extruder);
+    st_synchronize();
+#endif
+    disable_z();
+    
+    // Increment power failure counter
+    uint8_t power_count = eeprom_read_byte((uint8_t*)EEPROM_POWER_COUNT);
+    power_count++;
+    eeprom_update_byte((uint8_t*)EEPROM_POWER_COUNT, power_count);
+    
+		SERIAL_ECHOLNPGM("UVLO - end");
+		cli();
+		while(1);
+}
+
+void setup_fan_interrupt() {
+//INT7
+	DDRE &= ~(1 << 7); //input pin
+	PORTE &= ~(1 << 7); //no internal pull-up
+
+	//start with sensing rising edge
+	EICRB &= ~(1 << 6);
+	EICRB |= (1 << 7);
+
+	//enable INT7 interrupt
+	EIMSK |= (1 << 7);
+}
+
+ISR(INT7_vect) {
+	//measuring speed now works for fanSpeed > 18 (approximately), which is sufficient because MIN_PRINT_FAN_SPEED is higher
+
+	if (fanSpeed < MIN_PRINT_FAN_SPEED) return;
+	if ((1 << 6) & EICRB) { //interrupt was triggered by rising edge
+		t_fan_rising_edge = millis();
+	}
+	else { //interrupt was triggered by falling edge
+		if ((millis() - t_fan_rising_edge) >= FAN_PULSE_WIDTH_LIMIT) {//this pulse was from sensor and not from pwm
+			fan_edge_counter[1] += 2; //we are currently counting all edges so lets count two edges for one pulse
+		}
+	}	
+	EICRB ^= (1 << 6); //change edge
+}
+
+void setup_uvlo_interrupt() {
+	DDRE &= ~(1 << 4); //input pin
+	PORTE &= ~(1 << 4); //no internal pull-up
+
+						//sensing falling edge
+	EICRB |= (1 << 0);
+	EICRB &= ~(1 << 1);
+
+	//enable INT4 interrupt
+	EIMSK |= (1 << 4);
+}
+
+ISR(INT4_vect) {
+	EIMSK &= ~(1 << 4); //disable INT4 interrupt to make sure that this code will be executed just once 
+	SERIAL_ECHOLNPGM("INT4");
+	if (IS_SD_PRINTING) uvlo_();
+}
+
+void recover_print(uint8_t automatic) {
+	char cmd[30];
+	lcd_update_enable(true);
+	lcd_update(2);
+	lcd_setstatuspgm(MSG_RECOVERING_PRINT);
+
+  recover_machine_state_after_power_panic();
+
+    // Set the target bed and nozzle temperatures. 
+    sprintf_P(cmd, PSTR("M104 S%d"), target_temperature[active_extruder]); 
+    enquecommand(cmd); 
+    sprintf_P(cmd, PSTR("M140 S%d"), target_temperature_bed); 
+    enquecommand(cmd);
+
+  // Lift the print head, so one may remove the excess priming material.
+  if (current_position[Z_AXIS] < 25)
+    enquecommand_P(PSTR("G1 Z25 F800"));
+  // Home X and Y axes. Homing just X and Y shall not touch the babystep and the world2machine transformation status.
+	enquecommand_P(PSTR("G28 X Y"));
+  // Set the target bed and nozzle temperatures and wait.
+	sprintf_P(cmd, PSTR("M109 S%d"), target_temperature[active_extruder]);
+	enquecommand(cmd);
+	sprintf_P(cmd, PSTR("M190 S%d"), target_temperature_bed);
+	enquecommand(cmd);
+	enquecommand_P(PSTR("M83")); //E axis relative mode
+	//enquecommand_P(PSTR("G1 E5 F120")); //Extrude some filament to stabilize pessure
+    // If not automatically recoreverd (long power loss), extrude extra filament to stabilize 
+    if(automatic == 0){ 
+        enquecommand_P(PSTR("G1 E5 F120")); //Extrude some filament to stabilize pessure 
+    } 
+	enquecommand_P(PSTR("G1 E"  STRINGIFY(-DEFAULT_RETRACTION)" F480"));
+  // Mark the power panic status as inactive.
+	eeprom_update_byte((uint8_t*)EEPROM_UVLO, 0);
+	/*while ((abs(degHotend(0)- target_temperature[0])>5) || (abs(degBed() -target_temperature_bed)>3)) { //wait for heater and bed to reach target temp
+		delay_keep_alive(1000);
+	}*/
+	SERIAL_ECHOPGM("After waiting for temp:");
+	SERIAL_ECHOPGM("Current position X_AXIS:");
+	MYSERIAL.println(current_position[X_AXIS]);
+	SERIAL_ECHOPGM("Current position Y_AXIS:");
+	MYSERIAL.println(current_position[Y_AXIS]);
+
+  // Restart the print.
+	restore_print_from_eeprom();
+
+	SERIAL_ECHOPGM("current_position[Z_AXIS]:");
+	MYSERIAL.print(current_position[Z_AXIS]);
+}
+
+void recover_machine_state_after_power_panic()
+{
+  // 1) Recover the logical cordinates at the time of the power panic.
+  // The logical XY coordinates are needed to recover the machine Z coordinate corrected by the mesh bed leveling.
+  current_position[X_AXIS] = eeprom_read_float((float*)(EEPROM_UVLO_CURRENT_POSITION + 0));
+  current_position[Y_AXIS] = eeprom_read_float((float*)(EEPROM_UVLO_CURRENT_POSITION + 4));
+  // Recover the logical coordinate of the Z axis at the time of the power panic.
+  // The current position after power panic is moved to the next closest 0th full step.
+  current_position[Z_AXIS] = eeprom_read_float((float*)(EEPROM_UVLO_CURRENT_POSITION_Z)) + 
+    UVLO_Z_AXIS_SHIFT + float((1024 - eeprom_read_word((uint16_t*)(EEPROM_UVLO_Z_MICROSTEPS)) + 7) >> 4) / axis_steps_per_unit[Z_AXIS];
+  memcpy(destination, current_position, sizeof(destination));
+
+  SERIAL_ECHOPGM("recover_machine_state_after_power_panic, initial ");
+  print_world_coordinates();
+
+  // 2) Initialize the logical to physical coordinate system transformation.
+  world2machine_initialize();
+
+  // 3) Restore the mesh bed leveling offsets. This is 2*9=18 bytes, which takes 18*3.4us=52us in worst case.
+  mbl.active = false;
+  for (int8_t mesh_point = 0; mesh_point < 9; ++ mesh_point) {
+    uint8_t ix = mesh_point % MESH_MEAS_NUM_X_POINTS; // from 0 to MESH_NUM_X_POINTS - 1
+    uint8_t iy = mesh_point / MESH_MEAS_NUM_X_POINTS;
+    // Scale the z value to 10u resolution.
+    int16_t v;
+    eeprom_read_block(&v, (void*)(EEPROM_UVLO_MESH_BED_LEVELING+2*mesh_point), 2);
+    if (v != 0)
+      mbl.active = true;
+    mbl.z_values[iy][ix] = float(v) * 0.001f;
+  }
+  if (mbl.active)
+    mbl.upsample_3x3();
+  SERIAL_ECHOPGM("recover_machine_state_after_power_panic, initial ");
+  print_mesh_bed_leveling_table();
+
+  // 4) Load the baby stepping value, which is expected to be active at the time of power panic.
+  // The baby stepping value is used to reset the physical Z axis when rehoming the Z axis.
+  babystep_load();
+
+  // 5) Set the physical positions from the logical positions using the world2machine transformation and the active bed leveling.
+  plan_set_position(current_position[X_AXIS], current_position[Y_AXIS], current_position[Z_AXIS], current_position[E_AXIS]);
+
+  // 6) Power up the motors, mark their positions as known.
+  //FIXME Verfiy, whether the X and Y axes should be powered up here, as they will later be re-homed anyway.
+  axis_known_position[X_AXIS] = true; enable_x();
+  axis_known_position[Y_AXIS] = true; enable_y();
+  axis_known_position[Z_AXIS] = true; enable_z();
+
+  SERIAL_ECHOPGM("recover_machine_state_after_power_panic, initial ");
+  print_physical_coordinates();
+
+  // 7) Recover the target temperatures.
+  target_temperature[active_extruder] = eeprom_read_byte((uint8_t*)EEPROM_UVLO_TARGET_HOTEND);
+  target_temperature_bed = eeprom_read_byte((uint8_t*)EEPROM_UVLO_TARGET_BED);
+}
+
+void restore_print_from_eeprom() {
+	float x_rec, y_rec, z_pos;
+	int feedrate_rec;
+	uint8_t fan_speed_rec;
+	char cmd[30];
+	char* c;
+	char filename[13];
+
+	fan_speed_rec = eeprom_read_byte((uint8_t*)EEPROM_UVLO_FAN_SPEED);
+	EEPROM_read_B(EEPROM_UVLO_FEEDRATE, &feedrate_rec);
+	SERIAL_ECHOPGM("Feedrate:");
+	MYSERIAL.println(feedrate_rec);
+	for (int i = 0; i < 8; i++) {
+		filename[i] = eeprom_read_byte((uint8_t*)EEPROM_FILENAME + i);
+		
+	}
+	filename[8] = '\0';
+
+	MYSERIAL.print(filename);
+	strcat_P(filename, PSTR(".gco"));
+	sprintf_P(cmd, PSTR("M23 %s"), filename);
+	for (c = &cmd[4]; *c; c++)
+		 *c = tolower(*c);
+	enquecommand(cmd);
+	uint32_t position = eeprom_read_dword((uint32_t*)(EEPROM_FILE_POSITION));
+	SERIAL_ECHOPGM("Position read from eeprom:");
+	MYSERIAL.println(position);
+
+  // E axis relative mode.
+	enquecommand_P(PSTR("M83"));
+  // Move to the XY print position in logical coordinates, where the print has been killed.
+	strcpy_P(cmd, PSTR("G1 X")); strcat(cmd, ftostr32(eeprom_read_float((float*)(EEPROM_UVLO_CURRENT_POSITION + 0))));
+	strcat_P(cmd, PSTR(" Y"));   strcat(cmd, ftostr32(eeprom_read_float((float*)(EEPROM_UVLO_CURRENT_POSITION + 4))));
+	strcat_P(cmd, PSTR(" F2000"));
+	enquecommand(cmd);
+  // Move the Z axis down to the print, in logical coordinates.
+	strcpy_P(cmd, PSTR("G1 Z")); strcat(cmd, ftostr32(eeprom_read_float((float*)(EEPROM_UVLO_CURRENT_POSITION_Z))));
+	enquecommand(cmd);
+  // Unretract.
+	enquecommand_P(PSTR("G1 E"  STRINGIFY(DEFAULT_RETRACTION)" F480"));
+  // Set the feedrate saved at the power panic.
+	sprintf_P(cmd, PSTR("G1 F%d"), feedrate_rec);
+	enquecommand(cmd);
+  // Set the fan speed saved at the power panic.
+	strcpy_P(cmd, PSTR("M106 S"));
+	strcat(cmd, itostr3(int(fan_speed_rec)));
+	enquecommand(cmd);
+
+  // Set a position in the file.
+  sprintf_P(cmd, PSTR("M26 S%lu"), position);
+  enquecommand(cmd);
+  // Start SD print.
+  enquecommand_P(PSTR("M24")); 
+}
+
+
+////////////////////////////////////////////////////////////////////////////////
+// new save/restore printing
+
+//extern uint32_t sdpos_atomic;
+
+bool saved_printing = false;
+uint32_t saved_sdpos = 0;
+float saved_pos[4] = {0, 0, 0, 0};
+// Feedrate hopefully derived from an active block of the planner at the time the print has been canceled, in mm/min.
+float saved_feedrate2 = 0;
+uint8_t saved_active_extruder = 0;
+bool saved_extruder_under_pressure = false;
+
+void stop_and_save_print_to_ram(float z_move, float e_move)
+{
+	if (saved_printing) return;
+	cli();
+  unsigned char nplanner_blocks = number_of_blocks();
+	saved_sdpos = sdpos_atomic; //atomic sd position of last command added in queue
+	uint16_t sdlen_planner = planner_calc_sd_length(); //length of sd commands in planner
+	saved_sdpos -= sdlen_planner;
+	uint16_t sdlen_cmdqueue = cmdqueue_calc_sd_length(); //length of sd commands in cmdqueue
+	saved_sdpos -= sdlen_cmdqueue;
+
+#if 0
+  SERIAL_ECHOPGM("SDPOS_ATOMIC="); MYSERIAL.println(sdpos_atomic, DEC);
+  SERIAL_ECHOPGM("SDPOS="); MYSERIAL.println(card.get_sdpos(), DEC);
+  SERIAL_ECHOPGM("SDLEN_PLAN="); MYSERIAL.println(sdlen_planner, DEC);
+  SERIAL_ECHOPGM("SDLEN_CMDQ="); MYSERIAL.println(sdlen_cmdqueue, DEC);
+  SERIAL_ECHOPGM("PLANNERBLOCKS="); MYSERIAL.println(int(nplanner_blocks), DEC);
+  SERIAL_ECHOPGM("SDSAVED="); MYSERIAL.println(saved_sdpos, DEC);
+  SERIAL_ECHOPGM("SDFILELEN="); MYSERIAL.println(card.fileSize(), DEC);
+
+  {
+    card.setIndex(saved_sdpos);
+    SERIAL_ECHOLNPGM("Content of planner buffer: ");
+    for (unsigned int idx = 0; idx < sdlen_planner; ++ idx)
+      MYSERIAL.print(char(card.get()));
+    SERIAL_ECHOLNPGM("Content of command buffer: ");
+    for (unsigned int idx = 0; idx < sdlen_cmdqueue; ++ idx)
+      MYSERIAL.print(char(card.get()));
+    SERIAL_ECHOLNPGM("End of command buffer");
+  }
+
+  {
+    // Print the content of the planner buffer, line by line:
+    card.setIndex(saved_sdpos);
+    int8_t iline = 0;
+    for (unsigned char idx = block_buffer_tail; idx != block_buffer_head; idx = (idx + 1) & (BLOCK_BUFFER_SIZE - 1), ++ iline) {
+      SERIAL_ECHOPGM("Planner line (from file): ");
+      MYSERIAL.print(int(iline), DEC);
+      SERIAL_ECHOPGM(", length: ");
+      MYSERIAL.print(block_buffer[idx].sdlen, DEC);
+      SERIAL_ECHOPGM(", steps: (");
+      MYSERIAL.print(block_buffer[idx].steps_x, DEC);
+      SERIAL_ECHOPGM(",");
+      MYSERIAL.print(block_buffer[idx].steps_y, DEC);
+      SERIAL_ECHOPGM(",");
+      MYSERIAL.print(block_buffer[idx].steps_z, DEC);
+      SERIAL_ECHOPGM(",");
+      MYSERIAL.print(block_buffer[idx].steps_e, DEC);
+      SERIAL_ECHOPGM("), events: ");
+      MYSERIAL.println(block_buffer[idx].step_event_count, DEC);
+      for (int len = block_buffer[idx].sdlen; len > 0; -- len)
+        MYSERIAL.print(char(card.get()));
+    }
+  }
+  {
+    // Print the content of the command buffer, line by line:
+    int8_t iline = 0;
+    union {
+        struct {
+            char lo;
+            char hi;
+        } lohi;
+        uint16_t value;
+    } sdlen_single;
+    int _bufindr = bufindr;
+    for (int _buflen  = buflen; _buflen > 0; ++ iline) {
+        if (cmdbuffer[_bufindr] == CMDBUFFER_CURRENT_TYPE_SDCARD) {
+            sdlen_single.lohi.lo = cmdbuffer[_bufindr + 1];
+            sdlen_single.lohi.hi = cmdbuffer[_bufindr + 2];
+        }
+        SERIAL_ECHOPGM("Buffer line (from buffer): ");
+        MYSERIAL.print(int(iline), DEC);
+        SERIAL_ECHOPGM(", type: ");
+        MYSERIAL.print(int(cmdbuffer[_bufindr]), DEC);
+        SERIAL_ECHOPGM(", len: ");
+        MYSERIAL.println(sdlen_single.value, DEC);
+        // Print the content of the buffer line.
+        MYSERIAL.println(cmdbuffer + _bufindr + CMDHDRSIZE);
+
+        SERIAL_ECHOPGM("Buffer line (from file): ");
+        MYSERIAL.print(int(iline), DEC);
+        MYSERIAL.println(int(iline), DEC);
+        for (; sdlen_single.value > 0; -- sdlen_single.value)
+          MYSERIAL.print(char(card.get()));
+
+        if (-- _buflen == 0)
+          break;
+        // First skip the current command ID and iterate up to the end of the string.
+        for (_bufindr += CMDHDRSIZE; cmdbuffer[_bufindr] != 0; ++ _bufindr) ;
+        // Second, skip the end of string null character and iterate until a nonzero command ID is found.
+        for (++ _bufindr; _bufindr < sizeof(cmdbuffer) && cmdbuffer[_bufindr] == 0; ++ _bufindr) ;
+        // If the end of the buffer was empty,
+        if (_bufindr == sizeof(cmdbuffer)) {
+            // skip to the start and find the nonzero command.
+            for (_bufindr = 0; cmdbuffer[_bufindr] == 0; ++ _bufindr) ;
+        }
+    }
+  }
+#endif
+
+#if 0
+  saved_feedrate2 = feedrate; //save feedrate
+#else
+  // Try to deduce the feedrate from the first block of the planner.
+  // Speed is in mm/min.
+  saved_feedrate2 = blocks_queued() ? (block_buffer[block_buffer_tail].nominal_speed * 60.f) : feedrate;
+#endif
+
+	planner_abort_hard(); //abort printing
+	memcpy(saved_pos, current_position, sizeof(saved_pos));
+	saved_active_extruder = active_extruder; //save active_extruder
+
+	saved_extruder_under_pressure = extruder_under_pressure; //extruder under pressure flag - currently unused
+
+	cmdqueue_reset(); //empty cmdqueue
+	card.sdprinting = false;
+//	card.closefile();
+	saved_printing = true;
+	sei();
+	if ((z_move != 0) || (e_move != 0)) { // extruder or z move
+#if 1
+    // Rather than calling plan_buffer_line directly, push the move into the command queue, 
+    char buf[48];
+    strcpy_P(buf, PSTR("G1 Z"));
+    dtostrf(saved_pos[Z_AXIS] + z_move, 8, 3, buf + strlen(buf));
+    strcat_P(buf, PSTR(" E"));
+    // Relative extrusion
+    dtostrf(e_move, 6, 3, buf + strlen(buf));
+    strcat_P(buf, PSTR(" F"));
+    dtostrf(homing_feedrate[Z_AXIS], 8, 3, buf + strlen(buf));
+    // At this point the command queue is empty.
+    enquecommand(buf, false);
+    // If this call is invoked from the main Arduino loop() function, let the caller know that the command
+    // in the command queue is not the original command, but a new one, so it should not be removed from the queue.
+    repeatcommand_front();
+#else
+		plan_buffer_line(saved_pos[X_AXIS], saved_pos[Y_AXIS], saved_pos[Z_AXIS] + z_move, saved_pos[E_AXIS] + e_move, homing_feedrate[Z_AXIS], active_extruder);
+    st_synchronize(); //wait moving
+    memcpy(current_position, saved_pos, sizeof(saved_pos));
+    memcpy(destination, current_position, sizeof(destination));
+#endif
+  }
+}
+
+void restore_print_from_ram_and_continue(float e_move)
+{
+	if (!saved_printing) return;
+//	for (int axis = X_AXIS; axis <= E_AXIS; axis++)
+//	    current_position[axis] = st_get_position_mm(axis);
+	active_extruder = saved_active_extruder; //restore active_extruder
+	feedrate = saved_feedrate2; //restore feedrate
+	float e = saved_pos[E_AXIS] - e_move;
+	plan_set_e_position(e);
+	plan_buffer_line(saved_pos[X_AXIS], saved_pos[Y_AXIS], saved_pos[Z_AXIS], saved_pos[E_AXIS], homing_feedrate[Z_AXIS]/13, active_extruder);
+    st_synchronize();
+  memcpy(current_position, saved_pos, sizeof(saved_pos));
+  memcpy(destination, current_position, sizeof(destination));
+	card.setIndex(saved_sdpos);
+  sdpos_atomic = saved_sdpos;
+	card.sdprinting = true;
+	saved_printing = false;
+}
+
+void print_world_coordinates()
+{
+  SERIAL_ECHOPGM("world coordinates: (");
+  MYSERIAL.print(current_position[X_AXIS], 3);
+  SERIAL_ECHOPGM(", ");
+  MYSERIAL.print(current_position[Y_AXIS], 3);
+  SERIAL_ECHOPGM(", ");
+  MYSERIAL.print(current_position[Z_AXIS], 3);
+  SERIAL_ECHOLNPGM(")");
+}
+
+void print_physical_coordinates()
+{
+  SERIAL_ECHOPGM("physical coordinates: (");
+  MYSERIAL.print(st_get_position_mm(X_AXIS), 3);
+  SERIAL_ECHOPGM(", ");
+  MYSERIAL.print(st_get_position_mm(Y_AXIS), 3);
+  SERIAL_ECHOPGM(", ");
+  MYSERIAL.print(st_get_position_mm(Z_AXIS), 3);
+  SERIAL_ECHOLNPGM(")");
+}
+
+void print_mesh_bed_leveling_table()
+{
+  SERIAL_ECHOPGM("mesh bed leveling: ");
+  for (int8_t y = 0; y < MESH_NUM_Y_POINTS; ++ y)
+    for (int8_t x = 0; x < MESH_NUM_Y_POINTS; ++ x) {
+      MYSERIAL.print(mbl.z_values[y][x], 3);
+      SERIAL_ECHOPGM(" ");
+    }
+  SERIAL_ECHOLNPGM("");
+}